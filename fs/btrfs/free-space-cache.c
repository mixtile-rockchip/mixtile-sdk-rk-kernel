// SPDX-License-Identifier: GPL-2.0
/*
 * Copyright (C) 2008 Red Hat.  All rights reserved.
 */

#include <linux/pagemap.h>
#include <linux/sched.h>
#include <linux/sched/signal.h>
#include <linux/slab.h>
#include <linux/math64.h>
#include <linux/ratelimit.h>
#include <linux/error-injection.h>
#include <linux/sched/mm.h>
#include "ctree.h"
#include "free-space-cache.h"
#include "transaction.h"
#include "disk-io.h"
#include "extent_io.h"
#include "inode-map.h"
#include "volumes.h"
#include "space-info.h"
#include "delalloc-space.h"
#include "block-group.h"
#include "discard.h"

#define BITS_PER_BITMAP		(PAGE_SIZE * 8UL)
#define MAX_CACHE_BYTES_PER_GIG	SZ_64K
#define FORCE_EXTENT_THRESHOLD	SZ_1M

struct btrfs_trim_range {
	u64 start;
	u64 bytes;
	struct list_head list;
};

static int count_bitmap_extents(struct btrfs_free_space_ctl *ctl,
				struct btrfs_free_space *bitmap_info);
static int link_free_space(struct btrfs_free_space_ctl *ctl,
			   struct btrfs_free_space *info);
static void unlink_free_space(struct btrfs_free_space_ctl *ctl,
			      struct btrfs_free_space *info);
static int btrfs_wait_cache_io_root(struct btrfs_root *root,
			     struct btrfs_trans_handle *trans,
			     struct btrfs_io_ctl *io_ctl,
			     struct btrfs_path *path);

static struct inode *__lookup_free_space_inode(struct btrfs_root *root,
					       struct btrfs_path *path,
					       u64 offset)
{
	struct btrfs_fs_info *fs_info = root->fs_info;
	struct btrfs_key key;
	struct btrfs_key location;
	struct btrfs_disk_key disk_key;
	struct btrfs_free_space_header *header;
	struct extent_buffer *leaf;
	struct inode *inode = NULL;
	unsigned nofs_flag;
	int ret;

	key.objectid = BTRFS_FREE_SPACE_OBJECTID;
	key.offset = offset;
	key.type = 0;

	ret = btrfs_search_slot(NULL, root, &key, path, 0, 0);
	if (ret < 0)
		return ERR_PTR(ret);
	if (ret > 0) {
		btrfs_release_path(path);
		return ERR_PTR(-ENOENT);
	}

	leaf = path->nodes[0];
	header = btrfs_item_ptr(leaf, path->slots[0],
				struct btrfs_free_space_header);
	btrfs_free_space_key(leaf, header, &disk_key);
	btrfs_disk_key_to_cpu(&location, &disk_key);
	btrfs_release_path(path);

	/*
	 * We are often under a trans handle at this point, so we need to make
	 * sure NOFS is set to keep us from deadlocking.
	 */
	nofs_flag = memalloc_nofs_save();
	inode = btrfs_iget_path(fs_info->sb, &location, root, path);
	btrfs_release_path(path);
	memalloc_nofs_restore(nofs_flag);
	if (IS_ERR(inode))
		return inode;

	mapping_set_gfp_mask(inode->i_mapping,
			mapping_gfp_constraint(inode->i_mapping,
			~(__GFP_FS | __GFP_HIGHMEM)));

	return inode;
}

struct inode *lookup_free_space_inode(struct btrfs_block_group *block_group,
		struct btrfs_path *path)
{
	struct btrfs_fs_info *fs_info = block_group->fs_info;
	struct inode *inode = NULL;
	u32 flags = BTRFS_INODE_NODATASUM | BTRFS_INODE_NODATACOW;

	spin_lock(&block_group->lock);
	if (block_group->inode)
		inode = igrab(block_group->inode);
	spin_unlock(&block_group->lock);
	if (inode)
		return inode;

	inode = __lookup_free_space_inode(fs_info->tree_root, path,
					  block_group->start);
	if (IS_ERR(inode))
		return inode;

	spin_lock(&block_group->lock);
	if (!((BTRFS_I(inode)->flags & flags) == flags)) {
		btrfs_info(fs_info, "Old style space inode found, converting.");
		BTRFS_I(inode)->flags |= BTRFS_INODE_NODATASUM |
			BTRFS_INODE_NODATACOW;
		block_group->disk_cache_state = BTRFS_DC_CLEAR;
	}

	if (!block_group->iref) {
		block_group->inode = igrab(inode);
		block_group->iref = 1;
	}
	spin_unlock(&block_group->lock);

	return inode;
}

static int __create_free_space_inode(struct btrfs_root *root,
				     struct btrfs_trans_handle *trans,
				     struct btrfs_path *path,
				     u64 ino, u64 offset)
{
	struct btrfs_key key;
	struct btrfs_disk_key disk_key;
	struct btrfs_free_space_header *header;
	struct btrfs_inode_item *inode_item;
	struct extent_buffer *leaf;
	u64 flags = BTRFS_INODE_NOCOMPRESS | BTRFS_INODE_PREALLOC;
	int ret;

	ret = btrfs_insert_empty_inode(trans, root, path, ino);
	if (ret)
		return ret;

	/* We inline crc's for the free disk space cache */
	if (ino != BTRFS_FREE_INO_OBJECTID)
		flags |= BTRFS_INODE_NODATASUM | BTRFS_INODE_NODATACOW;

	leaf = path->nodes[0];
	inode_item = btrfs_item_ptr(leaf, path->slots[0],
				    struct btrfs_inode_item);
	btrfs_item_key(leaf, &disk_key, path->slots[0]);
	memzero_extent_buffer(leaf, (unsigned long)inode_item,
			     sizeof(*inode_item));
	btrfs_set_inode_generation(leaf, inode_item, trans->transid);
	btrfs_set_inode_size(leaf, inode_item, 0);
	btrfs_set_inode_nbytes(leaf, inode_item, 0);
	btrfs_set_inode_uid(leaf, inode_item, 0);
	btrfs_set_inode_gid(leaf, inode_item, 0);
	btrfs_set_inode_mode(leaf, inode_item, S_IFREG | 0600);
	btrfs_set_inode_flags(leaf, inode_item, flags);
	btrfs_set_inode_nlink(leaf, inode_item, 1);
	btrfs_set_inode_transid(leaf, inode_item, trans->transid);
	btrfs_set_inode_block_group(leaf, inode_item, offset);
	btrfs_mark_buffer_dirty(leaf);
	btrfs_release_path(path);

	key.objectid = BTRFS_FREE_SPACE_OBJECTID;
	key.offset = offset;
	key.type = 0;
	ret = btrfs_insert_empty_item(trans, root, path, &key,
				      sizeof(struct btrfs_free_space_header));
	if (ret < 0) {
		btrfs_release_path(path);
		return ret;
	}

	leaf = path->nodes[0];
	header = btrfs_item_ptr(leaf, path->slots[0],
				struct btrfs_free_space_header);
	memzero_extent_buffer(leaf, (unsigned long)header, sizeof(*header));
	btrfs_set_free_space_key(leaf, header, &disk_key);
	btrfs_mark_buffer_dirty(leaf);
	btrfs_release_path(path);

	return 0;
}

int create_free_space_inode(struct btrfs_trans_handle *trans,
			    struct btrfs_block_group *block_group,
			    struct btrfs_path *path)
{
	int ret;
	u64 ino;

	ret = btrfs_find_free_objectid(trans->fs_info->tree_root, &ino);
	if (ret < 0)
		return ret;

	return __create_free_space_inode(trans->fs_info->tree_root, trans, path,
					 ino, block_group->start);
}

int btrfs_check_trunc_cache_free_space(struct btrfs_fs_info *fs_info,
				       struct btrfs_block_rsv *rsv)
{
	u64 needed_bytes;
	int ret;

	/* 1 for slack space, 1 for updating the inode */
	needed_bytes = btrfs_calc_insert_metadata_size(fs_info, 1) +
		btrfs_calc_metadata_size(fs_info, 1);

	spin_lock(&rsv->lock);
	if (rsv->reserved < needed_bytes)
		ret = -ENOSPC;
	else
		ret = 0;
	spin_unlock(&rsv->lock);
	return ret;
}

int btrfs_truncate_free_space_cache(struct btrfs_trans_handle *trans,
				    struct btrfs_block_group *block_group,
				    struct inode *inode)
{
	struct btrfs_root *root = BTRFS_I(inode)->root;
	int ret = 0;
	bool locked = false;

	if (block_group) {
		struct btrfs_path *path = btrfs_alloc_path();

		if (!path) {
			ret = -ENOMEM;
			goto fail;
		}
		locked = true;
		mutex_lock(&trans->transaction->cache_write_mutex);
		if (!list_empty(&block_group->io_list)) {
			list_del_init(&block_group->io_list);

			btrfs_wait_cache_io(trans, block_group, path);
			btrfs_put_block_group(block_group);
		}

		/*
		 * now that we've truncated the cache away, its no longer
		 * setup or written
		 */
		spin_lock(&block_group->lock);
		block_group->disk_cache_state = BTRFS_DC_CLEAR;
		spin_unlock(&block_group->lock);
		btrfs_free_path(path);
	}

	btrfs_i_size_write(BTRFS_I(inode), 0);
	truncate_pagecache(inode, 0);

	/*
	 * We skip the throttling logic for free space cache inodes, so we don't
	 * need to check for -EAGAIN.
	 */
	ret = btrfs_truncate_inode_items(trans, root, inode,
					 0, BTRFS_EXTENT_DATA_KEY);
	if (ret)
		goto fail;

	ret = btrfs_update_inode(trans, root, inode);

fail:
	if (locked)
		mutex_unlock(&trans->transaction->cache_write_mutex);
	if (ret)
		btrfs_abort_transaction(trans, ret);

	return ret;
}

static void readahead_cache(struct inode *inode)
{
	struct file_ra_state *ra;
	unsigned long last_index;

	ra = kzalloc(sizeof(*ra), GFP_NOFS);
	if (!ra)
		return;

	file_ra_state_init(ra, inode->i_mapping);
	last_index = (i_size_read(inode) - 1) >> PAGE_SHIFT;

	page_cache_sync_readahead(inode->i_mapping, ra, NULL, 0, last_index);

	kfree(ra);
}

static int io_ctl_init(struct btrfs_io_ctl *io_ctl, struct inode *inode,
		       int write)
{
	int num_pages;
	int check_crcs = 0;

	num_pages = DIV_ROUND_UP(i_size_read(inode), PAGE_SIZE);

	if (btrfs_ino(BTRFS_I(inode)) != BTRFS_FREE_INO_OBJECTID)
		check_crcs = 1;

	/* Make sure we can fit our crcs and generation into the first page */
	if (write && check_crcs &&
	    (num_pages * sizeof(u32) + sizeof(u64)) > PAGE_SIZE)
		return -ENOSPC;

	memset(io_ctl, 0, sizeof(struct btrfs_io_ctl));

	io_ctl->pages = kcalloc(num_pages, sizeof(struct page *), GFP_NOFS);
	if (!io_ctl->pages)
		return -ENOMEM;

	io_ctl->num_pages = num_pages;
	io_ctl->fs_info = btrfs_sb(inode->i_sb);
	io_ctl->check_crcs = check_crcs;
	io_ctl->inode = inode;

	return 0;
}
ALLOW_ERROR_INJECTION(io_ctl_init, ERRNO);

static void io_ctl_free(struct btrfs_io_ctl *io_ctl)
{
	kfree(io_ctl->pages);
	io_ctl->pages = NULL;
}

static void io_ctl_unmap_page(struct btrfs_io_ctl *io_ctl)
{
	if (io_ctl->cur) {
		io_ctl->cur = NULL;
		io_ctl->orig = NULL;
	}
}

static void io_ctl_map_page(struct btrfs_io_ctl *io_ctl, int clear)
{
	ASSERT(io_ctl->index < io_ctl->num_pages);
	io_ctl->page = io_ctl->pages[io_ctl->index++];
	io_ctl->cur = page_address(io_ctl->page);
	io_ctl->orig = io_ctl->cur;
	io_ctl->size = PAGE_SIZE;
	if (clear)
		clear_page(io_ctl->cur);
}

static void io_ctl_drop_pages(struct btrfs_io_ctl *io_ctl)
{
	int i;

	io_ctl_unmap_page(io_ctl);

	for (i = 0; i < io_ctl->num_pages; i++) {
		if (io_ctl->pages[i]) {
			ClearPageChecked(io_ctl->pages[i]);
			unlock_page(io_ctl->pages[i]);
			put_page(io_ctl->pages[i]);
		}
	}
}

static int io_ctl_prepare_pages(struct btrfs_io_ctl *io_ctl, bool uptodate)
{
	struct page *page;
	struct inode *inode = io_ctl->inode;
	gfp_t mask = btrfs_alloc_write_mask(inode->i_mapping);
	int i;

	for (i = 0; i < io_ctl->num_pages; i++) {
		page = find_or_create_page(inode->i_mapping, i, mask);
		if (!page) {
			io_ctl_drop_pages(io_ctl);
			return -ENOMEM;
		}
		io_ctl->pages[i] = page;
		if (uptodate && !PageUptodate(page)) {
			btrfs_readpage(NULL, page);
			lock_page(page);
			if (page->mapping != inode->i_mapping) {
				btrfs_err(BTRFS_I(inode)->root->fs_info,
					  "free space cache page truncated");
				io_ctl_drop_pages(io_ctl);
				return -EIO;
			}
			if (!PageUptodate(page)) {
				btrfs_err(BTRFS_I(inode)->root->fs_info,
					   "error reading free space cache");
				io_ctl_drop_pages(io_ctl);
				return -EIO;
			}
		}
	}

	for (i = 0; i < io_ctl->num_pages; i++) {
		clear_page_dirty_for_io(io_ctl->pages[i]);
		set_page_extent_mapped(io_ctl->pages[i]);
	}

	return 0;
}

static void io_ctl_set_generation(struct btrfs_io_ctl *io_ctl, u64 generation)
{
	__le64 *val;

	io_ctl_map_page(io_ctl, 1);

	/*
	 * Skip the csum areas.  If we don't check crcs then we just have a
	 * 64bit chunk at the front of the first page.
	 */
	if (io_ctl->check_crcs) {
		io_ctl->cur += (sizeof(u32) * io_ctl->num_pages);
		io_ctl->size -= sizeof(u64) + (sizeof(u32) * io_ctl->num_pages);
	} else {
		io_ctl->cur += sizeof(u64);
		io_ctl->size -= sizeof(u64) * 2;
	}

	val = io_ctl->cur;
	*val = cpu_to_le64(generation);
	io_ctl->cur += sizeof(u64);
}

static int io_ctl_check_generation(struct btrfs_io_ctl *io_ctl, u64 generation)
{
	__le64 *gen;

	/*
	 * Skip the crc area.  If we don't check crcs then we just have a 64bit
	 * chunk at the front of the first page.
	 */
	if (io_ctl->check_crcs) {
		io_ctl->cur += sizeof(u32) * io_ctl->num_pages;
		io_ctl->size -= sizeof(u64) +
			(sizeof(u32) * io_ctl->num_pages);
	} else {
		io_ctl->cur += sizeof(u64);
		io_ctl->size -= sizeof(u64) * 2;
	}

	gen = io_ctl->cur;
	if (le64_to_cpu(*gen) != generation) {
		btrfs_err_rl(io_ctl->fs_info,
			"space cache generation (%llu) does not match inode (%llu)",
				*gen, generation);
		io_ctl_unmap_page(io_ctl);
		return -EIO;
	}
	io_ctl->cur += sizeof(u64);
	return 0;
}

static void io_ctl_set_crc(struct btrfs_io_ctl *io_ctl, int index)
{
	u32 *tmp;
	u32 crc = ~(u32)0;
	unsigned offset = 0;

	if (!io_ctl->check_crcs) {
		io_ctl_unmap_page(io_ctl);
		return;
	}

	if (index == 0)
		offset = sizeof(u32) * io_ctl->num_pages;

	crc = btrfs_crc32c(crc, io_ctl->orig + offset, PAGE_SIZE - offset);
	btrfs_crc32c_final(crc, (u8 *)&crc);
	io_ctl_unmap_page(io_ctl);
	tmp = page_address(io_ctl->pages[0]);
	tmp += index;
	*tmp = crc;
}

static int io_ctl_check_crc(struct btrfs_io_ctl *io_ctl, int index)
{
	u32 *tmp, val;
	u32 crc = ~(u32)0;
	unsigned offset = 0;

	if (!io_ctl->check_crcs) {
		io_ctl_map_page(io_ctl, 0);
		return 0;
	}

	if (index == 0)
		offset = sizeof(u32) * io_ctl->num_pages;

	tmp = page_address(io_ctl->pages[0]);
	tmp += index;
	val = *tmp;

	io_ctl_map_page(io_ctl, 0);
	crc = btrfs_crc32c(crc, io_ctl->orig + offset, PAGE_SIZE - offset);
	btrfs_crc32c_final(crc, (u8 *)&crc);
	if (val != crc) {
		btrfs_err_rl(io_ctl->fs_info,
			"csum mismatch on free space cache");
		io_ctl_unmap_page(io_ctl);
		return -EIO;
	}

	return 0;
}

static int io_ctl_add_entry(struct btrfs_io_ctl *io_ctl, u64 offset, u64 bytes,
			    void *bitmap)
{
	struct btrfs_free_space_entry *entry;

	if (!io_ctl->cur)
		return -ENOSPC;

	entry = io_ctl->cur;
	entry->offset = cpu_to_le64(offset);
	entry->bytes = cpu_to_le64(bytes);
	entry->type = (bitmap) ? BTRFS_FREE_SPACE_BITMAP :
		BTRFS_FREE_SPACE_EXTENT;
	io_ctl->cur += sizeof(struct btrfs_free_space_entry);
	io_ctl->size -= sizeof(struct btrfs_free_space_entry);

	if (io_ctl->size >= sizeof(struct btrfs_free_space_entry))
		return 0;

	io_ctl_set_crc(io_ctl, io_ctl->index - 1);

	/* No more pages to map */
	if (io_ctl->index >= io_ctl->num_pages)
		return 0;

	/* map the next page */
	io_ctl_map_page(io_ctl, 1);
	return 0;
}

static int io_ctl_add_bitmap(struct btrfs_io_ctl *io_ctl, void *bitmap)
{
	if (!io_ctl->cur)
		return -ENOSPC;

	/*
	 * If we aren't at the start of the current page, unmap this one and
	 * map the next one if there is any left.
	 */
	if (io_ctl->cur != io_ctl->orig) {
		io_ctl_set_crc(io_ctl, io_ctl->index - 1);
		if (io_ctl->index >= io_ctl->num_pages)
			return -ENOSPC;
		io_ctl_map_page(io_ctl, 0);
	}

	copy_page(io_ctl->cur, bitmap);
	io_ctl_set_crc(io_ctl, io_ctl->index - 1);
	if (io_ctl->index < io_ctl->num_pages)
		io_ctl_map_page(io_ctl, 0);
	return 0;
}

static void io_ctl_zero_remaining_pages(struct btrfs_io_ctl *io_ctl)
{
	/*
	 * If we're not on the boundary we know we've modified the page and we
	 * need to crc the page.
	 */
	if (io_ctl->cur != io_ctl->orig)
		io_ctl_set_crc(io_ctl, io_ctl->index - 1);
	else
		io_ctl_unmap_page(io_ctl);

	while (io_ctl->index < io_ctl->num_pages) {
		io_ctl_map_page(io_ctl, 1);
		io_ctl_set_crc(io_ctl, io_ctl->index - 1);
	}
}

static int io_ctl_read_entry(struct btrfs_io_ctl *io_ctl,
			    struct btrfs_free_space *entry, u8 *type)
{
	struct btrfs_free_space_entry *e;
	int ret;

	if (!io_ctl->cur) {
		ret = io_ctl_check_crc(io_ctl, io_ctl->index);
		if (ret)
			return ret;
	}

	e = io_ctl->cur;
	entry->offset = le64_to_cpu(e->offset);
	entry->bytes = le64_to_cpu(e->bytes);
	*type = e->type;
	io_ctl->cur += sizeof(struct btrfs_free_space_entry);
	io_ctl->size -= sizeof(struct btrfs_free_space_entry);

	if (io_ctl->size >= sizeof(struct btrfs_free_space_entry))
		return 0;

	io_ctl_unmap_page(io_ctl);

	return 0;
}

static int io_ctl_read_bitmap(struct btrfs_io_ctl *io_ctl,
			      struct btrfs_free_space *entry)
{
	int ret;

	ret = io_ctl_check_crc(io_ctl, io_ctl->index);
	if (ret)
		return ret;

	copy_page(entry->bitmap, io_ctl->cur);
	io_ctl_unmap_page(io_ctl);

	return 0;
}

/*
 * Since we attach pinned extents after the fact we can have contiguous sections
 * of free space that are split up in entries.  This poses a problem with the
 * tree logging stuff since it could have allocated across what appears to be 2
 * entries since we would have merged the entries when adding the pinned extents
 * back to the free space cache.  So run through the space cache that we just
 * loaded and merge contiguous entries.  This will make the log replay stuff not
 * blow up and it will make for nicer allocator behavior.
 */
static void merge_space_tree(struct btrfs_free_space_ctl *ctl)
{
	struct btrfs_free_space *e, *prev = NULL;
	struct rb_node *n;

again:
	spin_lock(&ctl->tree_lock);
	for (n = rb_first(&ctl->free_space_offset); n; n = rb_next(n)) {
		e = rb_entry(n, struct btrfs_free_space, offset_index);
		if (!prev)
			goto next;
		if (e->bitmap || prev->bitmap)
			goto next;
		if (prev->offset + prev->bytes == e->offset) {
			unlink_free_space(ctl, prev);
			unlink_free_space(ctl, e);
			prev->bytes += e->bytes;
			kmem_cache_free(btrfs_free_space_cachep, e);
			link_free_space(ctl, prev);
			prev = NULL;
			spin_unlock(&ctl->tree_lock);
			goto again;
		}
next:
		prev = e;
	}
	spin_unlock(&ctl->tree_lock);
}

static int __load_free_space_cache(struct btrfs_root *root, struct inode *inode,
				   struct btrfs_free_space_ctl *ctl,
				   struct btrfs_path *path, u64 offset)
{
	struct btrfs_fs_info *fs_info = root->fs_info;
	struct btrfs_free_space_header *header;
	struct extent_buffer *leaf;
	struct btrfs_io_ctl io_ctl;
	struct btrfs_key key;
	struct btrfs_free_space *e, *n;
	LIST_HEAD(bitmaps);
	u64 num_entries;
	u64 num_bitmaps;
	u64 generation;
	u8 type;
	int ret = 0;

	/* Nothing in the space cache, goodbye */
	if (!i_size_read(inode))
		return 0;

	key.objectid = BTRFS_FREE_SPACE_OBJECTID;
	key.offset = offset;
	key.type = 0;

	ret = btrfs_search_slot(NULL, root, &key, path, 0, 0);
	if (ret < 0)
		return 0;
	else if (ret > 0) {
		btrfs_release_path(path);
		return 0;
	}

	ret = -1;

	leaf = path->nodes[0];
	header = btrfs_item_ptr(leaf, path->slots[0],
				struct btrfs_free_space_header);
	num_entries = btrfs_free_space_entries(leaf, header);
	num_bitmaps = btrfs_free_space_bitmaps(leaf, header);
	generation = btrfs_free_space_generation(leaf, header);
	btrfs_release_path(path);

	if (!BTRFS_I(inode)->generation) {
		btrfs_info(fs_info,
			   "the free space cache file (%llu) is invalid, skip it",
			   offset);
		return 0;
	}

	if (BTRFS_I(inode)->generation != generation) {
		btrfs_err(fs_info,
			  "free space inode generation (%llu) did not match free space cache generation (%llu)",
			  BTRFS_I(inode)->generation, generation);
		return 0;
	}

	if (!num_entries)
		return 0;

	ret = io_ctl_init(&io_ctl, inode, 0);
	if (ret)
		return ret;

	readahead_cache(inode);

	ret = io_ctl_prepare_pages(&io_ctl, true);
	if (ret)
		goto out;

	ret = io_ctl_check_crc(&io_ctl, 0);
	if (ret)
		goto free_cache;

	ret = io_ctl_check_generation(&io_ctl, generation);
	if (ret)
		goto free_cache;

	while (num_entries) {
		e = kmem_cache_zalloc(btrfs_free_space_cachep,
				      GFP_NOFS);
		if (!e)
			goto free_cache;

		ret = io_ctl_read_entry(&io_ctl, e, &type);
		if (ret) {
			kmem_cache_free(btrfs_free_space_cachep, e);
			goto free_cache;
		}

		/*
		 * Sync discard ensures that the free space cache is always
		 * trimmed.  So when reading this in, the state should reflect
		 * that.  We also do this for async as a stop gap for lack of
		 * persistence.
		 */
		if (btrfs_test_opt(fs_info, DISCARD_SYNC) ||
		    btrfs_test_opt(fs_info, DISCARD_ASYNC))
			e->trim_state = BTRFS_TRIM_STATE_TRIMMED;

		if (!e->bytes) {
			kmem_cache_free(btrfs_free_space_cachep, e);
			goto free_cache;
		}

		if (type == BTRFS_FREE_SPACE_EXTENT) {
			spin_lock(&ctl->tree_lock);
			ret = link_free_space(ctl, e);
			spin_unlock(&ctl->tree_lock);
			if (ret) {
				btrfs_err(fs_info,
					"Duplicate entries in free space cache, dumping");
				kmem_cache_free(btrfs_free_space_cachep, e);
				goto free_cache;
			}
		} else {
			ASSERT(num_bitmaps);
			num_bitmaps--;
			e->bitmap = kmem_cache_zalloc(
					btrfs_free_space_bitmap_cachep, GFP_NOFS);
			if (!e->bitmap) {
				kmem_cache_free(
					btrfs_free_space_cachep, e);
				goto free_cache;
			}
			spin_lock(&ctl->tree_lock);
			ret = link_free_space(ctl, e);
			ctl->total_bitmaps++;
			ctl->op->recalc_thresholds(ctl);
			spin_unlock(&ctl->tree_lock);
			if (ret) {
				btrfs_err(fs_info,
					"Duplicate entries in free space cache, dumping");
				kmem_cache_free(btrfs_free_space_cachep, e);
				goto free_cache;
			}
			list_add_tail(&e->list, &bitmaps);
		}

		num_entries--;
	}

	io_ctl_unmap_page(&io_ctl);

	/*
	 * We add the bitmaps at the end of the entries in order that
	 * the bitmap entries are added to the cache.
	 */
	list_for_each_entry_safe(e, n, &bitmaps, list) {
		list_del_init(&e->list);
		ret = io_ctl_read_bitmap(&io_ctl, e);
		if (ret)
			goto free_cache;
		e->bitmap_extents = count_bitmap_extents(ctl, e);
		if (!btrfs_free_space_trimmed(e)) {
			ctl->discardable_extents[BTRFS_STAT_CURR] +=
				e->bitmap_extents;
			ctl->discardable_bytes[BTRFS_STAT_CURR] += e->bytes;
		}
	}

	io_ctl_drop_pages(&io_ctl);
	merge_space_tree(ctl);
	ret = 1;
out:
	btrfs_discard_update_discardable(ctl->private, ctl);
	io_ctl_free(&io_ctl);
	return ret;
free_cache:
	io_ctl_drop_pages(&io_ctl);
	__btrfs_remove_free_space_cache(ctl);
	goto out;
}

int load_free_space_cache(struct btrfs_block_group *block_group)
{
	struct btrfs_fs_info *fs_info = block_group->fs_info;
	struct btrfs_free_space_ctl *ctl = block_group->free_space_ctl;
	struct inode *inode;
	struct btrfs_path *path;
	int ret = 0;
	bool matched;
	u64 used = block_group->used;

	/*
	 * If this block group has been marked to be cleared for one reason or
	 * another then we can't trust the on disk cache, so just return.
	 */
	spin_lock(&block_group->lock);
	if (block_group->disk_cache_state != BTRFS_DC_WRITTEN) {
		spin_unlock(&block_group->lock);
		return 0;
	}
	spin_unlock(&block_group->lock);

	path = btrfs_alloc_path();
	if (!path)
		return 0;
	path->search_commit_root = 1;
	path->skip_locking = 1;

	/*
	 * We must pass a path with search_commit_root set to btrfs_iget in
	 * order to avoid a deadlock when allocating extents for the tree root.
	 *
	 * When we are COWing an extent buffer from the tree root, when looking
	 * for a free extent, at extent-tree.c:find_free_extent(), we can find
	 * block group without its free space cache loaded. When we find one
	 * we must load its space cache which requires reading its free space
	 * cache's inode item from the root tree. If this inode item is located
	 * in the same leaf that we started COWing before, then we end up in
	 * deadlock on the extent buffer (trying to read lock it when we
	 * previously write locked it).
	 *
	 * It's safe to read the inode item using the commit root because
	 * block groups, once loaded, stay in memory forever (until they are
	 * removed) as well as their space caches once loaded. New block groups
	 * once created get their ->cached field set to BTRFS_CACHE_FINISHED so
	 * we will never try to read their inode item while the fs is mounted.
	 */
	inode = lookup_free_space_inode(block_group, path);
	if (IS_ERR(inode)) {
		btrfs_free_path(path);
		return 0;
	}

	/* We may have converted the inode and made the cache invalid. */
	spin_lock(&block_group->lock);
	if (block_group->disk_cache_state != BTRFS_DC_WRITTEN) {
		spin_unlock(&block_group->lock);
		btrfs_free_path(path);
		goto out;
	}
	spin_unlock(&block_group->lock);

	ret = __load_free_space_cache(fs_info->tree_root, inode, ctl,
				      path, block_group->start);
	btrfs_free_path(path);
	if (ret <= 0)
		goto out;

	spin_lock(&ctl->tree_lock);
	matched = (ctl->free_space == (block_group->length - used -
				       block_group->bytes_super));
	spin_unlock(&ctl->tree_lock);

	if (!matched) {
		__btrfs_remove_free_space_cache(ctl);
		btrfs_warn(fs_info,
			   "block group %llu has wrong amount of free space",
			   block_group->start);
		ret = -1;
	}
out:
	if (ret < 0) {
		/* This cache is bogus, make sure it gets cleared */
		spin_lock(&block_group->lock);
		block_group->disk_cache_state = BTRFS_DC_CLEAR;
		spin_unlock(&block_group->lock);
		ret = 0;

		btrfs_warn(fs_info,
			   "failed to load free space cache for block group %llu, rebuilding it now",
			   block_group->start);
	}

	iput(inode);
	return ret;
}

static noinline_for_stack
int write_cache_extent_entries(struct btrfs_io_ctl *io_ctl,
			      struct btrfs_free_space_ctl *ctl,
			      struct btrfs_block_group *block_group,
			      int *entries, int *bitmaps,
			      struct list_head *bitmap_list)
{
	int ret;
	struct btrfs_free_cluster *cluster = NULL;
	struct btrfs_free_cluster *cluster_locked = NULL;
	struct rb_node *node = rb_first(&ctl->free_space_offset);
	struct btrfs_trim_range *trim_entry;

	/* Get the cluster for this block_group if it exists */
	if (block_group && !list_empty(&block_group->cluster_list)) {
		cluster = list_entry(block_group->cluster_list.next,
				     struct btrfs_free_cluster,
				     block_group_list);
	}

	if (!node && cluster) {
		cluster_locked = cluster;
		spin_lock(&cluster_locked->lock);
		node = rb_first(&cluster->root);
		cluster = NULL;
	}

	/* Write out the extent entries */
	while (node) {
		struct btrfs_free_space *e;

		e = rb_entry(node, struct btrfs_free_space, offset_index);
		*entries += 1;

		ret = io_ctl_add_entry(io_ctl, e->offset, e->bytes,
				       e->bitmap);
		if (ret)
			goto fail;

		if (e->bitmap) {
			list_add_tail(&e->list, bitmap_list);
			*bitmaps += 1;
		}
		node = rb_next(node);
		if (!node && cluster) {
			node = rb_first(&cluster->root);
			cluster_locked = cluster;
			spin_lock(&cluster_locked->lock);
			cluster = NULL;
		}
	}
	if (cluster_locked) {
		spin_unlock(&cluster_locked->lock);
		cluster_locked = NULL;
	}

	/*
	 * Make sure we don't miss any range that was removed from our rbtree
	 * because trimming is running. Otherwise after a umount+mount (or crash
	 * after committing the transaction) we would leak free space and get
	 * an inconsistent free space cache report from fsck.
	 */
	list_for_each_entry(trim_entry, &ctl->trimming_ranges, list) {
		ret = io_ctl_add_entry(io_ctl, trim_entry->start,
				       trim_entry->bytes, NULL);
		if (ret)
			goto fail;
		*entries += 1;
	}

	return 0;
fail:
	if (cluster_locked)
		spin_unlock(&cluster_locked->lock);
	return -ENOSPC;
}

static noinline_for_stack int
update_cache_item(struct btrfs_trans_handle *trans,
		  struct btrfs_root *root,
		  struct inode *inode,
		  struct btrfs_path *path, u64 offset,
		  int entries, int bitmaps)
{
	struct btrfs_key key;
	struct btrfs_free_space_header *header;
	struct extent_buffer *leaf;
	int ret;

	key.objectid = BTRFS_FREE_SPACE_OBJECTID;
	key.offset = offset;
	key.type = 0;

	ret = btrfs_search_slot(trans, root, &key, path, 0, 1);
	if (ret < 0) {
		clear_extent_bit(&BTRFS_I(inode)->io_tree, 0, inode->i_size - 1,
				 EXTENT_DELALLOC, 0, 0, NULL);
		goto fail;
	}
	leaf = path->nodes[0];
	if (ret > 0) {
		struct btrfs_key found_key;
		ASSERT(path->slots[0]);
		path->slots[0]--;
		btrfs_item_key_to_cpu(leaf, &found_key, path->slots[0]);
		if (found_key.objectid != BTRFS_FREE_SPACE_OBJECTID ||
		    found_key.offset != offset) {
			clear_extent_bit(&BTRFS_I(inode)->io_tree, 0,
					 inode->i_size - 1, EXTENT_DELALLOC, 0,
					 0, NULL);
			btrfs_release_path(path);
			goto fail;
		}
	}

	BTRFS_I(inode)->generation = trans->transid;
	header = btrfs_item_ptr(leaf, path->slots[0],
				struct btrfs_free_space_header);
	btrfs_set_free_space_entries(leaf, header, entries);
	btrfs_set_free_space_bitmaps(leaf, header, bitmaps);
	btrfs_set_free_space_generation(leaf, header, trans->transid);
	btrfs_mark_buffer_dirty(leaf);
	btrfs_release_path(path);

	return 0;

fail:
	return -1;
}

static noinline_for_stack int write_pinned_extent_entries(
			    struct btrfs_trans_handle *trans,
			    struct btrfs_block_group *block_group,
			    struct btrfs_io_ctl *io_ctl,
			    int *entries)
{
	u64 start, extent_start, extent_end, len;
	struct extent_io_tree *unpin = NULL;
	int ret;

	if (!block_group)
		return 0;

	/*
	 * We want to add any pinned extents to our free space cache
	 * so we don't leak the space
	 *
	 * We shouldn't have switched the pinned extents yet so this is the
	 * right one
	 */
	unpin = &trans->transaction->pinned_extents;

	start = block_group->start;

	while (start < block_group->start + block_group->length) {
		ret = find_first_extent_bit(unpin, start,
					    &extent_start, &extent_end,
					    EXTENT_DIRTY, NULL);
		if (ret)
			return 0;

		/* This pinned extent is out of our range */
		if (extent_start >= block_group->start + block_group->length)
			return 0;

		extent_start = max(extent_start, start);
		extent_end = min(block_group->start + block_group->length,
				 extent_end + 1);
		len = extent_end - extent_start;

		*entries += 1;
		ret = io_ctl_add_entry(io_ctl, extent_start, len, NULL);
		if (ret)
			return -ENOSPC;

		start = extent_end;
	}

	return 0;
}

static noinline_for_stack int
write_bitmap_entries(struct btrfs_io_ctl *io_ctl, struct list_head *bitmap_list)
{
	struct btrfs_free_space *entry, *next;
	int ret;

	/* Write out the bitmaps */
	list_for_each_entry_safe(entry, next, bitmap_list, list) {
		ret = io_ctl_add_bitmap(io_ctl, entry->bitmap);
		if (ret)
			return -ENOSPC;
		list_del_init(&entry->list);
	}

	return 0;
}

static int flush_dirty_cache(struct inode *inode)
{
	int ret;

	ret = btrfs_wait_ordered_range(inode, 0, (u64)-1);
	if (ret)
		clear_extent_bit(&BTRFS_I(inode)->io_tree, 0, inode->i_size - 1,
				 EXTENT_DELALLOC, 0, 0, NULL);

	return ret;
}

static void noinline_for_stack
cleanup_bitmap_list(struct list_head *bitmap_list)
{
	struct btrfs_free_space *entry, *next;

	list_for_each_entry_safe(entry, next, bitmap_list, list)
		list_del_init(&entry->list);
}

static void noinline_for_stack
cleanup_write_cache_enospc(struct inode *inode,
			   struct btrfs_io_ctl *io_ctl,
			   struct extent_state **cached_state)
{
	io_ctl_drop_pages(io_ctl);
	unlock_extent_cached(&BTRFS_I(inode)->io_tree, 0,
			     i_size_read(inode) - 1, cached_state);
}

static int __btrfs_wait_cache_io(struct btrfs_root *root,
				 struct btrfs_trans_handle *trans,
				 struct btrfs_block_group *block_group,
				 struct btrfs_io_ctl *io_ctl,
				 struct btrfs_path *path, u64 offset)
{
	int ret;
	struct inode *inode = io_ctl->inode;

	if (!inode)
		return 0;

	/* Flush the dirty pages in the cache file. */
	ret = flush_dirty_cache(inode);
	if (ret)
		goto out;

	/* Update the cache item to tell everyone this cache file is valid. */
	ret = update_cache_item(trans, root, inode, path, offset,
				io_ctl->entries, io_ctl->bitmaps);
out:
	io_ctl_free(io_ctl);
	if (ret) {
		invalidate_inode_pages2(inode->i_mapping);
		BTRFS_I(inode)->generation = 0;
		if (block_group) {
#ifdef CONFIG_BTRFS_DEBUG
			btrfs_err(root->fs_info,
				  "failed to write free space cache for block group %llu",
				  block_group->start);
#endif
		}
	}
	btrfs_update_inode(trans, root, inode);

	if (block_group) {
		/* the dirty list is protected by the dirty_bgs_lock */
		spin_lock(&trans->transaction->dirty_bgs_lock);

		/* the disk_cache_state is protected by the block group lock */
		spin_lock(&block_group->lock);

		/*
		 * only mark this as written if we didn't get put back on
		 * the dirty list while waiting for IO.   Otherwise our
		 * cache state won't be right, and we won't get written again
		 */
		if (!ret && list_empty(&block_group->dirty_list))
			block_group->disk_cache_state = BTRFS_DC_WRITTEN;
		else if (ret)
			block_group->disk_cache_state = BTRFS_DC_ERROR;

		spin_unlock(&block_group->lock);
		spin_unlock(&trans->transaction->dirty_bgs_lock);
		io_ctl->inode = NULL;
		iput(inode);
	}

	return ret;

}

static int btrfs_wait_cache_io_root(struct btrfs_root *root,
				    struct btrfs_trans_handle *trans,
				    struct btrfs_io_ctl *io_ctl,
				    struct btrfs_path *path)
{
	return __btrfs_wait_cache_io(root, trans, NULL, io_ctl, path, 0);
}

int btrfs_wait_cache_io(struct btrfs_trans_handle *trans,
			struct btrfs_block_group *block_group,
			struct btrfs_path *path)
{
	return __btrfs_wait_cache_io(block_group->fs_info->tree_root, trans,
				     block_group, &block_group->io_ctl,
				     path, block_group->start);
}

/**
 * __btrfs_write_out_cache - write out cached info to an inode
 * @root - the root the inode belongs to
 * @ctl - the free space cache we are going to write out
 * @block_group - the block_group for this cache if it belongs to a block_group
 * @trans - the trans handle
 *
 * This function writes out a free space cache struct to disk for quick recovery
 * on mount.  This will return 0 if it was successful in writing the cache out,
 * or an errno if it was not.
 */
static int __btrfs_write_out_cache(struct btrfs_root *root, struct inode *inode,
				   struct btrfs_free_space_ctl *ctl,
				   struct btrfs_block_group *block_group,
				   struct btrfs_io_ctl *io_ctl,
				   struct btrfs_trans_handle *trans)
{
	struct extent_state *cached_state = NULL;
	LIST_HEAD(bitmap_list);
	int entries = 0;
	int bitmaps = 0;
	int ret;
	int must_iput = 0;

	if (!i_size_read(inode))
		return -EIO;

	WARN_ON(io_ctl->pages);
	ret = io_ctl_init(io_ctl, inode, 1);
	if (ret)
		return ret;

	if (block_group && (block_group->flags & BTRFS_BLOCK_GROUP_DATA)) {
		down_write(&block_group->data_rwsem);
		spin_lock(&block_group->lock);
		if (block_group->delalloc_bytes) {
			block_group->disk_cache_state = BTRFS_DC_WRITTEN;
			spin_unlock(&block_group->lock);
			up_write(&block_group->data_rwsem);
			BTRFS_I(inode)->generation = 0;
			ret = 0;
			must_iput = 1;
			goto out;
		}
		spin_unlock(&block_group->lock);
	}

	/* Lock all pages first so we can lock the extent safely. */
	ret = io_ctl_prepare_pages(io_ctl, false);
	if (ret)
		goto out_unlock;

	lock_extent_bits(&BTRFS_I(inode)->io_tree, 0, i_size_read(inode) - 1,
			 &cached_state);

	io_ctl_set_generation(io_ctl, trans->transid);

	mutex_lock(&ctl->cache_writeout_mutex);
	/* Write out the extent entries in the free space cache */
	spin_lock(&ctl->tree_lock);
	ret = write_cache_extent_entries(io_ctl, ctl,
					 block_group, &entries, &bitmaps,
					 &bitmap_list);
	if (ret)
		goto out_nospc_locked;

	/*
	 * Some spaces that are freed in the current transaction are pinned,
	 * they will be added into free space cache after the transaction is
	 * committed, we shouldn't lose them.
	 *
	 * If this changes while we are working we'll get added back to
	 * the dirty list and redo it.  No locking needed
	 */
	ret = write_pinned_extent_entries(trans, block_group, io_ctl, &entries);
	if (ret)
		goto out_nospc_locked;

	/*
	 * At last, we write out all the bitmaps and keep cache_writeout_mutex
	 * locked while doing it because a concurrent trim can be manipulating
	 * or freeing the bitmap.
	 */
	ret = write_bitmap_entries(io_ctl, &bitmap_list);
	spin_unlock(&ctl->tree_lock);
	mutex_unlock(&ctl->cache_writeout_mutex);
	if (ret)
		goto out_nospc;

	/* Zero out the rest of the pages just to make sure */
	io_ctl_zero_remaining_pages(io_ctl);

	/* Everything is written out, now we dirty the pages in the file. */
	ret = btrfs_dirty_pages(inode, io_ctl->pages, io_ctl->num_pages, 0,
				i_size_read(inode), &cached_state);
	if (ret)
		goto out_nospc;

	if (block_group && (block_group->flags & BTRFS_BLOCK_GROUP_DATA))
		up_write(&block_group->data_rwsem);
	/*
	 * Release the pages and unlock the extent, we will flush
	 * them out later
	 */
	io_ctl_drop_pages(io_ctl);

	unlock_extent_cached(&BTRFS_I(inode)->io_tree, 0,
			     i_size_read(inode) - 1, &cached_state);

	/*
	 * at this point the pages are under IO and we're happy,
	 * The caller is responsible for waiting on them and updating the
	 * the cache and the inode
	 */
	io_ctl->entries = entries;
	io_ctl->bitmaps = bitmaps;

	ret = btrfs_fdatawrite_range(inode, 0, (u64)-1);
	if (ret)
		goto out;

	return 0;

out_nospc_locked:
	cleanup_bitmap_list(&bitmap_list);
	spin_unlock(&ctl->tree_lock);
	mutex_unlock(&ctl->cache_writeout_mutex);

out_nospc:
	cleanup_write_cache_enospc(inode, io_ctl, &cached_state);

out_unlock:
	if (block_group && (block_group->flags & BTRFS_BLOCK_GROUP_DATA))
		up_write(&block_group->data_rwsem);

out:
	io_ctl->inode = NULL;
	io_ctl_free(io_ctl);
	if (ret) {
		invalidate_inode_pages2(inode->i_mapping);
		BTRFS_I(inode)->generation = 0;
	}
	btrfs_update_inode(trans, root, inode);
	if (must_iput)
		iput(inode);
	return ret;
}

int btrfs_write_out_cache(struct btrfs_trans_handle *trans,
			  struct btrfs_block_group *block_group,
			  struct btrfs_path *path)
{
	struct btrfs_fs_info *fs_info = trans->fs_info;
	struct btrfs_free_space_ctl *ctl = block_group->free_space_ctl;
	struct inode *inode;
	int ret = 0;

	spin_lock(&block_group->lock);
	if (block_group->disk_cache_state < BTRFS_DC_SETUP) {
		spin_unlock(&block_group->lock);
		return 0;
	}
	spin_unlock(&block_group->lock);

	inode = lookup_free_space_inode(block_group, path);
	if (IS_ERR(inode))
		return 0;

	ret = __btrfs_write_out_cache(fs_info->tree_root, inode, ctl,
				block_group, &block_group->io_ctl, trans);
	if (ret) {
#ifdef CONFIG_BTRFS_DEBUG
		btrfs_err(fs_info,
			  "failed to write free space cache for block group %llu",
			  block_group->start);
#endif
		spin_lock(&block_group->lock);
		block_group->disk_cache_state = BTRFS_DC_ERROR;
		spin_unlock(&block_group->lock);

		block_group->io_ctl.inode = NULL;
		iput(inode);
	}

	/*
	 * if ret == 0 the caller is expected to call btrfs_wait_cache_io
	 * to wait for IO and put the inode
	 */

	return ret;
}

static inline unsigned long offset_to_bit(u64 bitmap_start, u32 unit,
					  u64 offset)
{
	ASSERT(offset >= bitmap_start);
	offset -= bitmap_start;
	return (unsigned long)(div_u64(offset, unit));
}

static inline unsigned long bytes_to_bits(u64 bytes, u32 unit)
{
	return (unsigned long)(div_u64(bytes, unit));
}

static inline u64 offset_to_bitmap(struct btrfs_free_space_ctl *ctl,
				   u64 offset)
{
	u64 bitmap_start;
	u64 bytes_per_bitmap;

	bytes_per_bitmap = BITS_PER_BITMAP * ctl->unit;
	bitmap_start = offset - ctl->start;
	bitmap_start = div64_u64(bitmap_start, bytes_per_bitmap);
	bitmap_start *= bytes_per_bitmap;
	bitmap_start += ctl->start;

	return bitmap_start;
}

static int tree_insert_offset(struct rb_root *root, u64 offset,
			      struct rb_node *node, int bitmap)
{
	struct rb_node **p = &root->rb_node;
	struct rb_node *parent = NULL;
	struct btrfs_free_space *info;

	while (*p) {
		parent = *p;
		info = rb_entry(parent, struct btrfs_free_space, offset_index);

		if (offset < info->offset) {
			p = &(*p)->rb_left;
		} else if (offset > info->offset) {
			p = &(*p)->rb_right;
		} else {
			/*
			 * we could have a bitmap entry and an extent entry
			 * share the same offset.  If this is the case, we want
			 * the extent entry to always be found first if we do a
			 * linear search through the tree, since we want to have
			 * the quickest allocation time, and allocating from an
			 * extent is faster than allocating from a bitmap.  So
			 * if we're inserting a bitmap and we find an entry at
			 * this offset, we want to go right, or after this entry
			 * logically.  If we are inserting an extent and we've
			 * found a bitmap, we want to go left, or before
			 * logically.
			 */
			if (bitmap) {
				if (info->bitmap) {
					WARN_ON_ONCE(1);
					return -EEXIST;
				}
				p = &(*p)->rb_right;
			} else {
				if (!info->bitmap) {
					WARN_ON_ONCE(1);
					return -EEXIST;
				}
				p = &(*p)->rb_left;
			}
		}
	}

	rb_link_node(node, parent, p);
	rb_insert_color(node, root);

	return 0;
}

/*
 * searches the tree for the given offset.
 *
 * fuzzy - If this is set, then we are trying to make an allocation, and we just
 * want a section that has at least bytes size and comes at or after the given
 * offset.
 */
static struct btrfs_free_space *
tree_search_offset(struct btrfs_free_space_ctl *ctl,
		   u64 offset, int bitmap_only, int fuzzy)
{
	struct rb_node *n = ctl->free_space_offset.rb_node;
	struct btrfs_free_space *entry, *prev = NULL;

	/* find entry that is closest to the 'offset' */
	while (1) {
		if (!n) {
			entry = NULL;
			break;
		}

		entry = rb_entry(n, struct btrfs_free_space, offset_index);
		prev = entry;

		if (offset < entry->offset)
			n = n->rb_left;
		else if (offset > entry->offset)
			n = n->rb_right;
		else
			break;
	}

	if (bitmap_only) {
		if (!entry)
			return NULL;
		if (entry->bitmap)
			return entry;

		/*
		 * bitmap entry and extent entry may share same offset,
		 * in that case, bitmap entry comes after extent entry.
		 */
		n = rb_next(n);
		if (!n)
			return NULL;
		entry = rb_entry(n, struct btrfs_free_space, offset_index);
		if (entry->offset != offset)
			return NULL;

		WARN_ON(!entry->bitmap);
		return entry;
	} else if (entry) {
		if (entry->bitmap) {
			/*
			 * if previous extent entry covers the offset,
			 * we should return it instead of the bitmap entry
			 */
			n = rb_prev(&entry->offset_index);
			if (n) {
				prev = rb_entry(n, struct btrfs_free_space,
						offset_index);
				if (!prev->bitmap &&
				    prev->offset + prev->bytes > offset)
					entry = prev;
			}
		}
		return entry;
	}

	if (!prev)
		return NULL;

	/* find last entry before the 'offset' */
	entry = prev;
	if (entry->offset > offset) {
		n = rb_prev(&entry->offset_index);
		if (n) {
			entry = rb_entry(n, struct btrfs_free_space,
					offset_index);
			ASSERT(entry->offset <= offset);
		} else {
			if (fuzzy)
				return entry;
			else
				return NULL;
		}
	}

	if (entry->bitmap) {
		n = rb_prev(&entry->offset_index);
		if (n) {
			prev = rb_entry(n, struct btrfs_free_space,
					offset_index);
			if (!prev->bitmap &&
			    prev->offset + prev->bytes > offset)
				return prev;
		}
		if (entry->offset + BITS_PER_BITMAP * ctl->unit > offset)
			return entry;
	} else if (entry->offset + entry->bytes > offset)
		return entry;

	if (!fuzzy)
		return NULL;

	while (1) {
		if (entry->bitmap) {
			if (entry->offset + BITS_PER_BITMAP *
			    ctl->unit > offset)
				break;
		} else {
			if (entry->offset + entry->bytes > offset)
				break;
		}

		n = rb_next(&entry->offset_index);
		if (!n)
			return NULL;
		entry = rb_entry(n, struct btrfs_free_space, offset_index);
	}
	return entry;
}

static inline void
__unlink_free_space(struct btrfs_free_space_ctl *ctl,
		    struct btrfs_free_space *info)
{
	rb_erase(&info->offset_index, &ctl->free_space_offset);
	ctl->free_extents--;

	if (!info->bitmap && !btrfs_free_space_trimmed(info)) {
		ctl->discardable_extents[BTRFS_STAT_CURR]--;
		ctl->discardable_bytes[BTRFS_STAT_CURR] -= info->bytes;
	}
}

static void unlink_free_space(struct btrfs_free_space_ctl *ctl,
			      struct btrfs_free_space *info)
{
	__unlink_free_space(ctl, info);
	ctl->free_space -= info->bytes;
}

static int link_free_space(struct btrfs_free_space_ctl *ctl,
			   struct btrfs_free_space *info)
{
	int ret = 0;

	ASSERT(info->bytes || info->bitmap);
	ret = tree_insert_offset(&ctl->free_space_offset, info->offset,
				 &info->offset_index, (info->bitmap != NULL));
	if (ret)
		return ret;

	if (!info->bitmap && !btrfs_free_space_trimmed(info)) {
		ctl->discardable_extents[BTRFS_STAT_CURR]++;
		ctl->discardable_bytes[BTRFS_STAT_CURR] += info->bytes;
	}

	ctl->free_space += info->bytes;
	ctl->free_extents++;
	return ret;
}

static void recalculate_thresholds(struct btrfs_free_space_ctl *ctl)
{
	struct btrfs_block_group *block_group = ctl->private;
	u64 max_bytes;
	u64 bitmap_bytes;
	u64 extent_bytes;
	u64 size = block_group->length;
	u64 bytes_per_bg = BITS_PER_BITMAP * ctl->unit;
	u64 max_bitmaps = div64_u64(size + bytes_per_bg - 1, bytes_per_bg);

	max_bitmaps = max_t(u64, max_bitmaps, 1);

	ASSERT(ctl->total_bitmaps <= max_bitmaps);

	/*
	 * We are trying to keep the total amount of memory used per 1GiB of
	 * space to be MAX_CACHE_BYTES_PER_GIG.  However, with a reclamation
	 * mechanism of pulling extents >= FORCE_EXTENT_THRESHOLD out of
	 * bitmaps, we may end up using more memory than this.
	 */
	if (size < SZ_1G)
		max_bytes = MAX_CACHE_BYTES_PER_GIG;
	else
		max_bytes = MAX_CACHE_BYTES_PER_GIG * div_u64(size, SZ_1G);

	bitmap_bytes = ctl->total_bitmaps * ctl->unit;

	/*
	 * we want the extent entry threshold to always be at most 1/2 the max
	 * bytes we can have, or whatever is less than that.
	 */
	extent_bytes = max_bytes - bitmap_bytes;
	extent_bytes = min_t(u64, extent_bytes, max_bytes >> 1);

	ctl->extents_thresh =
		div_u64(extent_bytes, sizeof(struct btrfs_free_space));
}

static inline void __bitmap_clear_bits(struct btrfs_free_space_ctl *ctl,
				       struct btrfs_free_space *info,
				       u64 offset, u64 bytes)
{
	unsigned long start, count, end;
	int extent_delta = -1;

	start = offset_to_bit(info->offset, ctl->unit, offset);
	count = bytes_to_bits(bytes, ctl->unit);
	end = start + count;
	ASSERT(end <= BITS_PER_BITMAP);

	bitmap_clear(info->bitmap, start, count);

	info->bytes -= bytes;
	if (info->max_extent_size > ctl->unit)
		info->max_extent_size = 0;

	if (start && test_bit(start - 1, info->bitmap))
		extent_delta++;

	if (end < BITS_PER_BITMAP && test_bit(end, info->bitmap))
		extent_delta++;

	info->bitmap_extents += extent_delta;
	if (!btrfs_free_space_trimmed(info)) {
		ctl->discardable_extents[BTRFS_STAT_CURR] += extent_delta;
		ctl->discardable_bytes[BTRFS_STAT_CURR] -= bytes;
	}
}

static void bitmap_clear_bits(struct btrfs_free_space_ctl *ctl,
			      struct btrfs_free_space *info, u64 offset,
			      u64 bytes)
{
	__bitmap_clear_bits(ctl, info, offset, bytes);
	ctl->free_space -= bytes;
}

static void bitmap_set_bits(struct btrfs_free_space_ctl *ctl,
			    struct btrfs_free_space *info, u64 offset,
			    u64 bytes)
{
	unsigned long start, count, end;
	int extent_delta = 1;

	start = offset_to_bit(info->offset, ctl->unit, offset);
	count = bytes_to_bits(bytes, ctl->unit);
	end = start + count;
	ASSERT(end <= BITS_PER_BITMAP);

	bitmap_set(info->bitmap, start, count);

	info->bytes += bytes;
	ctl->free_space += bytes;

	if (start && test_bit(start - 1, info->bitmap))
		extent_delta--;

	if (end < BITS_PER_BITMAP && test_bit(end, info->bitmap))
		extent_delta--;

	info->bitmap_extents += extent_delta;
	if (!btrfs_free_space_trimmed(info)) {
		ctl->discardable_extents[BTRFS_STAT_CURR] += extent_delta;
		ctl->discardable_bytes[BTRFS_STAT_CURR] += bytes;
	}
}

/*
 * If we can not find suitable extent, we will use bytes to record
 * the size of the max extent.
 */
static int search_bitmap(struct btrfs_free_space_ctl *ctl,
			 struct btrfs_free_space *bitmap_info, u64 *offset,
			 u64 *bytes, bool for_alloc)
{
	unsigned long found_bits = 0;
	unsigned long max_bits = 0;
	unsigned long bits, i;
	unsigned long next_zero;
	unsigned long extent_bits;

	/*
	 * Skip searching the bitmap if we don't have a contiguous section that
	 * is large enough for this allocation.
	 */
	if (for_alloc &&
	    bitmap_info->max_extent_size &&
	    bitmap_info->max_extent_size < *bytes) {
		*bytes = bitmap_info->max_extent_size;
		return -1;
	}

	i = offset_to_bit(bitmap_info->offset, ctl->unit,
			  max_t(u64, *offset, bitmap_info->offset));
	bits = bytes_to_bits(*bytes, ctl->unit);

	for_each_set_bit_from(i, bitmap_info->bitmap, BITS_PER_BITMAP) {
		if (for_alloc && bits == 1) {
			found_bits = 1;
			break;
		}
		next_zero = find_next_zero_bit(bitmap_info->bitmap,
					       BITS_PER_BITMAP, i);
		extent_bits = next_zero - i;
		if (extent_bits >= bits) {
			found_bits = extent_bits;
			break;
		} else if (extent_bits > max_bits) {
			max_bits = extent_bits;
		}
		i = next_zero;
	}

	if (found_bits) {
		*offset = (u64)(i * ctl->unit) + bitmap_info->offset;
		*bytes = (u64)(found_bits) * ctl->unit;
		return 0;
	}

	*bytes = (u64)(max_bits) * ctl->unit;
	bitmap_info->max_extent_size = *bytes;
	return -1;
}

static inline u64 get_max_extent_size(struct btrfs_free_space *entry)
{
	if (entry->bitmap)
		return entry->max_extent_size;
	return entry->bytes;
}

/* Cache the size of the max extent in bytes */
static struct btrfs_free_space *
find_free_space(struct btrfs_free_space_ctl *ctl, u64 *offset, u64 *bytes,
		unsigned long align, u64 *max_extent_size)
{
	struct btrfs_free_space *entry;
	struct rb_node *node;
	u64 tmp;
	u64 align_off;
	int ret;

	if (!ctl->free_space_offset.rb_node)
		goto out;

	entry = tree_search_offset(ctl, offset_to_bitmap(ctl, *offset), 0, 1);
	if (!entry)
		goto out;

	for (node = &entry->offset_index; node; node = rb_next(node)) {
		entry = rb_entry(node, struct btrfs_free_space, offset_index);
		if (entry->bytes < *bytes) {
			*max_extent_size = max(get_max_extent_size(entry),
					       *max_extent_size);
			continue;
		}

		/* make sure the space returned is big enough
		 * to match our requested alignment
		 */
		if (*bytes >= align) {
			tmp = entry->offset - ctl->start + align - 1;
			tmp = div64_u64(tmp, align);
			tmp = tmp * align + ctl->start;
			align_off = tmp - entry->offset;
		} else {
			align_off = 0;
			tmp = entry->offset;
		}

		if (entry->bytes < *bytes + align_off) {
			*max_extent_size = max(get_max_extent_size(entry),
					       *max_extent_size);
			continue;
		}

		if (entry->bitmap) {
			u64 size = *bytes;

			ret = search_bitmap(ctl, entry, &tmp, &size, true);
			if (!ret) {
				*offset = tmp;
				*bytes = size;
				return entry;
			} else {
				*max_extent_size =
					max(get_max_extent_size(entry),
					    *max_extent_size);
			}
			continue;
		}

		*offset = tmp;
		*bytes = entry->bytes - align_off;
		return entry;
	}
out:
	return NULL;
}

static int count_bitmap_extents(struct btrfs_free_space_ctl *ctl,
				struct btrfs_free_space *bitmap_info)
{
	struct btrfs_block_group *block_group = ctl->private;
	u64 bytes = bitmap_info->bytes;
	unsigned int rs, re;
	int count = 0;

	if (!block_group || !bytes)
		return count;

	bitmap_for_each_set_region(bitmap_info->bitmap, rs, re, 0,
				   BITS_PER_BITMAP) {
		bytes -= (rs - re) * ctl->unit;
		count++;

		if (!bytes)
			break;
	}

	return count;
}

static void add_new_bitmap(struct btrfs_free_space_ctl *ctl,
			   struct btrfs_free_space *info, u64 offset)
{
	info->offset = offset_to_bitmap(ctl, offset);
	info->bytes = 0;
	info->bitmap_extents = 0;
	INIT_LIST_HEAD(&info->list);
	link_free_space(ctl, info);
	ctl->total_bitmaps++;

	ctl->op->recalc_thresholds(ctl);
}

static void free_bitmap(struct btrfs_free_space_ctl *ctl,
			struct btrfs_free_space *bitmap_info)
{
	/*
	 * Normally when this is called, the bitmap is completely empty. However,
	 * if we are blowing up the free space cache for one reason or another
	 * via __btrfs_remove_free_space_cache(), then it may not be freed and
	 * we may leave stats on the table.
	 */
	if (bitmap_info->bytes && !btrfs_free_space_trimmed(bitmap_info)) {
		ctl->discardable_extents[BTRFS_STAT_CURR] -=
			bitmap_info->bitmap_extents;
		ctl->discardable_bytes[BTRFS_STAT_CURR] -= bitmap_info->bytes;

	}
	unlink_free_space(ctl, bitmap_info);
	kmem_cache_free(btrfs_free_space_bitmap_cachep, bitmap_info->bitmap);
	kmem_cache_free(btrfs_free_space_cachep, bitmap_info);
	ctl->total_bitmaps--;
	ctl->op->recalc_thresholds(ctl);
}

static noinline int remove_from_bitmap(struct btrfs_free_space_ctl *ctl,
			      struct btrfs_free_space *bitmap_info,
			      u64 *offset, u64 *bytes)
{
	u64 end;
	u64 search_start, search_bytes;
	int ret;

again:
	end = bitmap_info->offset + (u64)(BITS_PER_BITMAP * ctl->unit) - 1;

	/*
	 * We need to search for bits in this bitmap.  We could only cover some
	 * of the extent in this bitmap thanks to how we add space, so we need
	 * to search for as much as it as we can and clear that amount, and then
	 * go searching for the next bit.
	 */
	search_start = *offset;
	search_bytes = ctl->unit;
	search_bytes = min(search_bytes, end - search_start + 1);
	ret = search_bitmap(ctl, bitmap_info, &search_start, &search_bytes,
			    false);
	if (ret < 0 || search_start != *offset)
		return -EINVAL;

	/* We may have found more bits than what we need */
	search_bytes = min(search_bytes, *bytes);

	/* Cannot clear past the end of the bitmap */
	search_bytes = min(search_bytes, end - search_start + 1);

	bitmap_clear_bits(ctl, bitmap_info, search_start, search_bytes);
	*offset += search_bytes;
	*bytes -= search_bytes;

	if (*bytes) {
		struct rb_node *next = rb_next(&bitmap_info->offset_index);
		if (!bitmap_info->bytes)
			free_bitmap(ctl, bitmap_info);

		/*
		 * no entry after this bitmap, but we still have bytes to
		 * remove, so something has gone wrong.
		 */
		if (!next)
			return -EINVAL;

		bitmap_info = rb_entry(next, struct btrfs_free_space,
				       offset_index);

		/*
		 * if the next entry isn't a bitmap we need to return to let the
		 * extent stuff do its work.
		 */
		if (!bitmap_info->bitmap)
			return -EAGAIN;

		/*
		 * Ok the next item is a bitmap, but it may not actually hold
		 * the information for the rest of this free space stuff, so
		 * look for it, and if we don't find it return so we can try
		 * everything over again.
		 */
		search_start = *offset;
		search_bytes = ctl->unit;
		ret = search_bitmap(ctl, bitmap_info, &search_start,
				    &search_bytes, false);
		if (ret < 0 || search_start != *offset)
			return -EAGAIN;

		goto again;
	} else if (!bitmap_info->bytes)
		free_bitmap(ctl, bitmap_info);

	return 0;
}

static u64 add_bytes_to_bitmap(struct btrfs_free_space_ctl *ctl,
			       struct btrfs_free_space *info, u64 offset,
			       u64 bytes, enum btrfs_trim_state trim_state)
{
	u64 bytes_to_set = 0;
	u64 end;

	/*
	 * This is a tradeoff to make bitmap trim state minimal.  We mark the
	 * whole bitmap untrimmed if at any point we add untrimmed regions.
	 */
	if (trim_state == BTRFS_TRIM_STATE_UNTRIMMED) {
		if (btrfs_free_space_trimmed(info)) {
			ctl->discardable_extents[BTRFS_STAT_CURR] +=
				info->bitmap_extents;
			ctl->discardable_bytes[BTRFS_STAT_CURR] += info->bytes;
		}
		info->trim_state = BTRFS_TRIM_STATE_UNTRIMMED;
	}

	end = info->offset + (u64)(BITS_PER_BITMAP * ctl->unit);

	bytes_to_set = min(end - offset, bytes);

	bitmap_set_bits(ctl, info, offset, bytes_to_set);

	/*
	 * We set some bytes, we have no idea what the max extent size is
	 * anymore.
	 */
	info->max_extent_size = 0;

	return bytes_to_set;

}

static bool use_bitmap(struct btrfs_free_space_ctl *ctl,
		      struct btrfs_free_space *info)
{
	struct btrfs_block_group *block_group = ctl->private;
	struct btrfs_fs_info *fs_info = block_group->fs_info;
	bool forced = false;

#ifdef CONFIG_BTRFS_DEBUG
	if (btrfs_should_fragment_free_space(block_group))
		forced = true;
#endif

	/* This is a way to reclaim large regions from the bitmaps. */
	if (!forced && info->bytes >= FORCE_EXTENT_THRESHOLD)
		return false;

	/*
	 * If we are below the extents threshold then we can add this as an
	 * extent, and don't have to deal with the bitmap
	 */
	if (!forced && ctl->free_extents < ctl->extents_thresh) {
		/*
		 * If this block group has some small extents we don't want to
		 * use up all of our free slots in the cache with them, we want
		 * to reserve them to larger extents, however if we have plenty
		 * of cache left then go ahead an dadd them, no sense in adding
		 * the overhead of a bitmap if we don't have to.
		 */
		if (info->bytes <= fs_info->sectorsize * 8) {
			if (ctl->free_extents * 3 <= ctl->extents_thresh)
				return false;
		} else {
			return false;
		}
	}

	/*
	 * The original block groups from mkfs can be really small, like 8
	 * megabytes, so don't bother with a bitmap for those entries.  However
	 * some block groups can be smaller than what a bitmap would cover but
	 * are still large enough that they could overflow the 32k memory limit,
	 * so allow those block groups to still be allowed to have a bitmap
	 * entry.
	 */
	if (((BITS_PER_BITMAP * ctl->unit) >> 1) > block_group->length)
		return false;

	return true;
}

static const struct btrfs_free_space_op free_space_op = {
	.recalc_thresholds	= recalculate_thresholds,
	.use_bitmap		= use_bitmap,
};

static int insert_into_bitmap(struct btrfs_free_space_ctl *ctl,
			      struct btrfs_free_space *info)
{
	struct btrfs_free_space *bitmap_info;
	struct btrfs_block_group *block_group = NULL;
	int added = 0;
	u64 bytes, offset, bytes_added;
	enum btrfs_trim_state trim_state;
	int ret;

	bytes = info->bytes;
	offset = info->offset;
	trim_state = info->trim_state;

	if (!ctl->op->use_bitmap(ctl, info))
		return 0;

	if (ctl->op == &free_space_op)
		block_group = ctl->private;
again:
	/*
	 * Since we link bitmaps right into the cluster we need to see if we
	 * have a cluster here, and if so and it has our bitmap we need to add
	 * the free space to that bitmap.
	 */
	if (block_group && !list_empty(&block_group->cluster_list)) {
		struct btrfs_free_cluster *cluster;
		struct rb_node *node;
		struct btrfs_free_space *entry;

		cluster = list_entry(block_group->cluster_list.next,
				     struct btrfs_free_cluster,
				     block_group_list);
		spin_lock(&cluster->lock);
		node = rb_first(&cluster->root);
		if (!node) {
			spin_unlock(&cluster->lock);
			goto no_cluster_bitmap;
		}

		entry = rb_entry(node, struct btrfs_free_space, offset_index);
		if (!entry->bitmap) {
			spin_unlock(&cluster->lock);
			goto no_cluster_bitmap;
		}

		if (entry->offset == offset_to_bitmap(ctl, offset)) {
			bytes_added = add_bytes_to_bitmap(ctl, entry, offset,
							  bytes, trim_state);
			bytes -= bytes_added;
			offset += bytes_added;
		}
		spin_unlock(&cluster->lock);
		if (!bytes) {
			ret = 1;
			goto out;
		}
	}

no_cluster_bitmap:
	bitmap_info = tree_search_offset(ctl, offset_to_bitmap(ctl, offset),
					 1, 0);
	if (!bitmap_info) {
		ASSERT(added == 0);
		goto new_bitmap;
	}

	bytes_added = add_bytes_to_bitmap(ctl, bitmap_info, offset, bytes,
					  trim_state);
	bytes -= bytes_added;
	offset += bytes_added;
	added = 0;

	if (!bytes) {
		ret = 1;
		goto out;
	} else
		goto again;

new_bitmap:
	if (info && info->bitmap) {
		add_new_bitmap(ctl, info, offset);
		added = 1;
		info = NULL;
		goto again;
	} else {
		spin_unlock(&ctl->tree_lock);

		/* no pre-allocated info, allocate a new one */
		if (!info) {
			info = kmem_cache_zalloc(btrfs_free_space_cachep,
						 GFP_NOFS);
			if (!info) {
				spin_lock(&ctl->tree_lock);
				ret = -ENOMEM;
				goto out;
			}
		}

		/* allocate the bitmap */
		info->bitmap = kmem_cache_zalloc(btrfs_free_space_bitmap_cachep,
						 GFP_NOFS);
		info->trim_state = BTRFS_TRIM_STATE_TRIMMED;
		spin_lock(&ctl->tree_lock);
		if (!info->bitmap) {
			ret = -ENOMEM;
			goto out;
		}
		goto again;
	}

out:
	if (info) {
		if (info->bitmap)
			kmem_cache_free(btrfs_free_space_bitmap_cachep,
					info->bitmap);
		kmem_cache_free(btrfs_free_space_cachep, info);
	}

	return ret;
}

/*
 * Free space merging rules:
 *  1) Merge trimmed areas together
 *  2) Let untrimmed areas coalesce with trimmed areas
 *  3) Always pull neighboring regions from bitmaps
 *
 * The above rules are for when we merge free space based on btrfs_trim_state.
 * Rules 2 and 3 are subtle because they are suboptimal, but are done for the
 * same reason: to promote larger extent regions which makes life easier for
 * find_free_extent().  Rule 2 enables coalescing based on the common path
 * being returning free space from btrfs_finish_extent_commit().  So when free
 * space is trimmed, it will prevent aggregating trimmed new region and
 * untrimmed regions in the rb_tree.  Rule 3 is purely to obtain larger extents
 * and provide find_free_extent() with the largest extents possible hoping for
 * the reuse path.
 */
static bool try_merge_free_space(struct btrfs_free_space_ctl *ctl,
			  struct btrfs_free_space *info, bool update_stat)
{
	struct btrfs_free_space *left_info;
	struct btrfs_free_space *right_info;
	bool merged = false;
	u64 offset = info->offset;
	u64 bytes = info->bytes;
	const bool is_trimmed = btrfs_free_space_trimmed(info);

	/*
	 * first we want to see if there is free space adjacent to the range we
	 * are adding, if there is remove that struct and add a new one to
	 * cover the entire range
	 */
	right_info = tree_search_offset(ctl, offset + bytes, 0, 0);
	if (right_info && rb_prev(&right_info->offset_index))
		left_info = rb_entry(rb_prev(&right_info->offset_index),
				     struct btrfs_free_space, offset_index);
	else
		left_info = tree_search_offset(ctl, offset - 1, 0, 0);

	/* See try_merge_free_space() comment. */
	if (right_info && !right_info->bitmap &&
	    (!is_trimmed || btrfs_free_space_trimmed(right_info))) {
		if (update_stat)
			unlink_free_space(ctl, right_info);
		else
			__unlink_free_space(ctl, right_info);
		info->bytes += right_info->bytes;
		kmem_cache_free(btrfs_free_space_cachep, right_info);
		merged = true;
	}

	/* See try_merge_free_space() comment. */
	if (left_info && !left_info->bitmap &&
	    left_info->offset + left_info->bytes == offset &&
	    (!is_trimmed || btrfs_free_space_trimmed(left_info))) {
		if (update_stat)
			unlink_free_space(ctl, left_info);
		else
			__unlink_free_space(ctl, left_info);
		info->offset = left_info->offset;
		info->bytes += left_info->bytes;
		kmem_cache_free(btrfs_free_space_cachep, left_info);
		merged = true;
	}

	return merged;
}

static bool steal_from_bitmap_to_end(struct btrfs_free_space_ctl *ctl,
				     struct btrfs_free_space *info,
				     bool update_stat)
{
	struct btrfs_free_space *bitmap;
	unsigned long i;
	unsigned long j;
	const u64 end = info->offset + info->bytes;
	const u64 bitmap_offset = offset_to_bitmap(ctl, end);
	u64 bytes;

	bitmap = tree_search_offset(ctl, bitmap_offset, 1, 0);
	if (!bitmap)
		return false;

	i = offset_to_bit(bitmap->offset, ctl->unit, end);
	j = find_next_zero_bit(bitmap->bitmap, BITS_PER_BITMAP, i);
	if (j == i)
		return false;
	bytes = (j - i) * ctl->unit;
	info->bytes += bytes;

	/* See try_merge_free_space() comment. */
	if (!btrfs_free_space_trimmed(bitmap))
		info->trim_state = BTRFS_TRIM_STATE_UNTRIMMED;

	if (update_stat)
		bitmap_clear_bits(ctl, bitmap, end, bytes);
	else
		__bitmap_clear_bits(ctl, bitmap, end, bytes);

	if (!bitmap->bytes)
		free_bitmap(ctl, bitmap);

	return true;
}

static bool steal_from_bitmap_to_front(struct btrfs_free_space_ctl *ctl,
				       struct btrfs_free_space *info,
				       bool update_stat)
{
	struct btrfs_free_space *bitmap;
	u64 bitmap_offset;
	unsigned long i;
	unsigned long j;
	unsigned long prev_j;
	u64 bytes;

	bitmap_offset = offset_to_bitmap(ctl, info->offset);
	/* If we're on a boundary, try the previous logical bitmap. */
	if (bitmap_offset == info->offset) {
		if (info->offset == 0)
			return false;
		bitmap_offset = offset_to_bitmap(ctl, info->offset - 1);
	}

	bitmap = tree_search_offset(ctl, bitmap_offset, 1, 0);
	if (!bitmap)
		return false;

	i = offset_to_bit(bitmap->offset, ctl->unit, info->offset) - 1;
	j = 0;
	prev_j = (unsigned long)-1;
	for_each_clear_bit_from(j, bitmap->bitmap, BITS_PER_BITMAP) {
		if (j > i)
			break;
		prev_j = j;
	}
	if (prev_j == i)
		return false;

	if (prev_j == (unsigned long)-1)
		bytes = (i + 1) * ctl->unit;
	else
		bytes = (i - prev_j) * ctl->unit;

	info->offset -= bytes;
	info->bytes += bytes;

	/* See try_merge_free_space() comment. */
	if (!btrfs_free_space_trimmed(bitmap))
		info->trim_state = BTRFS_TRIM_STATE_UNTRIMMED;

	if (update_stat)
		bitmap_clear_bits(ctl, bitmap, info->offset, bytes);
	else
		__bitmap_clear_bits(ctl, bitmap, info->offset, bytes);

	if (!bitmap->bytes)
		free_bitmap(ctl, bitmap);

	return true;
}

/*
 * We prefer always to allocate from extent entries, both for clustered and
 * non-clustered allocation requests. So when attempting to add a new extent
 * entry, try to see if there's adjacent free space in bitmap entries, and if
 * there is, migrate that space from the bitmaps to the extent.
 * Like this we get better chances of satisfying space allocation requests
 * because we attempt to satisfy them based on a single cache entry, and never
 * on 2 or more entries - even if the entries represent a contiguous free space
 * region (e.g. 1 extent entry + 1 bitmap entry starting where the extent entry
 * ends).
 */
static void steal_from_bitmap(struct btrfs_free_space_ctl *ctl,
			      struct btrfs_free_space *info,
			      bool update_stat)
{
	/*
	 * Only work with disconnected entries, as we can change their offset,
	 * and must be extent entries.
	 */
	ASSERT(!info->bitmap);
	ASSERT(RB_EMPTY_NODE(&info->offset_index));

	if (ctl->total_bitmaps > 0) {
		bool stole_end;
		bool stole_front = false;

		stole_end = steal_from_bitmap_to_end(ctl, info, update_stat);
		if (ctl->total_bitmaps > 0)
			stole_front = steal_from_bitmap_to_front(ctl, info,
								 update_stat);

		if (stole_end || stole_front)
			try_merge_free_space(ctl, info, update_stat);
	}
}

int __btrfs_add_free_space(struct btrfs_fs_info *fs_info,
			   struct btrfs_free_space_ctl *ctl,
			   u64 offset, u64 bytes,
			   enum btrfs_trim_state trim_state)
{
	struct btrfs_block_group *block_group = ctl->private;
	struct btrfs_free_space *info;
	int ret = 0;
	u64 filter_bytes = bytes;

	info = kmem_cache_zalloc(btrfs_free_space_cachep, GFP_NOFS);
	if (!info)
		return -ENOMEM;

	info->offset = offset;
	info->bytes = bytes;
	info->trim_state = trim_state;
	RB_CLEAR_NODE(&info->offset_index);

	spin_lock(&ctl->tree_lock);

	if (try_merge_free_space(ctl, info, true))
		goto link;

	/*
	 * There was no extent directly to the left or right of this new
	 * extent then we know we're going to have to allocate a new extent, so
	 * before we do that see if we need to drop this into a bitmap
	 */
	ret = insert_into_bitmap(ctl, info);
	if (ret < 0) {
		goto out;
	} else if (ret) {
		ret = 0;
		goto out;
	}
link:
	/*
	 * Only steal free space from adjacent bitmaps if we're sure we're not
	 * going to add the new free space to existing bitmap entries - because
	 * that would mean unnecessary work that would be reverted. Therefore
	 * attempt to steal space from bitmaps if we're adding an extent entry.
	 */
	steal_from_bitmap(ctl, info, true);

	filter_bytes = max(filter_bytes, info->bytes);

	ret = link_free_space(ctl, info);
	if (ret)
		kmem_cache_free(btrfs_free_space_cachep, info);
out:
	btrfs_discard_update_discardable(block_group, ctl);
	spin_unlock(&ctl->tree_lock);

	if (ret) {
		btrfs_crit(fs_info, "unable to add free space :%d", ret);
		ASSERT(ret != -EEXIST);
	}

	if (trim_state != BTRFS_TRIM_STATE_TRIMMED) {
		btrfs_discard_check_filter(block_group, filter_bytes);
		btrfs_discard_queue_work(&fs_info->discard_ctl, block_group);
	}

	return ret;
}

int btrfs_add_free_space(struct btrfs_block_group *block_group,
			 u64 bytenr, u64 size)
{
	enum btrfs_trim_state trim_state = BTRFS_TRIM_STATE_UNTRIMMED;

	if (btrfs_test_opt(block_group->fs_info, DISCARD_SYNC))
		trim_state = BTRFS_TRIM_STATE_TRIMMED;

<<<<<<< HEAD
	return __btrfs_add_free_space(block_group->fs_info,
				      block_group->free_space_ctl,
				      bytenr, size, trim_state);
}

/*
 * This is a subtle distinction because when adding free space back in general,
 * we want it to be added as untrimmed for async. But in the case where we add
 * it on loading of a block group, we want to consider it trimmed.
 */
int btrfs_add_free_space_async_trimmed(struct btrfs_block_group *block_group,
				       u64 bytenr, u64 size)
{
	enum btrfs_trim_state trim_state = BTRFS_TRIM_STATE_UNTRIMMED;

	if (btrfs_test_opt(block_group->fs_info, DISCARD_SYNC) ||
	    btrfs_test_opt(block_group->fs_info, DISCARD_ASYNC))
		trim_state = BTRFS_TRIM_STATE_TRIMMED;

	return __btrfs_add_free_space(block_group->fs_info,
				      block_group->free_space_ctl,
				      bytenr, size, trim_state);
=======
	return __btrfs_add_free_space(block_group->fs_info,
				      block_group->free_space_ctl,
				      bytenr, size, trim_state);
}

/*
 * This is a subtle distinction because when adding free space back in general,
 * we want it to be added as untrimmed for async. But in the case where we add
 * it on loading of a block group, we want to consider it trimmed.
 */
int btrfs_add_free_space_async_trimmed(struct btrfs_block_group *block_group,
				       u64 bytenr, u64 size)
{
	enum btrfs_trim_state trim_state = BTRFS_TRIM_STATE_UNTRIMMED;

	if (btrfs_test_opt(block_group->fs_info, DISCARD_SYNC) ||
	    btrfs_test_opt(block_group->fs_info, DISCARD_ASYNC))
		trim_state = BTRFS_TRIM_STATE_TRIMMED;

	return __btrfs_add_free_space(block_group->fs_info,
				      block_group->free_space_ctl,
				      bytenr, size, trim_state);
>>>>>>> 04d5ce62
}

int btrfs_remove_free_space(struct btrfs_block_group *block_group,
			    u64 offset, u64 bytes)
{
	struct btrfs_free_space_ctl *ctl = block_group->free_space_ctl;
	struct btrfs_free_space *info;
	int ret;
	bool re_search = false;

	spin_lock(&ctl->tree_lock);

again:
	ret = 0;
	if (!bytes)
		goto out_lock;

	info = tree_search_offset(ctl, offset, 0, 0);
	if (!info) {
		/*
		 * oops didn't find an extent that matched the space we wanted
		 * to remove, look for a bitmap instead
		 */
		info = tree_search_offset(ctl, offset_to_bitmap(ctl, offset),
					  1, 0);
		if (!info) {
			/*
			 * If we found a partial bit of our free space in a
			 * bitmap but then couldn't find the other part this may
			 * be a problem, so WARN about it.
			 */
			WARN_ON(re_search);
			goto out_lock;
		}
	}

	re_search = false;
	if (!info->bitmap) {
		unlink_free_space(ctl, info);
		if (offset == info->offset) {
			u64 to_free = min(bytes, info->bytes);

			info->bytes -= to_free;
			info->offset += to_free;
			if (info->bytes) {
				ret = link_free_space(ctl, info);
				WARN_ON(ret);
			} else {
				kmem_cache_free(btrfs_free_space_cachep, info);
			}

			offset += to_free;
			bytes -= to_free;
			goto again;
		} else {
			u64 old_end = info->bytes + info->offset;

			info->bytes = offset - info->offset;
			ret = link_free_space(ctl, info);
			WARN_ON(ret);
			if (ret)
				goto out_lock;

			/* Not enough bytes in this entry to satisfy us */
			if (old_end < offset + bytes) {
				bytes -= old_end - offset;
				offset = old_end;
				goto again;
			} else if (old_end == offset + bytes) {
				/* all done */
				goto out_lock;
			}
			spin_unlock(&ctl->tree_lock);

			ret = __btrfs_add_free_space(block_group->fs_info, ctl,
						     offset + bytes,
						     old_end - (offset + bytes),
						     info->trim_state);
			WARN_ON(ret);
			goto out;
		}
	}

	ret = remove_from_bitmap(ctl, info, &offset, &bytes);
	if (ret == -EAGAIN) {
		re_search = true;
		goto again;
	}
out_lock:
	btrfs_discard_update_discardable(block_group, ctl);
	spin_unlock(&ctl->tree_lock);
out:
	return ret;
}

void btrfs_dump_free_space(struct btrfs_block_group *block_group,
			   u64 bytes)
{
	struct btrfs_fs_info *fs_info = block_group->fs_info;
	struct btrfs_free_space_ctl *ctl = block_group->free_space_ctl;
	struct btrfs_free_space *info;
	struct rb_node *n;
	int count = 0;

	spin_lock(&ctl->tree_lock);
	for (n = rb_first(&ctl->free_space_offset); n; n = rb_next(n)) {
		info = rb_entry(n, struct btrfs_free_space, offset_index);
		if (info->bytes >= bytes && !block_group->ro)
			count++;
		btrfs_crit(fs_info, "entry offset %llu, bytes %llu, bitmap %s",
			   info->offset, info->bytes,
		       (info->bitmap) ? "yes" : "no");
	}
	spin_unlock(&ctl->tree_lock);
	btrfs_info(fs_info, "block group has cluster?: %s",
	       list_empty(&block_group->cluster_list) ? "no" : "yes");
	btrfs_info(fs_info,
		   "%d blocks of free space at or bigger than bytes is", count);
}

void btrfs_init_free_space_ctl(struct btrfs_block_group *block_group)
{
	struct btrfs_fs_info *fs_info = block_group->fs_info;
	struct btrfs_free_space_ctl *ctl = block_group->free_space_ctl;

	spin_lock_init(&ctl->tree_lock);
	ctl->unit = fs_info->sectorsize;
	ctl->start = block_group->start;
	ctl->private = block_group;
	ctl->op = &free_space_op;
	INIT_LIST_HEAD(&ctl->trimming_ranges);
	mutex_init(&ctl->cache_writeout_mutex);

	/*
	 * we only want to have 32k of ram per block group for keeping
	 * track of free space, and if we pass 1/2 of that we want to
	 * start converting things over to using bitmaps
	 */
	ctl->extents_thresh = (SZ_32K / 2) / sizeof(struct btrfs_free_space);
}

/*
 * for a given cluster, put all of its extents back into the free
 * space cache.  If the block group passed doesn't match the block group
 * pointed to by the cluster, someone else raced in and freed the
 * cluster already.  In that case, we just return without changing anything
 */
static int
__btrfs_return_cluster_to_free_space(
			     struct btrfs_block_group *block_group,
			     struct btrfs_free_cluster *cluster)
{
	struct btrfs_free_space_ctl *ctl = block_group->free_space_ctl;
	struct btrfs_free_space *entry;
	struct rb_node *node;

	spin_lock(&cluster->lock);
	if (cluster->block_group != block_group)
		goto out;

	cluster->block_group = NULL;
	cluster->window_start = 0;
	list_del_init(&cluster->block_group_list);

	node = rb_first(&cluster->root);
	while (node) {
		bool bitmap;

		entry = rb_entry(node, struct btrfs_free_space, offset_index);
		node = rb_next(&entry->offset_index);
		rb_erase(&entry->offset_index, &cluster->root);
		RB_CLEAR_NODE(&entry->offset_index);

		bitmap = (entry->bitmap != NULL);
		if (!bitmap) {
			/* Merging treats extents as if they were new */
			if (!btrfs_free_space_trimmed(entry)) {
				ctl->discardable_extents[BTRFS_STAT_CURR]--;
				ctl->discardable_bytes[BTRFS_STAT_CURR] -=
					entry->bytes;
			}

			try_merge_free_space(ctl, entry, false);
			steal_from_bitmap(ctl, entry, false);

			/* As we insert directly, update these statistics */
			if (!btrfs_free_space_trimmed(entry)) {
				ctl->discardable_extents[BTRFS_STAT_CURR]++;
				ctl->discardable_bytes[BTRFS_STAT_CURR] +=
					entry->bytes;
			}
		}
		tree_insert_offset(&ctl->free_space_offset,
				   entry->offset, &entry->offset_index, bitmap);
	}
	cluster->root = RB_ROOT;

out:
	spin_unlock(&cluster->lock);
	btrfs_put_block_group(block_group);
	return 0;
}

static void __btrfs_remove_free_space_cache_locked(
				struct btrfs_free_space_ctl *ctl)
{
	struct btrfs_free_space *info;
	struct rb_node *node;

	while ((node = rb_last(&ctl->free_space_offset)) != NULL) {
		info = rb_entry(node, struct btrfs_free_space, offset_index);
		if (!info->bitmap) {
			unlink_free_space(ctl, info);
			kmem_cache_free(btrfs_free_space_cachep, info);
		} else {
			free_bitmap(ctl, info);
		}

		cond_resched_lock(&ctl->tree_lock);
	}
}

void __btrfs_remove_free_space_cache(struct btrfs_free_space_ctl *ctl)
{
	spin_lock(&ctl->tree_lock);
	__btrfs_remove_free_space_cache_locked(ctl);
	if (ctl->private)
		btrfs_discard_update_discardable(ctl->private, ctl);
	spin_unlock(&ctl->tree_lock);
}

void btrfs_remove_free_space_cache(struct btrfs_block_group *block_group)
{
	struct btrfs_free_space_ctl *ctl = block_group->free_space_ctl;
	struct btrfs_free_cluster *cluster;
	struct list_head *head;

	spin_lock(&ctl->tree_lock);
	while ((head = block_group->cluster_list.next) !=
	       &block_group->cluster_list) {
		cluster = list_entry(head, struct btrfs_free_cluster,
				     block_group_list);

		WARN_ON(cluster->block_group != block_group);
		__btrfs_return_cluster_to_free_space(block_group, cluster);

		cond_resched_lock(&ctl->tree_lock);
	}
	__btrfs_remove_free_space_cache_locked(ctl);
	btrfs_discard_update_discardable(block_group, ctl);
	spin_unlock(&ctl->tree_lock);

}

/**
 * btrfs_is_free_space_trimmed - see if everything is trimmed
 * @block_group: block_group of interest
 *
 * Walk @block_group's free space rb_tree to determine if everything is trimmed.
 */
bool btrfs_is_free_space_trimmed(struct btrfs_block_group *block_group)
{
	struct btrfs_free_space_ctl *ctl = block_group->free_space_ctl;
	struct btrfs_free_space *info;
	struct rb_node *node;
	bool ret = true;

	spin_lock(&ctl->tree_lock);
	node = rb_first(&ctl->free_space_offset);

	while (node) {
		info = rb_entry(node, struct btrfs_free_space, offset_index);

		if (!btrfs_free_space_trimmed(info)) {
			ret = false;
			break;
		}

		node = rb_next(node);
	}

	spin_unlock(&ctl->tree_lock);
	return ret;
}

u64 btrfs_find_space_for_alloc(struct btrfs_block_group *block_group,
			       u64 offset, u64 bytes, u64 empty_size,
			       u64 *max_extent_size)
{
	struct btrfs_free_space_ctl *ctl = block_group->free_space_ctl;
	struct btrfs_discard_ctl *discard_ctl =
					&block_group->fs_info->discard_ctl;
	struct btrfs_free_space *entry = NULL;
	u64 bytes_search = bytes + empty_size;
	u64 ret = 0;
	u64 align_gap = 0;
	u64 align_gap_len = 0;
	enum btrfs_trim_state align_gap_trim_state = BTRFS_TRIM_STATE_UNTRIMMED;

	spin_lock(&ctl->tree_lock);
	entry = find_free_space(ctl, &offset, &bytes_search,
				block_group->full_stripe_len, max_extent_size);
	if (!entry)
		goto out;

	ret = offset;
	if (entry->bitmap) {
		bitmap_clear_bits(ctl, entry, offset, bytes);

		if (!btrfs_free_space_trimmed(entry))
			atomic64_add(bytes, &discard_ctl->discard_bytes_saved);

		if (!entry->bytes)
			free_bitmap(ctl, entry);
	} else {
		unlink_free_space(ctl, entry);
		align_gap_len = offset - entry->offset;
		align_gap = entry->offset;
		align_gap_trim_state = entry->trim_state;

		if (!btrfs_free_space_trimmed(entry))
			atomic64_add(bytes, &discard_ctl->discard_bytes_saved);

		entry->offset = offset + bytes;
		WARN_ON(entry->bytes < bytes + align_gap_len);

		entry->bytes -= bytes + align_gap_len;
		if (!entry->bytes)
			kmem_cache_free(btrfs_free_space_cachep, entry);
		else
			link_free_space(ctl, entry);
	}
out:
	btrfs_discard_update_discardable(block_group, ctl);
	spin_unlock(&ctl->tree_lock);

	if (align_gap_len)
		__btrfs_add_free_space(block_group->fs_info, ctl,
				       align_gap, align_gap_len,
				       align_gap_trim_state);
	return ret;
}

/*
 * given a cluster, put all of its extents back into the free space
 * cache.  If a block group is passed, this function will only free
 * a cluster that belongs to the passed block group.
 *
 * Otherwise, it'll get a reference on the block group pointed to by the
 * cluster and remove the cluster from it.
 */
int btrfs_return_cluster_to_free_space(
			       struct btrfs_block_group *block_group,
			       struct btrfs_free_cluster *cluster)
{
	struct btrfs_free_space_ctl *ctl;
	int ret;

	/* first, get a safe pointer to the block group */
	spin_lock(&cluster->lock);
	if (!block_group) {
		block_group = cluster->block_group;
		if (!block_group) {
			spin_unlock(&cluster->lock);
			return 0;
		}
	} else if (cluster->block_group != block_group) {
		/* someone else has already freed it don't redo their work */
		spin_unlock(&cluster->lock);
		return 0;
	}
	atomic_inc(&block_group->count);
	spin_unlock(&cluster->lock);

	ctl = block_group->free_space_ctl;

	/* now return any extents the cluster had on it */
	spin_lock(&ctl->tree_lock);
	ret = __btrfs_return_cluster_to_free_space(block_group, cluster);
	spin_unlock(&ctl->tree_lock);

	btrfs_discard_queue_work(&block_group->fs_info->discard_ctl, block_group);

	/* finally drop our ref */
	btrfs_put_block_group(block_group);
	return ret;
}

static u64 btrfs_alloc_from_bitmap(struct btrfs_block_group *block_group,
				   struct btrfs_free_cluster *cluster,
				   struct btrfs_free_space *entry,
				   u64 bytes, u64 min_start,
				   u64 *max_extent_size)
{
	struct btrfs_free_space_ctl *ctl = block_group->free_space_ctl;
	int err;
	u64 search_start = cluster->window_start;
	u64 search_bytes = bytes;
	u64 ret = 0;

	search_start = min_start;
	search_bytes = bytes;

	err = search_bitmap(ctl, entry, &search_start, &search_bytes, true);
	if (err) {
		*max_extent_size = max(get_max_extent_size(entry),
				       *max_extent_size);
		return 0;
	}

	ret = search_start;
	__bitmap_clear_bits(ctl, entry, ret, bytes);

	return ret;
}

/*
 * given a cluster, try to allocate 'bytes' from it, returns 0
 * if it couldn't find anything suitably large, or a logical disk offset
 * if things worked out
 */
u64 btrfs_alloc_from_cluster(struct btrfs_block_group *block_group,
			     struct btrfs_free_cluster *cluster, u64 bytes,
			     u64 min_start, u64 *max_extent_size)
{
	struct btrfs_free_space_ctl *ctl = block_group->free_space_ctl;
	struct btrfs_discard_ctl *discard_ctl =
					&block_group->fs_info->discard_ctl;
	struct btrfs_free_space *entry = NULL;
	struct rb_node *node;
	u64 ret = 0;

	spin_lock(&cluster->lock);
	if (bytes > cluster->max_size)
		goto out;

	if (cluster->block_group != block_group)
		goto out;

	node = rb_first(&cluster->root);
	if (!node)
		goto out;

	entry = rb_entry(node, struct btrfs_free_space, offset_index);
	while (1) {
		if (entry->bytes < bytes)
			*max_extent_size = max(get_max_extent_size(entry),
					       *max_extent_size);

		if (entry->bytes < bytes ||
		    (!entry->bitmap && entry->offset < min_start)) {
			node = rb_next(&entry->offset_index);
			if (!node)
				break;
			entry = rb_entry(node, struct btrfs_free_space,
					 offset_index);
			continue;
		}

		if (entry->bitmap) {
			ret = btrfs_alloc_from_bitmap(block_group,
						      cluster, entry, bytes,
						      cluster->window_start,
						      max_extent_size);
			if (ret == 0) {
				node = rb_next(&entry->offset_index);
				if (!node)
					break;
				entry = rb_entry(node, struct btrfs_free_space,
						 offset_index);
				continue;
			}
			cluster->window_start += bytes;
		} else {
			ret = entry->offset;

			entry->offset += bytes;
			entry->bytes -= bytes;
		}

		if (entry->bytes == 0)
			rb_erase(&entry->offset_index, &cluster->root);
		break;
	}
out:
	spin_unlock(&cluster->lock);

	if (!ret)
		return 0;

	spin_lock(&ctl->tree_lock);

	if (!btrfs_free_space_trimmed(entry))
		atomic64_add(bytes, &discard_ctl->discard_bytes_saved);

	ctl->free_space -= bytes;
	if (!entry->bitmap && !btrfs_free_space_trimmed(entry))
		ctl->discardable_bytes[BTRFS_STAT_CURR] -= bytes;
	if (entry->bytes == 0) {
		ctl->free_extents--;
		if (entry->bitmap) {
			kmem_cache_free(btrfs_free_space_bitmap_cachep,
					entry->bitmap);
			ctl->total_bitmaps--;
			ctl->op->recalc_thresholds(ctl);
		} else if (!btrfs_free_space_trimmed(entry)) {
			ctl->discardable_extents[BTRFS_STAT_CURR]--;
		}
		kmem_cache_free(btrfs_free_space_cachep, entry);
	}

	spin_unlock(&ctl->tree_lock);

	return ret;
}

static int btrfs_bitmap_cluster(struct btrfs_block_group *block_group,
				struct btrfs_free_space *entry,
				struct btrfs_free_cluster *cluster,
				u64 offset, u64 bytes,
				u64 cont1_bytes, u64 min_bytes)
{
	struct btrfs_free_space_ctl *ctl = block_group->free_space_ctl;
	unsigned long next_zero;
	unsigned long i;
	unsigned long want_bits;
	unsigned long min_bits;
	unsigned long found_bits;
	unsigned long max_bits = 0;
	unsigned long start = 0;
	unsigned long total_found = 0;
	int ret;

	i = offset_to_bit(entry->offset, ctl->unit,
			  max_t(u64, offset, entry->offset));
	want_bits = bytes_to_bits(bytes, ctl->unit);
	min_bits = bytes_to_bits(min_bytes, ctl->unit);

	/*
	 * Don't bother looking for a cluster in this bitmap if it's heavily
	 * fragmented.
	 */
	if (entry->max_extent_size &&
	    entry->max_extent_size < cont1_bytes)
		return -ENOSPC;
again:
	found_bits = 0;
	for_each_set_bit_from(i, entry->bitmap, BITS_PER_BITMAP) {
		next_zero = find_next_zero_bit(entry->bitmap,
					       BITS_PER_BITMAP, i);
		if (next_zero - i >= min_bits) {
			found_bits = next_zero - i;
			if (found_bits > max_bits)
				max_bits = found_bits;
			break;
		}
		if (next_zero - i > max_bits)
			max_bits = next_zero - i;
		i = next_zero;
	}

	if (!found_bits) {
		entry->max_extent_size = (u64)max_bits * ctl->unit;
		return -ENOSPC;
	}

	if (!total_found) {
		start = i;
		cluster->max_size = 0;
	}

	total_found += found_bits;

	if (cluster->max_size < found_bits * ctl->unit)
		cluster->max_size = found_bits * ctl->unit;

	if (total_found < want_bits || cluster->max_size < cont1_bytes) {
		i = next_zero + 1;
		goto again;
	}

	cluster->window_start = start * ctl->unit + entry->offset;
	rb_erase(&entry->offset_index, &ctl->free_space_offset);
	ret = tree_insert_offset(&cluster->root, entry->offset,
				 &entry->offset_index, 1);
	ASSERT(!ret); /* -EEXIST; Logic error */

	trace_btrfs_setup_cluster(block_group, cluster,
				  total_found * ctl->unit, 1);
	return 0;
}

/*
 * This searches the block group for just extents to fill the cluster with.
 * Try to find a cluster with at least bytes total bytes, at least one
 * extent of cont1_bytes, and other clusters of at least min_bytes.
 */
static noinline int
setup_cluster_no_bitmap(struct btrfs_block_group *block_group,
			struct btrfs_free_cluster *cluster,
			struct list_head *bitmaps, u64 offset, u64 bytes,
			u64 cont1_bytes, u64 min_bytes)
{
	struct btrfs_free_space_ctl *ctl = block_group->free_space_ctl;
	struct btrfs_free_space *first = NULL;
	struct btrfs_free_space *entry = NULL;
	struct btrfs_free_space *last;
	struct rb_node *node;
	u64 window_free;
	u64 max_extent;
	u64 total_size = 0;

	entry = tree_search_offset(ctl, offset, 0, 1);
	if (!entry)
		return -ENOSPC;

	/*
	 * We don't want bitmaps, so just move along until we find a normal
	 * extent entry.
	 */
	while (entry->bitmap || entry->bytes < min_bytes) {
		if (entry->bitmap && list_empty(&entry->list))
			list_add_tail(&entry->list, bitmaps);
		node = rb_next(&entry->offset_index);
		if (!node)
			return -ENOSPC;
		entry = rb_entry(node, struct btrfs_free_space, offset_index);
	}

	window_free = entry->bytes;
	max_extent = entry->bytes;
	first = entry;
	last = entry;

	for (node = rb_next(&entry->offset_index); node;
	     node = rb_next(&entry->offset_index)) {
		entry = rb_entry(node, struct btrfs_free_space, offset_index);

		if (entry->bitmap) {
			if (list_empty(&entry->list))
				list_add_tail(&entry->list, bitmaps);
			continue;
		}

		if (entry->bytes < min_bytes)
			continue;

		last = entry;
		window_free += entry->bytes;
		if (entry->bytes > max_extent)
			max_extent = entry->bytes;
	}

	if (window_free < bytes || max_extent < cont1_bytes)
		return -ENOSPC;

	cluster->window_start = first->offset;

	node = &first->offset_index;

	/*
	 * now we've found our entries, pull them out of the free space
	 * cache and put them into the cluster rbtree
	 */
	do {
		int ret;

		entry = rb_entry(node, struct btrfs_free_space, offset_index);
		node = rb_next(&entry->offset_index);
		if (entry->bitmap || entry->bytes < min_bytes)
			continue;

		rb_erase(&entry->offset_index, &ctl->free_space_offset);
		ret = tree_insert_offset(&cluster->root, entry->offset,
					 &entry->offset_index, 0);
		total_size += entry->bytes;
		ASSERT(!ret); /* -EEXIST; Logic error */
	} while (node && entry != last);

	cluster->max_size = max_extent;
	trace_btrfs_setup_cluster(block_group, cluster, total_size, 0);
	return 0;
}

/*
 * This specifically looks for bitmaps that may work in the cluster, we assume
 * that we have already failed to find extents that will work.
 */
static noinline int
setup_cluster_bitmap(struct btrfs_block_group *block_group,
		     struct btrfs_free_cluster *cluster,
		     struct list_head *bitmaps, u64 offset, u64 bytes,
		     u64 cont1_bytes, u64 min_bytes)
{
	struct btrfs_free_space_ctl *ctl = block_group->free_space_ctl;
	struct btrfs_free_space *entry = NULL;
	int ret = -ENOSPC;
	u64 bitmap_offset = offset_to_bitmap(ctl, offset);

	if (ctl->total_bitmaps == 0)
		return -ENOSPC;

	/*
	 * The bitmap that covers offset won't be in the list unless offset
	 * is just its start offset.
	 */
	if (!list_empty(bitmaps))
		entry = list_first_entry(bitmaps, struct btrfs_free_space, list);

	if (!entry || entry->offset != bitmap_offset) {
		entry = tree_search_offset(ctl, bitmap_offset, 1, 0);
		if (entry && list_empty(&entry->list))
			list_add(&entry->list, bitmaps);
	}

	list_for_each_entry(entry, bitmaps, list) {
		if (entry->bytes < bytes)
			continue;
		ret = btrfs_bitmap_cluster(block_group, entry, cluster, offset,
					   bytes, cont1_bytes, min_bytes);
		if (!ret)
			return 0;
	}

	/*
	 * The bitmaps list has all the bitmaps that record free space
	 * starting after offset, so no more search is required.
	 */
	return -ENOSPC;
}

/*
 * here we try to find a cluster of blocks in a block group.  The goal
 * is to find at least bytes+empty_size.
 * We might not find them all in one contiguous area.
 *
 * returns zero and sets up cluster if things worked out, otherwise
 * it returns -enospc
 */
int btrfs_find_space_cluster(struct btrfs_block_group *block_group,
			     struct btrfs_free_cluster *cluster,
			     u64 offset, u64 bytes, u64 empty_size)
{
	struct btrfs_fs_info *fs_info = block_group->fs_info;
	struct btrfs_free_space_ctl *ctl = block_group->free_space_ctl;
	struct btrfs_free_space *entry, *tmp;
	LIST_HEAD(bitmaps);
	u64 min_bytes;
	u64 cont1_bytes;
	int ret;

	/*
	 * Choose the minimum extent size we'll require for this
	 * cluster.  For SSD_SPREAD, don't allow any fragmentation.
	 * For metadata, allow allocates with smaller extents.  For
	 * data, keep it dense.
	 */
	if (btrfs_test_opt(fs_info, SSD_SPREAD)) {
		cont1_bytes = min_bytes = bytes + empty_size;
	} else if (block_group->flags & BTRFS_BLOCK_GROUP_METADATA) {
		cont1_bytes = bytes;
		min_bytes = fs_info->sectorsize;
	} else {
		cont1_bytes = max(bytes, (bytes + empty_size) >> 2);
		min_bytes = fs_info->sectorsize;
	}

	spin_lock(&ctl->tree_lock);

	/*
	 * If we know we don't have enough space to make a cluster don't even
	 * bother doing all the work to try and find one.
	 */
	if (ctl->free_space < bytes) {
		spin_unlock(&ctl->tree_lock);
		return -ENOSPC;
	}

	spin_lock(&cluster->lock);

	/* someone already found a cluster, hooray */
	if (cluster->block_group) {
		ret = 0;
		goto out;
	}

	trace_btrfs_find_cluster(block_group, offset, bytes, empty_size,
				 min_bytes);

	ret = setup_cluster_no_bitmap(block_group, cluster, &bitmaps, offset,
				      bytes + empty_size,
				      cont1_bytes, min_bytes);
	if (ret)
		ret = setup_cluster_bitmap(block_group, cluster, &bitmaps,
					   offset, bytes + empty_size,
					   cont1_bytes, min_bytes);

	/* Clear our temporary list */
	list_for_each_entry_safe(entry, tmp, &bitmaps, list)
		list_del_init(&entry->list);

	if (!ret) {
		atomic_inc(&block_group->count);
		list_add_tail(&cluster->block_group_list,
			      &block_group->cluster_list);
		cluster->block_group = block_group;
	} else {
		trace_btrfs_failed_cluster_setup(block_group);
	}
out:
	spin_unlock(&cluster->lock);
	spin_unlock(&ctl->tree_lock);

	return ret;
}

/*
 * simple code to zero out a cluster
 */
void btrfs_init_free_cluster(struct btrfs_free_cluster *cluster)
{
	spin_lock_init(&cluster->lock);
	spin_lock_init(&cluster->refill_lock);
	cluster->root = RB_ROOT;
	cluster->max_size = 0;
	cluster->fragmented = false;
	INIT_LIST_HEAD(&cluster->block_group_list);
	cluster->block_group = NULL;
}

static int do_trimming(struct btrfs_block_group *block_group,
		       u64 *total_trimmed, u64 start, u64 bytes,
		       u64 reserved_start, u64 reserved_bytes,
		       enum btrfs_trim_state reserved_trim_state,
		       struct btrfs_trim_range *trim_entry)
{
	struct btrfs_space_info *space_info = block_group->space_info;
	struct btrfs_fs_info *fs_info = block_group->fs_info;
	struct btrfs_free_space_ctl *ctl = block_group->free_space_ctl;
	int ret;
	int update = 0;
	const u64 end = start + bytes;
	const u64 reserved_end = reserved_start + reserved_bytes;
	enum btrfs_trim_state trim_state = BTRFS_TRIM_STATE_UNTRIMMED;
	u64 trimmed = 0;

	spin_lock(&space_info->lock);
	spin_lock(&block_group->lock);
	if (!block_group->ro) {
		block_group->reserved += reserved_bytes;
		space_info->bytes_reserved += reserved_bytes;
		update = 1;
	}
	spin_unlock(&block_group->lock);
	spin_unlock(&space_info->lock);

	ret = btrfs_discard_extent(fs_info, start, bytes, &trimmed);
	if (!ret) {
		*total_trimmed += trimmed;
		trim_state = BTRFS_TRIM_STATE_TRIMMED;
	}

	mutex_lock(&ctl->cache_writeout_mutex);
	if (reserved_start < start)
		__btrfs_add_free_space(fs_info, ctl, reserved_start,
				       start - reserved_start,
				       reserved_trim_state);
	if (start + bytes < reserved_start + reserved_bytes)
		__btrfs_add_free_space(fs_info, ctl, end, reserved_end - end,
				       reserved_trim_state);
	__btrfs_add_free_space(fs_info, ctl, start, bytes, trim_state);
	list_del(&trim_entry->list);
	mutex_unlock(&ctl->cache_writeout_mutex);

	if (update) {
		spin_lock(&space_info->lock);
		spin_lock(&block_group->lock);
		if (block_group->ro)
			space_info->bytes_readonly += reserved_bytes;
		block_group->reserved -= reserved_bytes;
		space_info->bytes_reserved -= reserved_bytes;
		spin_unlock(&block_group->lock);
		spin_unlock(&space_info->lock);
	}

	return ret;
}

/*
 * If @async is set, then we will trim 1 region and return.
 */
static int trim_no_bitmap(struct btrfs_block_group *block_group,
			  u64 *total_trimmed, u64 start, u64 end, u64 minlen,
			  bool async)
{
	struct btrfs_discard_ctl *discard_ctl =
					&block_group->fs_info->discard_ctl;
	struct btrfs_free_space_ctl *ctl = block_group->free_space_ctl;
	struct btrfs_free_space *entry;
	struct rb_node *node;
	int ret = 0;
	u64 extent_start;
	u64 extent_bytes;
	enum btrfs_trim_state extent_trim_state;
	u64 bytes;
	const u64 max_discard_size = READ_ONCE(discard_ctl->max_discard_size);

	while (start < end) {
		struct btrfs_trim_range trim_entry;

		mutex_lock(&ctl->cache_writeout_mutex);
		spin_lock(&ctl->tree_lock);

		if (ctl->free_space < minlen)
			goto out_unlock;

		entry = tree_search_offset(ctl, start, 0, 1);
		if (!entry)
			goto out_unlock;

		/* Skip bitmaps and if async, already trimmed entries */
		while (entry->bitmap ||
		       (async && btrfs_free_space_trimmed(entry))) {
			node = rb_next(&entry->offset_index);
			if (!node)
				goto out_unlock;
			entry = rb_entry(node, struct btrfs_free_space,
					 offset_index);
		}

		if (entry->offset >= end)
			goto out_unlock;

		extent_start = entry->offset;
		extent_bytes = entry->bytes;
		extent_trim_state = entry->trim_state;
		if (async) {
			start = entry->offset;
			bytes = entry->bytes;
			if (bytes < minlen) {
				spin_unlock(&ctl->tree_lock);
				mutex_unlock(&ctl->cache_writeout_mutex);
				goto next;
			}
			unlink_free_space(ctl, entry);
			/*
			 * Let bytes = BTRFS_MAX_DISCARD_SIZE + X.
			 * If X < BTRFS_ASYNC_DISCARD_MIN_FILTER, we won't trim
			 * X when we come back around.  So trim it now.
			 */
			if (max_discard_size &&
			    bytes >= (max_discard_size +
				      BTRFS_ASYNC_DISCARD_MIN_FILTER)) {
				bytes = max_discard_size;
				extent_bytes = max_discard_size;
				entry->offset += max_discard_size;
				entry->bytes -= max_discard_size;
				link_free_space(ctl, entry);
			} else {
				kmem_cache_free(btrfs_free_space_cachep, entry);
			}
		} else {
			start = max(start, extent_start);
			bytes = min(extent_start + extent_bytes, end) - start;
			if (bytes < minlen) {
				spin_unlock(&ctl->tree_lock);
				mutex_unlock(&ctl->cache_writeout_mutex);
				goto next;
			}

			unlink_free_space(ctl, entry);
			kmem_cache_free(btrfs_free_space_cachep, entry);
		}

		spin_unlock(&ctl->tree_lock);
		trim_entry.start = extent_start;
		trim_entry.bytes = extent_bytes;
		list_add_tail(&trim_entry.list, &ctl->trimming_ranges);
		mutex_unlock(&ctl->cache_writeout_mutex);

		ret = do_trimming(block_group, total_trimmed, start, bytes,
				  extent_start, extent_bytes, extent_trim_state,
				  &trim_entry);
		if (ret) {
			block_group->discard_cursor = start + bytes;
			break;
		}
next:
		start += bytes;
		block_group->discard_cursor = start;
		if (async && *total_trimmed)
			break;

		if (fatal_signal_pending(current)) {
			ret = -ERESTARTSYS;
			break;
		}

		cond_resched();
	}

<<<<<<< HEAD
	return ret;

out_unlock:
	block_group->discard_cursor = btrfs_block_group_end(block_group);
	spin_unlock(&ctl->tree_lock);
	mutex_unlock(&ctl->cache_writeout_mutex);

=======
>>>>>>> 04d5ce62
	return ret;

out_unlock:
	block_group->discard_cursor = btrfs_block_group_end(block_group);
	spin_unlock(&ctl->tree_lock);
	mutex_unlock(&ctl->cache_writeout_mutex);

	return ret;
}

/*
 * If we break out of trimming a bitmap prematurely, we should reset the
 * trimming bit.  In a rather contrieved case, it's possible to race here so
 * reset the state to BTRFS_TRIM_STATE_UNTRIMMED.
 *
 * start = start of bitmap
 * end = near end of bitmap
 *
 * Thread 1:			Thread 2:
 * trim_bitmaps(start)
 *				trim_bitmaps(end)
 *				end_trimming_bitmap()
 * reset_trimming_bitmap()
 */
static void reset_trimming_bitmap(struct btrfs_free_space_ctl *ctl, u64 offset)
{
	struct btrfs_free_space *entry;

	spin_lock(&ctl->tree_lock);
	entry = tree_search_offset(ctl, offset, 1, 0);
	if (entry) {
		if (btrfs_free_space_trimmed(entry)) {
			ctl->discardable_extents[BTRFS_STAT_CURR] +=
				entry->bitmap_extents;
			ctl->discardable_bytes[BTRFS_STAT_CURR] += entry->bytes;
		}
		entry->trim_state = BTRFS_TRIM_STATE_UNTRIMMED;
	}

	spin_unlock(&ctl->tree_lock);
}

static void end_trimming_bitmap(struct btrfs_free_space_ctl *ctl,
				struct btrfs_free_space *entry)
{
	if (btrfs_free_space_trimming_bitmap(entry)) {
		entry->trim_state = BTRFS_TRIM_STATE_TRIMMED;
		ctl->discardable_extents[BTRFS_STAT_CURR] -=
			entry->bitmap_extents;
		ctl->discardable_bytes[BTRFS_STAT_CURR] -= entry->bytes;
	}
}

/*
<<<<<<< HEAD
 * If we break out of trimming a bitmap prematurely, we should reset the
 * trimming bit.  In a rather contrieved case, it's possible to race here so
 * reset the state to BTRFS_TRIM_STATE_UNTRIMMED.
 *
 * start = start of bitmap
 * end = near end of bitmap
 *
 * Thread 1:			Thread 2:
 * trim_bitmaps(start)
 *				trim_bitmaps(end)
 *				end_trimming_bitmap()
 * reset_trimming_bitmap()
 */
static void reset_trimming_bitmap(struct btrfs_free_space_ctl *ctl, u64 offset)
{
	struct btrfs_free_space *entry;

	spin_lock(&ctl->tree_lock);
	entry = tree_search_offset(ctl, offset, 1, 0);
	if (entry) {
		if (btrfs_free_space_trimmed(entry)) {
			ctl->discardable_extents[BTRFS_STAT_CURR] +=
				entry->bitmap_extents;
			ctl->discardable_bytes[BTRFS_STAT_CURR] += entry->bytes;
		}
		entry->trim_state = BTRFS_TRIM_STATE_UNTRIMMED;
	}

	spin_unlock(&ctl->tree_lock);
}

static void end_trimming_bitmap(struct btrfs_free_space_ctl *ctl,
				struct btrfs_free_space *entry)
{
	if (btrfs_free_space_trimming_bitmap(entry)) {
		entry->trim_state = BTRFS_TRIM_STATE_TRIMMED;
		ctl->discardable_extents[BTRFS_STAT_CURR] -=
			entry->bitmap_extents;
		ctl->discardable_bytes[BTRFS_STAT_CURR] -= entry->bytes;
	}
}

/*
=======
>>>>>>> 04d5ce62
 * If @async is set, then we will trim 1 region and return.
 */
static int trim_bitmaps(struct btrfs_block_group *block_group,
			u64 *total_trimmed, u64 start, u64 end, u64 minlen,
			u64 maxlen, bool async)
{
	struct btrfs_discard_ctl *discard_ctl =
					&block_group->fs_info->discard_ctl;
	struct btrfs_free_space_ctl *ctl = block_group->free_space_ctl;
	struct btrfs_free_space *entry;
	int ret = 0;
	int ret2;
	u64 bytes;
	u64 offset = offset_to_bitmap(ctl, start);
	const u64 max_discard_size = READ_ONCE(discard_ctl->max_discard_size);

	while (offset < end) {
		bool next_bitmap = false;
		struct btrfs_trim_range trim_entry;

		mutex_lock(&ctl->cache_writeout_mutex);
		spin_lock(&ctl->tree_lock);

		if (ctl->free_space < minlen) {
			block_group->discard_cursor =
				btrfs_block_group_end(block_group);
			spin_unlock(&ctl->tree_lock);
			mutex_unlock(&ctl->cache_writeout_mutex);
			break;
		}

		entry = tree_search_offset(ctl, offset, 1, 0);
		/*
		 * Bitmaps are marked trimmed lossily now to prevent constant
		 * discarding of the same bitmap (the reason why we are bound
		 * by the filters).  So, retrim the block group bitmaps when we
		 * are preparing to punt to the unused_bgs list.  This uses
		 * @minlen to determine if we are in BTRFS_DISCARD_INDEX_UNUSED
		 * which is the only discard index which sets minlen to 0.
		 */
		if (!entry || (async && minlen && start == offset &&
			       btrfs_free_space_trimmed(entry))) {
			spin_unlock(&ctl->tree_lock);
			mutex_unlock(&ctl->cache_writeout_mutex);
			next_bitmap = true;
			goto next;
		}

		/*
		 * Async discard bitmap trimming begins at by setting the start
		 * to be key.objectid and the offset_to_bitmap() aligns to the
		 * start of the bitmap.  This lets us know we are fully
		 * scanning the bitmap rather than only some portion of it.
		 */
		if (start == offset)
			entry->trim_state = BTRFS_TRIM_STATE_TRIMMING;

		bytes = minlen;
		ret2 = search_bitmap(ctl, entry, &start, &bytes, false);
		if (ret2 || start >= end) {
			/*
			 * We lossily consider a bitmap trimmed if we only skip
			 * over regions <= BTRFS_ASYNC_DISCARD_MIN_FILTER.
			 */
			if (ret2 && minlen <= BTRFS_ASYNC_DISCARD_MIN_FILTER)
				end_trimming_bitmap(ctl, entry);
			else
				entry->trim_state = BTRFS_TRIM_STATE_UNTRIMMED;
			spin_unlock(&ctl->tree_lock);
			mutex_unlock(&ctl->cache_writeout_mutex);
			next_bitmap = true;
			goto next;
		}

		/*
		 * We already trimmed a region, but are using the locking above
		 * to reset the trim_state.
		 */
		if (async && *total_trimmed) {
			spin_unlock(&ctl->tree_lock);
			mutex_unlock(&ctl->cache_writeout_mutex);
			goto out;
		}

		bytes = min(bytes, end - start);
		if (bytes < minlen || (async && maxlen && bytes > maxlen)) {
			spin_unlock(&ctl->tree_lock);
			mutex_unlock(&ctl->cache_writeout_mutex);
			goto next;
		}

		/*
		 * Let bytes = BTRFS_MAX_DISCARD_SIZE + X.
		 * If X < @minlen, we won't trim X when we come back around.
		 * So trim it now.  We differ here from trimming extents as we
		 * don't keep individual state per bit.
		 */
		if (async &&
		    max_discard_size &&
		    bytes > (max_discard_size + minlen))
			bytes = max_discard_size;

		bitmap_clear_bits(ctl, entry, start, bytes);
		if (entry->bytes == 0)
			free_bitmap(ctl, entry);

		spin_unlock(&ctl->tree_lock);
		trim_entry.start = start;
		trim_entry.bytes = bytes;
		list_add_tail(&trim_entry.list, &ctl->trimming_ranges);
		mutex_unlock(&ctl->cache_writeout_mutex);

		ret = do_trimming(block_group, total_trimmed, start, bytes,
				  start, bytes, 0, &trim_entry);
		if (ret) {
			reset_trimming_bitmap(ctl, offset);
			block_group->discard_cursor =
				btrfs_block_group_end(block_group);
			break;
		}
next:
		if (next_bitmap) {
			offset += BITS_PER_BITMAP * ctl->unit;
			start = offset;
		} else {
			start += bytes;
		}
		block_group->discard_cursor = start;

		if (fatal_signal_pending(current)) {
			if (start != offset)
				reset_trimming_bitmap(ctl, offset);
			ret = -ERESTARTSYS;
			break;
		}

		cond_resched();
	}

	if (offset >= end)
		block_group->discard_cursor = end;

out:
	return ret;
}

void btrfs_get_block_group_trimming(struct btrfs_block_group *cache)
{
	atomic_inc(&cache->trimming);
}

void btrfs_put_block_group_trimming(struct btrfs_block_group *block_group)
{
	struct btrfs_fs_info *fs_info = block_group->fs_info;
	struct extent_map_tree *em_tree;
	struct extent_map *em;
	bool cleanup;

	spin_lock(&block_group->lock);
	cleanup = (atomic_dec_and_test(&block_group->trimming) &&
		   block_group->removed);
	spin_unlock(&block_group->lock);

	if (cleanup) {
		mutex_lock(&fs_info->chunk_mutex);
		em_tree = &fs_info->mapping_tree;
		write_lock(&em_tree->lock);
		em = lookup_extent_mapping(em_tree, block_group->start,
					   1);
		BUG_ON(!em); /* logic error, can't happen */
		remove_extent_mapping(em_tree, em);
		write_unlock(&em_tree->lock);
		mutex_unlock(&fs_info->chunk_mutex);

		/* once for us and once for the tree */
		free_extent_map(em);
		free_extent_map(em);

		/*
		 * We've left one free space entry and other tasks trimming
		 * this block group have left 1 entry each one. Free them.
		 */
		__btrfs_remove_free_space_cache(block_group->free_space_ctl);
	}
}

int btrfs_trim_block_group(struct btrfs_block_group *block_group,
			   u64 *trimmed, u64 start, u64 end, u64 minlen)
{
	struct btrfs_free_space_ctl *ctl = block_group->free_space_ctl;
	int ret;
	u64 rem = 0;

	*trimmed = 0;

	spin_lock(&block_group->lock);
	if (block_group->removed) {
		spin_unlock(&block_group->lock);
		return 0;
	}
	btrfs_get_block_group_trimming(block_group);
	spin_unlock(&block_group->lock);

	ret = trim_no_bitmap(block_group, trimmed, start, end, minlen, false);
	if (ret)
		goto out;

	ret = trim_bitmaps(block_group, trimmed, start, end, minlen, 0, false);
	div64_u64_rem(end, BITS_PER_BITMAP * ctl->unit, &rem);
	/* If we ended in the middle of a bitmap, reset the trimming flag */
	if (rem)
		reset_trimming_bitmap(ctl, offset_to_bitmap(ctl, end));
out:
	btrfs_put_block_group_trimming(block_group);
	return ret;
}

int btrfs_trim_block_group_extents(struct btrfs_block_group *block_group,
				   u64 *trimmed, u64 start, u64 end, u64 minlen,
				   bool async)
{
	int ret;

	*trimmed = 0;

	spin_lock(&block_group->lock);
	if (block_group->removed) {
		spin_unlock(&block_group->lock);
		return 0;
	}
	btrfs_get_block_group_trimming(block_group);
	spin_unlock(&block_group->lock);

	ret = trim_no_bitmap(block_group, trimmed, start, end, minlen, async);
	btrfs_put_block_group_trimming(block_group);

	return ret;
}

int btrfs_trim_block_group_bitmaps(struct btrfs_block_group *block_group,
				   u64 *trimmed, u64 start, u64 end, u64 minlen,
				   u64 maxlen, bool async)
{
	int ret;

	*trimmed = 0;

	spin_lock(&block_group->lock);
	if (block_group->removed) {
		spin_unlock(&block_group->lock);
		return 0;
	}
	btrfs_get_block_group_trimming(block_group);
	spin_unlock(&block_group->lock);

	ret = trim_bitmaps(block_group, trimmed, start, end, minlen, maxlen,
			   async);

	btrfs_put_block_group_trimming(block_group);

	return ret;
}

/*
 * Find the left-most item in the cache tree, and then return the
 * smallest inode number in the item.
 *
 * Note: the returned inode number may not be the smallest one in
 * the tree, if the left-most item is a bitmap.
 */
u64 btrfs_find_ino_for_alloc(struct btrfs_root *fs_root)
{
	struct btrfs_free_space_ctl *ctl = fs_root->free_ino_ctl;
	struct btrfs_free_space *entry = NULL;
	u64 ino = 0;

	spin_lock(&ctl->tree_lock);

	if (RB_EMPTY_ROOT(&ctl->free_space_offset))
		goto out;

	entry = rb_entry(rb_first(&ctl->free_space_offset),
			 struct btrfs_free_space, offset_index);

	if (!entry->bitmap) {
		ino = entry->offset;

		unlink_free_space(ctl, entry);
		entry->offset++;
		entry->bytes--;
		if (!entry->bytes)
			kmem_cache_free(btrfs_free_space_cachep, entry);
		else
			link_free_space(ctl, entry);
	} else {
		u64 offset = 0;
		u64 count = 1;
		int ret;

		ret = search_bitmap(ctl, entry, &offset, &count, true);
		/* Logic error; Should be empty if it can't find anything */
		ASSERT(!ret);

		ino = offset;
		bitmap_clear_bits(ctl, entry, offset, 1);
		if (entry->bytes == 0)
			free_bitmap(ctl, entry);
	}
out:
	spin_unlock(&ctl->tree_lock);

	return ino;
}

struct inode *lookup_free_ino_inode(struct btrfs_root *root,
				    struct btrfs_path *path)
{
	struct inode *inode = NULL;

	spin_lock(&root->ino_cache_lock);
	if (root->ino_cache_inode)
		inode = igrab(root->ino_cache_inode);
	spin_unlock(&root->ino_cache_lock);
	if (inode)
		return inode;

	inode = __lookup_free_space_inode(root, path, 0);
	if (IS_ERR(inode))
		return inode;

	spin_lock(&root->ino_cache_lock);
	if (!btrfs_fs_closing(root->fs_info))
		root->ino_cache_inode = igrab(inode);
	spin_unlock(&root->ino_cache_lock);

	return inode;
}

int create_free_ino_inode(struct btrfs_root *root,
			  struct btrfs_trans_handle *trans,
			  struct btrfs_path *path)
{
	return __create_free_space_inode(root, trans, path,
					 BTRFS_FREE_INO_OBJECTID, 0);
}

int load_free_ino_cache(struct btrfs_fs_info *fs_info, struct btrfs_root *root)
{
	struct btrfs_free_space_ctl *ctl = root->free_ino_ctl;
	struct btrfs_path *path;
	struct inode *inode;
	int ret = 0;
	u64 root_gen = btrfs_root_generation(&root->root_item);

	if (!btrfs_test_opt(fs_info, INODE_MAP_CACHE))
		return 0;

	/*
	 * If we're unmounting then just return, since this does a search on the
	 * normal root and not the commit root and we could deadlock.
	 */
	if (btrfs_fs_closing(fs_info))
		return 0;

	path = btrfs_alloc_path();
	if (!path)
		return 0;

	inode = lookup_free_ino_inode(root, path);
	if (IS_ERR(inode))
		goto out;

	if (root_gen != BTRFS_I(inode)->generation)
		goto out_put;

	ret = __load_free_space_cache(root, inode, ctl, path, 0);

	if (ret < 0)
		btrfs_err(fs_info,
			"failed to load free ino cache for root %llu",
			root->root_key.objectid);
out_put:
	iput(inode);
out:
	btrfs_free_path(path);
	return ret;
}

int btrfs_write_out_ino_cache(struct btrfs_root *root,
			      struct btrfs_trans_handle *trans,
			      struct btrfs_path *path,
			      struct inode *inode)
{
	struct btrfs_fs_info *fs_info = root->fs_info;
	struct btrfs_free_space_ctl *ctl = root->free_ino_ctl;
	int ret;
	struct btrfs_io_ctl io_ctl;
	bool release_metadata = true;

	if (!btrfs_test_opt(fs_info, INODE_MAP_CACHE))
		return 0;

	memset(&io_ctl, 0, sizeof(io_ctl));
	ret = __btrfs_write_out_cache(root, inode, ctl, NULL, &io_ctl, trans);
	if (!ret) {
		/*
		 * At this point writepages() didn't error out, so our metadata
		 * reservation is released when the writeback finishes, at
		 * inode.c:btrfs_finish_ordered_io(), regardless of it finishing
		 * with or without an error.
		 */
		release_metadata = false;
		ret = btrfs_wait_cache_io_root(root, trans, &io_ctl, path);
	}

	if (ret) {
		if (release_metadata)
			btrfs_delalloc_release_metadata(BTRFS_I(inode),
					inode->i_size, true);
#ifdef CONFIG_BTRFS_DEBUG
		btrfs_err(fs_info,
			  "failed to write free ino cache for root %llu",
			  root->root_key.objectid);
#endif
	}

	return ret;
}

#ifdef CONFIG_BTRFS_FS_RUN_SANITY_TESTS
/*
 * Use this if you need to make a bitmap or extent entry specifically, it
 * doesn't do any of the merging that add_free_space does, this acts a lot like
 * how the free space cache loading stuff works, so you can get really weird
 * configurations.
 */
int test_add_free_space_entry(struct btrfs_block_group *cache,
			      u64 offset, u64 bytes, bool bitmap)
{
	struct btrfs_free_space_ctl *ctl = cache->free_space_ctl;
	struct btrfs_free_space *info = NULL, *bitmap_info;
	void *map = NULL;
	enum btrfs_trim_state trim_state = BTRFS_TRIM_STATE_TRIMMED;
	u64 bytes_added;
	int ret;

again:
	if (!info) {
		info = kmem_cache_zalloc(btrfs_free_space_cachep, GFP_NOFS);
		if (!info)
			return -ENOMEM;
	}

	if (!bitmap) {
		spin_lock(&ctl->tree_lock);
		info->offset = offset;
		info->bytes = bytes;
		info->max_extent_size = 0;
		ret = link_free_space(ctl, info);
		spin_unlock(&ctl->tree_lock);
		if (ret)
			kmem_cache_free(btrfs_free_space_cachep, info);
		return ret;
	}

	if (!map) {
		map = kmem_cache_zalloc(btrfs_free_space_bitmap_cachep, GFP_NOFS);
		if (!map) {
			kmem_cache_free(btrfs_free_space_cachep, info);
			return -ENOMEM;
		}
	}

	spin_lock(&ctl->tree_lock);
	bitmap_info = tree_search_offset(ctl, offset_to_bitmap(ctl, offset),
					 1, 0);
	if (!bitmap_info) {
		info->bitmap = map;
		map = NULL;
		add_new_bitmap(ctl, info, offset);
		bitmap_info = info;
		info = NULL;
	}

	bytes_added = add_bytes_to_bitmap(ctl, bitmap_info, offset, bytes,
					  trim_state);

	bytes -= bytes_added;
	offset += bytes_added;
	spin_unlock(&ctl->tree_lock);

	if (bytes)
		goto again;

	if (info)
		kmem_cache_free(btrfs_free_space_cachep, info);
	if (map)
		kmem_cache_free(btrfs_free_space_bitmap_cachep, map);
	return 0;
}

/*
 * Checks to see if the given range is in the free space cache.  This is really
 * just used to check the absence of space, so if there is free space in the
 * range at all we will return 1.
 */
int test_check_exists(struct btrfs_block_group *cache,
		      u64 offset, u64 bytes)
{
	struct btrfs_free_space_ctl *ctl = cache->free_space_ctl;
	struct btrfs_free_space *info;
	int ret = 0;

	spin_lock(&ctl->tree_lock);
	info = tree_search_offset(ctl, offset, 0, 0);
	if (!info) {
		info = tree_search_offset(ctl, offset_to_bitmap(ctl, offset),
					  1, 0);
		if (!info)
			goto out;
	}

have_info:
	if (info->bitmap) {
		u64 bit_off, bit_bytes;
		struct rb_node *n;
		struct btrfs_free_space *tmp;

		bit_off = offset;
		bit_bytes = ctl->unit;
		ret = search_bitmap(ctl, info, &bit_off, &bit_bytes, false);
		if (!ret) {
			if (bit_off == offset) {
				ret = 1;
				goto out;
			} else if (bit_off > offset &&
				   offset + bytes > bit_off) {
				ret = 1;
				goto out;
			}
		}

		n = rb_prev(&info->offset_index);
		while (n) {
			tmp = rb_entry(n, struct btrfs_free_space,
				       offset_index);
			if (tmp->offset + tmp->bytes < offset)
				break;
			if (offset + bytes < tmp->offset) {
				n = rb_prev(&tmp->offset_index);
				continue;
			}
			info = tmp;
			goto have_info;
		}

		n = rb_next(&info->offset_index);
		while (n) {
			tmp = rb_entry(n, struct btrfs_free_space,
				       offset_index);
			if (offset + bytes < tmp->offset)
				break;
			if (tmp->offset + tmp->bytes < offset) {
				n = rb_next(&tmp->offset_index);
				continue;
			}
			info = tmp;
			goto have_info;
		}

		ret = 0;
		goto out;
	}

	if (info->offset == offset) {
		ret = 1;
		goto out;
	}

	if (offset > info->offset && offset < info->offset + info->bytes)
		ret = 1;
out:
	spin_unlock(&ctl->tree_lock);
	return ret;
}
#endif /* CONFIG_BTRFS_FS_RUN_SANITY_TESTS */<|MERGE_RESOLUTION|>--- conflicted
+++ resolved
@@ -2539,7 +2539,6 @@
 	if (btrfs_test_opt(block_group->fs_info, DISCARD_SYNC))
 		trim_state = BTRFS_TRIM_STATE_TRIMMED;
 
-<<<<<<< HEAD
 	return __btrfs_add_free_space(block_group->fs_info,
 				      block_group->free_space_ctl,
 				      bytenr, size, trim_state);
@@ -2562,30 +2561,6 @@
 	return __btrfs_add_free_space(block_group->fs_info,
 				      block_group->free_space_ctl,
 				      bytenr, size, trim_state);
-=======
-	return __btrfs_add_free_space(block_group->fs_info,
-				      block_group->free_space_ctl,
-				      bytenr, size, trim_state);
-}
-
-/*
- * This is a subtle distinction because when adding free space back in general,
- * we want it to be added as untrimmed for async. But in the case where we add
- * it on loading of a block group, we want to consider it trimmed.
- */
-int btrfs_add_free_space_async_trimmed(struct btrfs_block_group *block_group,
-				       u64 bytenr, u64 size)
-{
-	enum btrfs_trim_state trim_state = BTRFS_TRIM_STATE_UNTRIMMED;
-
-	if (btrfs_test_opt(block_group->fs_info, DISCARD_SYNC) ||
-	    btrfs_test_opt(block_group->fs_info, DISCARD_ASYNC))
-		trim_state = BTRFS_TRIM_STATE_TRIMMED;
-
-	return __btrfs_add_free_space(block_group->fs_info,
-				      block_group->free_space_ctl,
-				      bytenr, size, trim_state);
->>>>>>> 04d5ce62
 }
 
 int btrfs_remove_free_space(struct btrfs_block_group *block_group,
@@ -3587,16 +3562,6 @@
 		cond_resched();
 	}
 
-<<<<<<< HEAD
-	return ret;
-
-out_unlock:
-	block_group->discard_cursor = btrfs_block_group_end(block_group);
-	spin_unlock(&ctl->tree_lock);
-	mutex_unlock(&ctl->cache_writeout_mutex);
-
-=======
->>>>>>> 04d5ce62
 	return ret;
 
 out_unlock:
@@ -3651,52 +3616,6 @@
 }
 
 /*
-<<<<<<< HEAD
- * If we break out of trimming a bitmap prematurely, we should reset the
- * trimming bit.  In a rather contrieved case, it's possible to race here so
- * reset the state to BTRFS_TRIM_STATE_UNTRIMMED.
- *
- * start = start of bitmap
- * end = near end of bitmap
- *
- * Thread 1:			Thread 2:
- * trim_bitmaps(start)
- *				trim_bitmaps(end)
- *				end_trimming_bitmap()
- * reset_trimming_bitmap()
- */
-static void reset_trimming_bitmap(struct btrfs_free_space_ctl *ctl, u64 offset)
-{
-	struct btrfs_free_space *entry;
-
-	spin_lock(&ctl->tree_lock);
-	entry = tree_search_offset(ctl, offset, 1, 0);
-	if (entry) {
-		if (btrfs_free_space_trimmed(entry)) {
-			ctl->discardable_extents[BTRFS_STAT_CURR] +=
-				entry->bitmap_extents;
-			ctl->discardable_bytes[BTRFS_STAT_CURR] += entry->bytes;
-		}
-		entry->trim_state = BTRFS_TRIM_STATE_UNTRIMMED;
-	}
-
-	spin_unlock(&ctl->tree_lock);
-}
-
-static void end_trimming_bitmap(struct btrfs_free_space_ctl *ctl,
-				struct btrfs_free_space *entry)
-{
-	if (btrfs_free_space_trimming_bitmap(entry)) {
-		entry->trim_state = BTRFS_TRIM_STATE_TRIMMED;
-		ctl->discardable_extents[BTRFS_STAT_CURR] -=
-			entry->bitmap_extents;
-		ctl->discardable_bytes[BTRFS_STAT_CURR] -= entry->bytes;
-	}
-}
-
-/*
-=======
->>>>>>> 04d5ce62
  * If @async is set, then we will trim 1 region and return.
  */
 static int trim_bitmaps(struct btrfs_block_group *block_group,
