/*
 * Consumer interface the pin control subsystem
 *
 * Copyright (C) 2012 ST-Ericsson SA
 * Written on behalf of Linaro for ST-Ericsson
 * Based on bits of regulator core, gpio core and clk core
 *
 * Author: Linus Walleij <linus.walleij@linaro.org>
 *
 * License terms: GNU General Public License (GPL) version 2
 */
#ifndef __LINUX_PINCTRL_CONSUMER_H
#define __LINUX_PINCTRL_CONSUMER_H

#include <linux/err.h>
#include <linux/list.h>
#include <linux/seq_file.h>
#include <linux/pinctrl/pinctrl-state.h>

/* This struct is private to the core and should be regarded as a cookie */
struct pinctrl;
struct pinctrl_state;
struct device;

#ifdef CONFIG_PINCTRL

/* External interface to pin control */
extern int pinctrl_request_gpio(unsigned gpio);
extern void pinctrl_free_gpio(unsigned gpio);
extern int pinctrl_gpio_direction_input(unsigned gpio);
extern int pinctrl_gpio_direction_output(unsigned gpio);

extern struct pinctrl * __must_check pinctrl_get(struct device *dev);
extern void pinctrl_put(struct pinctrl *p);
extern struct pinctrl_state * __must_check pinctrl_lookup_state(
							struct pinctrl *p,
							const char *name);
extern int pinctrl_select_state(struct pinctrl *p, struct pinctrl_state *s);

extern struct pinctrl * __must_check devm_pinctrl_get(struct device *dev);
extern void devm_pinctrl_put(struct pinctrl *p);

#ifdef CONFIG_PM
extern int pinctrl_pm_select_default_state(struct device *dev);
extern int pinctrl_pm_select_sleep_state(struct device *dev);
extern int pinctrl_pm_select_idle_state(struct device *dev);
#else
static inline int pinctrl_pm_select_default_state(struct device *dev)
{
	return 0;
}
static inline int pinctrl_pm_select_sleep_state(struct device *dev)
{
	return 0;
}
static inline int pinctrl_pm_select_idle_state(struct device *dev)
{
	return 0;
}
#endif

#else /* !CONFIG_PINCTRL */

static inline int pinctrl_request_gpio(unsigned gpio)
{
	return 0;
}

static inline void pinctrl_free_gpio(unsigned gpio)
{
}

static inline int pinctrl_gpio_direction_input(unsigned gpio)
{
	return 0;
}

static inline int pinctrl_gpio_direction_output(unsigned gpio)
{
	return 0;
}

static inline struct pinctrl * __must_check pinctrl_get(struct device *dev)
{
	return NULL;
}

static inline void pinctrl_put(struct pinctrl *p)
{
}

static inline struct pinctrl_state * __must_check pinctrl_lookup_state(
							struct pinctrl *p,
							const char *name)
{
	return NULL;
}

static inline int pinctrl_select_state(struct pinctrl *p,
				       struct pinctrl_state *s)
{
	return 0;
}

static inline struct pinctrl * __must_check devm_pinctrl_get(struct device *dev)
{
	return NULL;
}

static inline void devm_pinctrl_put(struct pinctrl *p)
{
}

#endif /* CONFIG_PINCTRL */

static inline struct pinctrl * __must_check pinctrl_get_select(
					struct device *dev, const char *name)
{
	struct pinctrl *p;
	struct pinctrl_state *s;
	int ret;

	p = pinctrl_get(dev);
	if (IS_ERR(p))
		return p;

	s = pinctrl_lookup_state(p, name);
	if (IS_ERR(s)) {
		pinctrl_put(p);
		return ERR_PTR(PTR_ERR(s));
	}

	ret = pinctrl_select_state(p, s);
	if (ret < 0) {
		pinctrl_put(p);
		return ERR_PTR(ret);
	}

	return p;
}

static inline struct pinctrl * __must_check pinctrl_get_select_default(
					struct device *dev)
{
	return pinctrl_get_select(dev, PINCTRL_STATE_DEFAULT);
}

static inline struct pinctrl * __must_check devm_pinctrl_get_select(
					struct device *dev, const char *name)
{
	struct pinctrl *p;
	struct pinctrl_state *s;
	int ret;

	p = devm_pinctrl_get(dev);
	if (IS_ERR(p))
		return p;

	s = pinctrl_lookup_state(p, name);
	if (IS_ERR(s)) {
		devm_pinctrl_put(p);
		return ERR_CAST(s);
	}

	ret = pinctrl_select_state(p, s);
	if (ret < 0) {
		devm_pinctrl_put(p);
		return ERR_PTR(ret);
	}

	return p;
}

static inline struct pinctrl * __must_check devm_pinctrl_get_select_default(
					struct device *dev)
{
	return devm_pinctrl_get_select(dev, PINCTRL_STATE_DEFAULT);
}

<<<<<<< HEAD
#ifdef CONFIG_PINCONF

extern int pin_config_get(const char *dev_name, const char *name,
			  unsigned long *config);
extern int pin_config_set(const char *dev_name, const char *name,
			  unsigned long config);
extern int pin_config_group_get(const char *dev_name,
				const char *pin_group,
				unsigned long *config);
extern int pin_config_group_set(const char *dev_name,
				const char *pin_group,
				unsigned long config);

#else

static inline int pin_config_get(const char *dev_name, const char *name,
				 unsigned long *config)
{
	return 0;
}

static inline int pin_config_set(const char *dev_name, const char *name,
				 unsigned long config)
{
	return 0;
}

static inline int pin_config_group_get(const char *dev_name,
				       const char *pin_group,
				       unsigned long *config)
{
	return 0;
}

static inline int pin_config_group_set(const char *dev_name,
				       const char *pin_group,
				       unsigned long config)
{
	return 0;
}

static inline int pinctrl_pm_select_default_state(struct device *dev)
{
	return 0;
}

static inline int pinctrl_pm_select_sleep_state(struct device *dev)
{
	return 0;
}

static inline int pinctrl_pm_select_idle_state(struct device *dev)
{
	return 0;
}

#endif

=======
>>>>>>> 1fe07cd0
#endif /* __LINUX_PINCTRL_CONSUMER_H */<|MERGE_RESOLUTION|>--- conflicted
+++ resolved
@@ -177,65 +177,4 @@
 	return devm_pinctrl_get_select(dev, PINCTRL_STATE_DEFAULT);
 }
 
-<<<<<<< HEAD
-#ifdef CONFIG_PINCONF
-
-extern int pin_config_get(const char *dev_name, const char *name,
-			  unsigned long *config);
-extern int pin_config_set(const char *dev_name, const char *name,
-			  unsigned long config);
-extern int pin_config_group_get(const char *dev_name,
-				const char *pin_group,
-				unsigned long *config);
-extern int pin_config_group_set(const char *dev_name,
-				const char *pin_group,
-				unsigned long config);
-
-#else
-
-static inline int pin_config_get(const char *dev_name, const char *name,
-				 unsigned long *config)
-{
-	return 0;
-}
-
-static inline int pin_config_set(const char *dev_name, const char *name,
-				 unsigned long config)
-{
-	return 0;
-}
-
-static inline int pin_config_group_get(const char *dev_name,
-				       const char *pin_group,
-				       unsigned long *config)
-{
-	return 0;
-}
-
-static inline int pin_config_group_set(const char *dev_name,
-				       const char *pin_group,
-				       unsigned long config)
-{
-	return 0;
-}
-
-static inline int pinctrl_pm_select_default_state(struct device *dev)
-{
-	return 0;
-}
-
-static inline int pinctrl_pm_select_sleep_state(struct device *dev)
-{
-	return 0;
-}
-
-static inline int pinctrl_pm_select_idle_state(struct device *dev)
-{
-	return 0;
-}
-
-#endif
-
-=======
->>>>>>> 1fe07cd0
 #endif /* __LINUX_PINCTRL_CONSUMER_H */