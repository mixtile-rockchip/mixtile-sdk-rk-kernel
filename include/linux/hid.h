/*
 *  Copyright (c) 1999 Andreas Gal
 *  Copyright (c) 2000-2001 Vojtech Pavlik
 *  Copyright (c) 2006-2007 Jiri Kosina
 */
/*
 * This program is free software; you can redistribute it and/or modify
 * it under the terms of the GNU General Public License as published by
 * the Free Software Foundation; either version 2 of the License, or
 * (at your option) any later version.
 *
 * This program is distributed in the hope that it will be useful,
 * but WITHOUT ANY WARRANTY; without even the implied warranty of
 * MERCHANTABILITY or FITNESS FOR A PARTICULAR PURPOSE.  See the
 * GNU General Public License for more details.
 *
 * You should have received a copy of the GNU General Public License
 * along with this program; if not, write to the Free Software
 * Foundation, Inc., 59 Temple Place, Suite 330, Boston, MA 02111-1307 USA
 *
 * Should you need to contact me, the author, you can do so either by
 * e-mail - mail your message to <vojtech@ucw.cz>, or by paper mail:
 * Vojtech Pavlik, Simunkova 1594, Prague 8, 182 00 Czech Republic
 */
#ifndef __HID_H
#define __HID_H


#include <linux/bitops.h>
#include <linux/types.h>
#include <linux/slab.h>
#include <linux/list.h>
#include <linux/mod_devicetable.h> /* hid_device_id */
#include <linux/timer.h>
#include <linux/workqueue.h>
#include <linux/input.h>
#include <linux/semaphore.h>
#include <linux/mutex.h>
#include <linux/power_supply.h>
#include <uapi/linux/hid.h>

/*
 * We parse each description item into this structure. Short items data
 * values are expanded to 32-bit signed int, long items contain a pointer
 * into the data area.
 */

struct hid_item {
	unsigned  format;
	__u8      size;
	__u8      type;
	__u8      tag;
	union {
	    __u8   u8;
	    __s8   s8;
	    __u16  u16;
	    __s16  s16;
	    __u32  u32;
	    __s32  s32;
	    __u8  *longdata;
	} data;
};

/*
 * HID report item format
 */

#define HID_ITEM_FORMAT_SHORT	0
#define HID_ITEM_FORMAT_LONG	1

/*
 * Special tag indicating long items
 */

#define HID_ITEM_TAG_LONG	15

/*
 * HID report descriptor item type (prefix bit 2,3)
 */

#define HID_ITEM_TYPE_MAIN		0
#define HID_ITEM_TYPE_GLOBAL		1
#define HID_ITEM_TYPE_LOCAL		2
#define HID_ITEM_TYPE_RESERVED		3

/*
 * HID report descriptor main item tags
 */

#define HID_MAIN_ITEM_TAG_INPUT			8
#define HID_MAIN_ITEM_TAG_OUTPUT		9
#define HID_MAIN_ITEM_TAG_FEATURE		11
#define HID_MAIN_ITEM_TAG_BEGIN_COLLECTION	10
#define HID_MAIN_ITEM_TAG_END_COLLECTION	12

/*
 * HID report descriptor main item contents
 */

#define HID_MAIN_ITEM_CONSTANT		0x001
#define HID_MAIN_ITEM_VARIABLE		0x002
#define HID_MAIN_ITEM_RELATIVE		0x004
#define HID_MAIN_ITEM_WRAP		0x008
#define HID_MAIN_ITEM_NONLINEAR		0x010
#define HID_MAIN_ITEM_NO_PREFERRED	0x020
#define HID_MAIN_ITEM_NULL_STATE	0x040
#define HID_MAIN_ITEM_VOLATILE		0x080
#define HID_MAIN_ITEM_BUFFERED_BYTE	0x100

/*
 * HID report descriptor collection item types
 */

#define HID_COLLECTION_PHYSICAL		0
#define HID_COLLECTION_APPLICATION	1
#define HID_COLLECTION_LOGICAL		2

/*
 * HID report descriptor global item tags
 */

#define HID_GLOBAL_ITEM_TAG_USAGE_PAGE		0
#define HID_GLOBAL_ITEM_TAG_LOGICAL_MINIMUM	1
#define HID_GLOBAL_ITEM_TAG_LOGICAL_MAXIMUM	2
#define HID_GLOBAL_ITEM_TAG_PHYSICAL_MINIMUM	3
#define HID_GLOBAL_ITEM_TAG_PHYSICAL_MAXIMUM	4
#define HID_GLOBAL_ITEM_TAG_UNIT_EXPONENT	5
#define HID_GLOBAL_ITEM_TAG_UNIT		6
#define HID_GLOBAL_ITEM_TAG_REPORT_SIZE		7
#define HID_GLOBAL_ITEM_TAG_REPORT_ID		8
#define HID_GLOBAL_ITEM_TAG_REPORT_COUNT	9
#define HID_GLOBAL_ITEM_TAG_PUSH		10
#define HID_GLOBAL_ITEM_TAG_POP			11

/*
 * HID report descriptor local item tags
 */

#define HID_LOCAL_ITEM_TAG_USAGE		0
#define HID_LOCAL_ITEM_TAG_USAGE_MINIMUM	1
#define HID_LOCAL_ITEM_TAG_USAGE_MAXIMUM	2
#define HID_LOCAL_ITEM_TAG_DESIGNATOR_INDEX	3
#define HID_LOCAL_ITEM_TAG_DESIGNATOR_MINIMUM	4
#define HID_LOCAL_ITEM_TAG_DESIGNATOR_MAXIMUM	5
#define HID_LOCAL_ITEM_TAG_STRING_INDEX		7
#define HID_LOCAL_ITEM_TAG_STRING_MINIMUM	8
#define HID_LOCAL_ITEM_TAG_STRING_MAXIMUM	9
#define HID_LOCAL_ITEM_TAG_DELIMITER		10

/*
 * HID usage tables
 */

#define HID_USAGE_PAGE		0xffff0000

#define HID_UP_UNDEFINED	0x00000000
#define HID_UP_GENDESK		0x00010000
#define HID_UP_SIMULATION	0x00020000
#define HID_UP_GENDEVCTRLS	0x00060000
#define HID_UP_KEYBOARD		0x00070000
#define HID_UP_LED		0x00080000
#define HID_UP_BUTTON		0x00090000
#define HID_UP_ORDINAL		0x000a0000
#define HID_UP_TELEPHONY	0x000b0000
#define HID_UP_CONSUMER		0x000c0000
#define HID_UP_DIGITIZER	0x000d0000
#define HID_UP_PID		0x000f0000
#define HID_UP_HPVENDOR         0xff7f0000
#define HID_UP_HPVENDOR2        0xff010000
#define HID_UP_MSVENDOR		0xff000000
#define HID_UP_CUSTOM		0x00ff0000
#define HID_UP_LOGIVENDOR	0xffbc0000
#define HID_UP_LOGIVENDOR2   0xff090000
#define HID_UP_LOGIVENDOR3   0xff430000
#define HID_UP_LNVENDOR		0xffa00000
#define HID_UP_SENSOR		0x00200000
#define HID_UP_ASUSVENDOR	0xff310000

#define HID_USAGE		0x0000ffff

#define HID_GD_POINTER		0x00010001
#define HID_GD_MOUSE		0x00010002
#define HID_GD_JOYSTICK		0x00010004
#define HID_GD_GAMEPAD		0x00010005
#define HID_GD_KEYBOARD		0x00010006
#define HID_GD_KEYPAD		0x00010007
#define HID_GD_MULTIAXIS	0x00010008
/*
 * Microsoft Win8 Wireless Radio Controls extensions CA, see:
 * http://www.usb.org/developers/hidpage/HUTRR40RadioHIDUsagesFinal.pdf
 */
#define HID_GD_WIRELESS_RADIO_CTLS	0x0001000c
/*
 * System Multi-Axis, see:
 * http://www.usb.org/developers/hidpage/HUTRR62_-_Generic_Desktop_CA_for_System_Multi-Axis_Controllers.txt
 */
#define HID_GD_SYSTEM_MULTIAXIS	0x0001000e

#define HID_GD_X		0x00010030
#define HID_GD_Y		0x00010031
#define HID_GD_Z		0x00010032
#define HID_GD_RX		0x00010033
#define HID_GD_RY		0x00010034
#define HID_GD_RZ		0x00010035
#define HID_GD_SLIDER		0x00010036
#define HID_GD_DIAL		0x00010037
#define HID_GD_WHEEL		0x00010038
#define HID_GD_HATSWITCH	0x00010039
#define HID_GD_BUFFER		0x0001003a
#define HID_GD_BYTECOUNT	0x0001003b
#define HID_GD_MOTION		0x0001003c
#define HID_GD_START		0x0001003d
#define HID_GD_SELECT		0x0001003e
#define HID_GD_VX		0x00010040
#define HID_GD_VY		0x00010041
#define HID_GD_VZ		0x00010042
#define HID_GD_VBRX		0x00010043
#define HID_GD_VBRY		0x00010044
#define HID_GD_VBRZ		0x00010045
#define HID_GD_VNO		0x00010046
#define HID_GD_FEATURE		0x00010047
#define HID_GD_RESOLUTION_MULTIPLIER	0x00010048
#define HID_GD_SYSTEM_CONTROL	0x00010080
#define HID_GD_UP		0x00010090
#define HID_GD_DOWN		0x00010091
#define HID_GD_RIGHT		0x00010092
#define HID_GD_LEFT		0x00010093
/* Microsoft Win8 Wireless Radio Controls CA usage codes */
#define HID_GD_RFKILL_BTN	0x000100c6
#define HID_GD_RFKILL_LED	0x000100c7
#define HID_GD_RFKILL_SWITCH	0x000100c8

#define HID_DC_BATTERYSTRENGTH	0x00060020

#define HID_CP_CONSUMER_CONTROL	0x000c0001
#define HID_CP_AC_PAN		0x000c0238

#define HID_DG_DIGITIZER	0x000d0001
#define HID_DG_PEN		0x000d0002
#define HID_DG_LIGHTPEN		0x000d0003
#define HID_DG_TOUCHSCREEN	0x000d0004
#define HID_DG_TOUCHPAD		0x000d0005
#define HID_DG_WHITEBOARD	0x000d0006
#define HID_DG_STYLUS		0x000d0020
#define HID_DG_PUCK		0x000d0021
#define HID_DG_FINGER		0x000d0022
#define HID_DG_TIPPRESSURE	0x000d0030
#define HID_DG_BARRELPRESSURE	0x000d0031
#define HID_DG_INRANGE		0x000d0032
#define HID_DG_TOUCH		0x000d0033
#define HID_DG_UNTOUCH		0x000d0034
#define HID_DG_TAP		0x000d0035
#define HID_DG_TABLETFUNCTIONKEY	0x000d0039
#define HID_DG_PROGRAMCHANGEKEY	0x000d003a
#define HID_DG_BATTERYSTRENGTH	0x000d003b
#define HID_DG_INVERT		0x000d003c
#define HID_DG_TILT_X		0x000d003d
#define HID_DG_TILT_Y		0x000d003e
#define HID_DG_TWIST		0x000d0041
#define HID_DG_TIPSWITCH	0x000d0042
#define HID_DG_TIPSWITCH2	0x000d0043
#define HID_DG_BARRELSWITCH	0x000d0044
#define HID_DG_ERASER		0x000d0045
#define HID_DG_TABLETPICK	0x000d0046

#define HID_CP_CONSUMERCONTROL	0x000c0001
#define HID_CP_NUMERICKEYPAD	0x000c0002
#define HID_CP_PROGRAMMABLEBUTTONS	0x000c0003
#define HID_CP_MICROPHONE	0x000c0004
#define HID_CP_HEADPHONE	0x000c0005
#define HID_CP_GRAPHICEQUALIZER	0x000c0006
#define HID_CP_FUNCTIONBUTTONS	0x000c0036
#define HID_CP_SELECTION	0x000c0080
#define HID_CP_MEDIASELECTION	0x000c0087
#define HID_CP_SELECTDISC	0x000c00ba
#define HID_CP_PLAYBACKSPEED	0x000c00f1
#define HID_CP_PROXIMITY	0x000c0109
#define HID_CP_SPEAKERSYSTEM	0x000c0160
#define HID_CP_CHANNELLEFT	0x000c0161
#define HID_CP_CHANNELRIGHT	0x000c0162
#define HID_CP_CHANNELCENTER	0x000c0163
#define HID_CP_CHANNELFRONT	0x000c0164
#define HID_CP_CHANNELCENTERFRONT	0x000c0165
#define HID_CP_CHANNELSIDE	0x000c0166
#define HID_CP_CHANNELSURROUND	0x000c0167
#define HID_CP_CHANNELLOWFREQUENCYENHANCEMENT	0x000c0168
#define HID_CP_CHANNELTOP	0x000c0169
#define HID_CP_CHANNELUNKNOWN	0x000c016a
#define HID_CP_APPLICATIONLAUNCHBUTTONS	0x000c0180
#define HID_CP_GENERICGUIAPPLICATIONCONTROLS	0x000c0200

#define HID_DG_DEVICECONFIG	0x000d000e
#define HID_DG_DEVICESETTINGS	0x000d0023
#define HID_DG_AZIMUTH		0x000d003f
#define HID_DG_CONFIDENCE	0x000d0047
#define HID_DG_WIDTH		0x000d0048
#define HID_DG_HEIGHT		0x000d0049
#define HID_DG_CONTACTID	0x000d0051
#define HID_DG_INPUTMODE	0x000d0052
#define HID_DG_DEVICEINDEX	0x000d0053
#define HID_DG_CONTACTCOUNT	0x000d0054
#define HID_DG_CONTACTMAX	0x000d0055
#define HID_DG_SCANTIME		0x000d0056
#define HID_DG_SURFACESWITCH	0x000d0057
#define HID_DG_BUTTONSWITCH	0x000d0058
#define HID_DG_BUTTONTYPE	0x000d0059
#define HID_DG_BARRELSWITCH2	0x000d005a
#define HID_DG_TOOLSERIALNUMBER	0x000d005b
#define HID_DG_LATENCYMODE	0x000d0060

#define HID_VD_ASUS_CUSTOM_MEDIA_KEYS	0xff310076
/*
 * HID report types --- Ouch! HID spec says 1 2 3!
 */

#define HID_INPUT_REPORT	0
#define HID_OUTPUT_REPORT	1
#define HID_FEATURE_REPORT	2

#define HID_REPORT_TYPES	3

/*
 * HID connect requests
 */

#define HID_CONNECT_HIDINPUT		BIT(0)
#define HID_CONNECT_HIDINPUT_FORCE	BIT(1)
#define HID_CONNECT_HIDRAW		BIT(2)
#define HID_CONNECT_HIDDEV		BIT(3)
#define HID_CONNECT_HIDDEV_FORCE	BIT(4)
#define HID_CONNECT_FF			BIT(5)
#define HID_CONNECT_DRIVER		BIT(6)
#define HID_CONNECT_DEFAULT	(HID_CONNECT_HIDINPUT|HID_CONNECT_HIDRAW| \
		HID_CONNECT_HIDDEV|HID_CONNECT_FF)

/*
 * HID device quirks.
 */

/* 
 * Increase this if you need to configure more HID quirks at module load time
 */
#define MAX_USBHID_BOOT_QUIRKS 4

#define HID_QUIRK_INVERT			BIT(0)
#define HID_QUIRK_NOTOUCH			BIT(1)
#define HID_QUIRK_IGNORE			BIT(2)
#define HID_QUIRK_NOGET				BIT(3)
#define HID_QUIRK_HIDDEV_FORCE			BIT(4)
#define HID_QUIRK_BADPAD			BIT(5)
#define HID_QUIRK_MULTI_INPUT			BIT(6)
#define HID_QUIRK_HIDINPUT_FORCE		BIT(7)
/* BIT(8) reserved for backward compatibility, was HID_QUIRK_NO_EMPTY_INPUT */
/* BIT(9) reserved for backward compatibility, was NO_INIT_INPUT_REPORTS */
#define HID_QUIRK_ALWAYS_POLL			BIT(10)
#define HID_QUIRK_INPUT_PER_APP			BIT(11)
#define HID_QUIRK_SKIP_OUTPUT_REPORTS		BIT(16)
#define HID_QUIRK_SKIP_OUTPUT_REPORT_ID		BIT(17)
#define HID_QUIRK_NO_OUTPUT_REPORTS_ON_INTR_EP	BIT(18)
#define HID_QUIRK_HAVE_SPECIAL_DRIVER		BIT(19)
#define HID_QUIRK_INCREMENT_USAGE_ON_DUPLICATE	BIT(20)
#define HID_QUIRK_FULLSPEED_INTERVAL		BIT(28)
#define HID_QUIRK_NO_INIT_REPORTS		BIT(29)
#define HID_QUIRK_NO_IGNORE			BIT(30)
#define HID_QUIRK_NO_INPUT_SYNC			BIT(31)

/*
 * HID device groups
 *
 * Note: HID_GROUP_ANY is declared in linux/mod_devicetable.h
 * and has a value of 0x0000
 */
#define HID_GROUP_GENERIC			0x0001
#define HID_GROUP_MULTITOUCH			0x0002
#define HID_GROUP_SENSOR_HUB			0x0003
#define HID_GROUP_MULTITOUCH_WIN_8		0x0004

/*
 * Vendor specific HID device groups
 */
#define HID_GROUP_RMI				0x0100
#define HID_GROUP_WACOM				0x0101
#define HID_GROUP_LOGITECH_DJ_DEVICE		0x0102
#define HID_GROUP_STEAM				0x0103

/*
 * HID protocol status
 */
#define HID_REPORT_PROTOCOL	1
#define HID_BOOT_PROTOCOL	0

/*
 * This is the global environment of the parser. This information is
 * persistent for main-items. The global environment can be saved and
 * restored with PUSH/POP statements.
 */

struct hid_global {
	unsigned usage_page;
	__s32    logical_minimum;
	__s32    logical_maximum;
	__s32    physical_minimum;
	__s32    physical_maximum;
	__s32    unit_exponent;
	unsigned unit;
	unsigned report_id;
	unsigned report_size;
	unsigned report_count;
};

/*
 * This is the local environment. It is persistent up the next main-item.
 */

#define HID_MAX_USAGES			12288
#define HID_DEFAULT_NUM_COLLECTIONS	16

struct hid_local {
	unsigned usage[HID_MAX_USAGES]; /* usage array */
	unsigned collection_index[HID_MAX_USAGES]; /* collection index array */
	unsigned usage_index;
	unsigned usage_minimum;
	unsigned delimiter_depth;
	unsigned delimiter_branch;
};

/*
 * This is the collection stack. We climb up the stack to determine
 * application and function of each field.
 */

struct hid_collection {
<<<<<<< HEAD
	struct hid_collection *parent;
=======
	int parent_idx; /* device->collection */
>>>>>>> f17b5f06
	unsigned type;
	unsigned usage;
	unsigned level;
};

struct hid_usage {
	unsigned  hid;			/* hid usage code */
	unsigned  collection_index;	/* index into collection array */
	unsigned  usage_index;		/* index into usage array */
	__s8	  resolution_multiplier;/* Effective Resolution Multiplier
					   (HUT v1.12, 4.3.1), default: 1 */
	/* hidinput data */
	__s8	  wheel_factor;		/* 120/resolution_multiplier */
	__u16     code;			/* input driver code */
	__u8      type;			/* input driver type */
	__s8	  hat_min;		/* hat switch fun */
	__s8	  hat_max;		/* ditto */
	__s8	  hat_dir;		/* ditto */
	__s16	  wheel_accumulated;	/* hi-res wheel */
};

struct hid_input;

struct hid_field {
	unsigned  physical;		/* physical usage for this field */
	unsigned  logical;		/* logical usage for this field */
	unsigned  application;		/* application usage for this field */
	struct hid_usage *usage;	/* usage table for this function */
	unsigned  maxusage;		/* maximum usage index */
	unsigned  flags;		/* main-item flags (i.e. volatile,array,constant) */
	unsigned  report_offset;	/* bit offset in the report */
	unsigned  report_size;		/* size of this field in the report */
	unsigned  report_count;		/* number of this field in the report */
	unsigned  report_type;		/* (input,output,feature) */
	__s32    *value;		/* last known value(s) */
	__s32     logical_minimum;
	__s32     logical_maximum;
	__s32     physical_minimum;
	__s32     physical_maximum;
	__s32     unit_exponent;
	unsigned  unit;
	struct hid_report *report;	/* associated report */
	unsigned index;			/* index into report->field[] */
	/* hidinput data */
	struct hid_input *hidinput;	/* associated input structure */
	__u16 dpad;			/* dpad input code */
};

#define HID_MAX_FIELDS 256

struct hid_report {
	struct list_head list;
	struct list_head hidinput_list;
	unsigned int id;				/* id of this report */
	unsigned int type;				/* report type */
	unsigned int application;			/* application usage for this report */
	struct hid_field *field[HID_MAX_FIELDS];	/* fields of the report */
	unsigned maxfield;				/* maximum valid field index */
	unsigned size;					/* size of the report (bits) */
	struct hid_device *device;			/* associated device */
};

#define HID_MAX_IDS 256

struct hid_report_enum {
	unsigned numbered;
	struct list_head report_list;
	struct hid_report *report_id_hash[HID_MAX_IDS];
};

#define HID_MIN_BUFFER_SIZE	64		/* make sure there is at least a packet size of space */
#define HID_MAX_BUFFER_SIZE	4096		/* 4kb */
#define HID_CONTROL_FIFO_SIZE	256		/* to init devices with >100 reports */
#define HID_OUTPUT_FIFO_SIZE	64

struct hid_control_fifo {
	unsigned char dir;
	struct hid_report *report;
	char *raw_report;
};

struct hid_output_fifo {
	struct hid_report *report;
	char *raw_report;
};

#define HID_CLAIMED_INPUT	BIT(0)
#define HID_CLAIMED_HIDDEV	BIT(1)
#define HID_CLAIMED_HIDRAW	BIT(2)
#define HID_CLAIMED_DRIVER	BIT(3)

#define HID_STAT_ADDED		BIT(0)
#define HID_STAT_PARSED		BIT(1)
#define HID_STAT_DUP_DETECTED	BIT(2)
#define HID_STAT_REPROBED	BIT(3)

struct hid_input {
	struct list_head list;
	struct hid_report *report;
	struct input_dev *input;
	const char *name;
	bool registered;
	struct list_head reports;	/* the list of reports */
	unsigned int application;	/* application usage for this input */
};

enum hid_type {
	HID_TYPE_OTHER = 0,
	HID_TYPE_USBMOUSE,
	HID_TYPE_USBNONE
};

enum hid_battery_status {
	HID_BATTERY_UNKNOWN = 0,
	HID_BATTERY_QUERIED,		/* Kernel explicitly queried battery strength */
	HID_BATTERY_REPORTED,		/* Device sent unsolicited battery strength report */
};

struct hid_driver;
struct hid_ll_driver;

struct hid_device {							/* device report descriptor */
	__u8 *dev_rdesc;
	unsigned dev_rsize;
	__u8 *rdesc;
	unsigned rsize;
	struct hid_collection *collection;				/* List of HID collections */
	unsigned collection_size;					/* Number of allocated hid_collections */
	unsigned maxcollection;						/* Number of parsed collections */
	unsigned maxapplication;					/* Number of applications */
	__u16 bus;							/* BUS ID */
	__u16 group;							/* Report group */
	__u32 vendor;							/* Vendor ID */
	__u32 product;							/* Product ID */
	__u32 version;							/* HID version */
	enum hid_type type;						/* device type (mouse, kbd, ...) */
	unsigned country;						/* HID country */
	struct hid_report_enum report_enum[HID_REPORT_TYPES];
	struct work_struct led_work;					/* delayed LED worker */

	struct semaphore driver_input_lock;				/* protects the current driver */
	struct device dev;						/* device */
	struct hid_driver *driver;

	struct hid_ll_driver *ll_driver;
	struct mutex ll_open_lock;
	unsigned int ll_open_count;

#ifdef CONFIG_HID_BATTERY_STRENGTH
	/*
	 * Power supply information for HID devices which report
	 * battery strength. power_supply was successfully registered if
	 * battery is non-NULL.
	 */
	struct power_supply *battery;
	__s32 battery_capacity;
	__s32 battery_min;
	__s32 battery_max;
	__s32 battery_report_type;
	__s32 battery_report_id;
	enum hid_battery_status battery_status;
	bool battery_avoid_query;
#endif

	unsigned long status;						/* see STAT flags above */
	unsigned claimed;						/* Claimed by hidinput, hiddev? */
	unsigned quirks;						/* Various quirks the device can pull on us */
	bool io_started;						/* If IO has started */

	struct list_head inputs;					/* The list of inputs */
	void *hiddev;							/* The hiddev structure */
	void *hidraw;

	char name[128];							/* Device name */
	char phys[64];							/* Device physical location */
	char uniq[64];							/* Device unique identifier (serial #) */

	void *driver_data;

	/* temporary hid_ff handling (until moved to the drivers) */
	int (*ff_init)(struct hid_device *);

	/* hiddev event handler */
	int (*hiddev_connect)(struct hid_device *, unsigned int);
	void (*hiddev_disconnect)(struct hid_device *);
	void (*hiddev_hid_event) (struct hid_device *, struct hid_field *field,
				  struct hid_usage *, __s32);
	void (*hiddev_report_event) (struct hid_device *, struct hid_report *);

	/* debugging support via debugfs */
	unsigned short debug;
	struct dentry *debug_dir;
	struct dentry *debug_rdesc;
	struct dentry *debug_events;
	struct list_head debug_list;
	spinlock_t  debug_list_lock;
	wait_queue_head_t debug_wait;
};

#define to_hid_device(pdev) \
	container_of(pdev, struct hid_device, dev)

static inline void *hid_get_drvdata(struct hid_device *hdev)
{
	return dev_get_drvdata(&hdev->dev);
}

static inline void hid_set_drvdata(struct hid_device *hdev, void *data)
{
	dev_set_drvdata(&hdev->dev, data);
}

#define HID_GLOBAL_STACK_SIZE 4
#define HID_COLLECTION_STACK_SIZE 4

#define HID_SCAN_FLAG_MT_WIN_8			BIT(0)
#define HID_SCAN_FLAG_VENDOR_SPECIFIC		BIT(1)
#define HID_SCAN_FLAG_GD_POINTER		BIT(2)

struct hid_parser {
	struct hid_global     global;
	struct hid_global     global_stack[HID_GLOBAL_STACK_SIZE];
	unsigned int          global_stack_ptr;
	struct hid_local      local;
	unsigned int         *collection_stack;
	unsigned int          collection_stack_ptr;
	unsigned int          collection_stack_size;
	struct hid_collection *active_collection;
	struct hid_device    *device;
	unsigned int          scan_flags;
};

struct hid_class_descriptor {
	__u8  bDescriptorType;
	__le16 wDescriptorLength;
} __attribute__ ((packed));

struct hid_descriptor {
	__u8  bLength;
	__u8  bDescriptorType;
	__le16 bcdHID;
	__u8  bCountryCode;
	__u8  bNumDescriptors;

	struct hid_class_descriptor desc[1];
} __attribute__ ((packed));

#define HID_DEVICE(b, g, ven, prod)					\
	.bus = (b), .group = (g), .vendor = (ven), .product = (prod)
#define HID_USB_DEVICE(ven, prod)				\
	.bus = BUS_USB, .vendor = (ven), .product = (prod)
#define HID_BLUETOOTH_DEVICE(ven, prod)					\
	.bus = BUS_BLUETOOTH, .vendor = (ven), .product = (prod)
#define HID_I2C_DEVICE(ven, prod)				\
	.bus = BUS_I2C, .vendor = (ven), .product = (prod)

#define HID_REPORT_ID(rep) \
	.report_type = (rep)
#define HID_USAGE_ID(uhid, utype, ucode) \
	.usage_hid = (uhid), .usage_type = (utype), .usage_code = (ucode)
/* we don't want to catch types and codes equal to 0 */
#define HID_TERMINATOR		(HID_ANY_ID - 1)

struct hid_report_id {
	__u32 report_type;
};
struct hid_usage_id {
	__u32 usage_hid;
	__u32 usage_type;
	__u32 usage_code;
};

/**
 * struct hid_driver
 * @name: driver name (e.g. "Footech_bar-wheel")
 * @id_table: which devices is this driver for (must be non-NULL for probe
 * 	      to be called)
 * @dyn_list: list of dynamically added device ids
 * @dyn_lock: lock protecting @dyn_list
 * @match: check if the given device is handled by this driver
 * @probe: new device inserted
 * @remove: device removed (NULL if not a hot-plug capable driver)
 * @report_table: on which reports to call raw_event (NULL means all)
 * @raw_event: if report in report_table, this hook is called (NULL means nop)
 * @usage_table: on which events to call event (NULL means all)
 * @event: if usage in usage_table, this hook is called (NULL means nop)
 * @report: this hook is called after parsing a report (NULL means nop)
 * @report_fixup: called before report descriptor parsing (NULL means nop)
 * @input_mapping: invoked on input registering before mapping an usage
 * @input_mapped: invoked on input registering after mapping an usage
 * @input_configured: invoked just before the device is registered
 * @feature_mapping: invoked on feature registering
 * @suspend: invoked on suspend (NULL means nop)
 * @resume: invoked on resume if device was not reset (NULL means nop)
 * @reset_resume: invoked on resume if device was reset (NULL means nop)
 *
 * probe should return -errno on error, or 0 on success. During probe,
 * input will not be passed to raw_event unless hid_device_io_start is
 * called.
 *
 * raw_event and event should return negative on error, any other value will
 * pass the event on to .event() typically return 0 for success.
 *
 * input_mapping shall return a negative value to completely ignore this usage
 * (e.g. doubled or invalid usage), zero to continue with parsing of this
 * usage by generic code (no special handling needed) or positive to skip
 * generic parsing (needed special handling which was done in the hook already)
 * input_mapped shall return negative to inform the layer that this usage
 * should not be considered for further processing or zero to notify that
 * no processing was performed and should be done in a generic manner
 * Both these functions may be NULL which means the same behavior as returning
 * zero from them.
 */
struct hid_driver {
	char *name;
	const struct hid_device_id *id_table;

	struct list_head dyn_list;
	spinlock_t dyn_lock;

	bool (*match)(struct hid_device *dev, bool ignore_special_driver);
	int (*probe)(struct hid_device *dev, const struct hid_device_id *id);
	void (*remove)(struct hid_device *dev);

	const struct hid_report_id *report_table;
	int (*raw_event)(struct hid_device *hdev, struct hid_report *report,
			u8 *data, int size);
	const struct hid_usage_id *usage_table;
	int (*event)(struct hid_device *hdev, struct hid_field *field,
			struct hid_usage *usage, __s32 value);
	void (*report)(struct hid_device *hdev, struct hid_report *report);

	__u8 *(*report_fixup)(struct hid_device *hdev, __u8 *buf,
			unsigned int *size);

	int (*input_mapping)(struct hid_device *hdev,
			struct hid_input *hidinput, struct hid_field *field,
			struct hid_usage *usage, unsigned long **bit, int *max);
	int (*input_mapped)(struct hid_device *hdev,
			struct hid_input *hidinput, struct hid_field *field,
			struct hid_usage *usage, unsigned long **bit, int *max);
	int (*input_configured)(struct hid_device *hdev,
				struct hid_input *hidinput);
	void (*feature_mapping)(struct hid_device *hdev,
			struct hid_field *field,
			struct hid_usage *usage);
#ifdef CONFIG_PM
	int (*suspend)(struct hid_device *hdev, pm_message_t message);
	int (*resume)(struct hid_device *hdev);
	int (*reset_resume)(struct hid_device *hdev);
#endif
/* private: */
	struct device_driver driver;
};

#define to_hid_driver(pdrv) \
	container_of(pdrv, struct hid_driver, driver)

/**
 * hid_ll_driver - low level driver callbacks
 * @start: called on probe to start the device
 * @stop: called on remove
 * @open: called by input layer on open
 * @close: called by input layer on close
 * @power: request underlying hardware to enter requested power mode
 * @parse: this method is called only once to parse the device data,
 *	   shouldn't allocate anything to not leak memory
 * @request: send report request to device (e.g. feature report)
 * @wait: wait for buffered io to complete (send/recv reports)
 * @raw_request: send raw report request to device (e.g. feature report)
 * @output_report: send output report to device
 * @idle: send idle request to device
 */
struct hid_ll_driver {
	int (*start)(struct hid_device *hdev);
	void (*stop)(struct hid_device *hdev);

	int (*open)(struct hid_device *hdev);
	void (*close)(struct hid_device *hdev);

	int (*power)(struct hid_device *hdev, int level);

	int (*parse)(struct hid_device *hdev);

	void (*request)(struct hid_device *hdev,
			struct hid_report *report, int reqtype);

	int (*wait)(struct hid_device *hdev);

	int (*raw_request) (struct hid_device *hdev, unsigned char reportnum,
			    __u8 *buf, size_t len, unsigned char rtype,
			    int reqtype);

	int (*output_report) (struct hid_device *hdev, __u8 *buf, size_t len);

	int (*idle)(struct hid_device *hdev, int report, int idle, int reqtype);
};

extern struct hid_ll_driver i2c_hid_ll_driver;
extern struct hid_ll_driver hidp_hid_driver;
extern struct hid_ll_driver uhid_hid_driver;
extern struct hid_ll_driver usb_hid_driver;

static inline bool hid_is_using_ll_driver(struct hid_device *hdev,
		struct hid_ll_driver *driver)
{
	return hdev->ll_driver == driver;
}

#define	PM_HINT_FULLON	1<<5
#define PM_HINT_NORMAL	1<<1

/* Applications from HID Usage Tables 4/8/99 Version 1.1 */
/* We ignore a few input applications that are not widely used */
#define IS_INPUT_APPLICATION(a) \
		(((a >= HID_UP_GENDESK) && (a <= HID_GD_MULTIAXIS)) \
		|| ((a >= HID_DG_PEN) && (a <= HID_DG_WHITEBOARD)) \
		|| (a == HID_GD_SYSTEM_CONTROL) || (a == HID_CP_CONSUMER_CONTROL) \
		|| (a == HID_GD_WIRELESS_RADIO_CTLS))

/* HID core API */

extern int hid_debug;

extern bool hid_ignore(struct hid_device *);
extern int hid_add_device(struct hid_device *);
extern void hid_destroy_device(struct hid_device *);

extern struct bus_type hid_bus_type;

extern int __must_check __hid_register_driver(struct hid_driver *,
		struct module *, const char *mod_name);

/* use a define to avoid include chaining to get THIS_MODULE & friends */
#define hid_register_driver(driver) \
	__hid_register_driver(driver, THIS_MODULE, KBUILD_MODNAME)

extern void hid_unregister_driver(struct hid_driver *);

/**
 * module_hid_driver() - Helper macro for registering a HID driver
 * @__hid_driver: hid_driver struct
 *
 * Helper macro for HID drivers which do not do anything special in module
 * init/exit. This eliminates a lot of boilerplate. Each module may only
 * use this macro once, and calling it replaces module_init() and module_exit()
 */
#define module_hid_driver(__hid_driver) \
	module_driver(__hid_driver, hid_register_driver, \
		      hid_unregister_driver)

extern void hidinput_hid_event(struct hid_device *, struct hid_field *, struct hid_usage *, __s32);
extern void hidinput_report_event(struct hid_device *hid, struct hid_report *report);
extern int hidinput_connect(struct hid_device *hid, unsigned int force);
extern void hidinput_disconnect(struct hid_device *);

int hid_set_field(struct hid_field *, unsigned, __s32);
int hid_input_report(struct hid_device *, int type, u8 *, u32, int);
int hidinput_find_field(struct hid_device *hid, unsigned int type, unsigned int code, struct hid_field **field);
struct hid_field *hidinput_get_led_field(struct hid_device *hid);
unsigned int hidinput_count_leds(struct hid_device *hid);
__s32 hidinput_calc_abs_res(const struct hid_field *field, __u16 code);
void hid_output_report(struct hid_report *report, __u8 *data);
void __hid_request(struct hid_device *hid, struct hid_report *rep, int reqtype);
u8 *hid_alloc_report_buf(struct hid_report *report, gfp_t flags);
struct hid_device *hid_allocate_device(void);
struct hid_report *hid_register_report(struct hid_device *device,
				       unsigned int type, unsigned int id,
				       unsigned int application);
int hid_parse_report(struct hid_device *hid, __u8 *start, unsigned size);
struct hid_report *hid_validate_values(struct hid_device *hid,
				       unsigned int type, unsigned int id,
				       unsigned int field_index,
				       unsigned int report_counts);

void hid_setup_resolution_multiplier(struct hid_device *hid);
int hid_open_report(struct hid_device *device);
int hid_check_keys_pressed(struct hid_device *hid);
int hid_connect(struct hid_device *hid, unsigned int connect_mask);
void hid_disconnect(struct hid_device *hid);
bool hid_match_one_id(const struct hid_device *hdev,
		      const struct hid_device_id *id);
const struct hid_device_id *hid_match_id(const struct hid_device *hdev,
					 const struct hid_device_id *id);
const struct hid_device_id *hid_match_device(struct hid_device *hdev,
					     struct hid_driver *hdrv);
bool hid_compare_device_paths(struct hid_device *hdev_a,
			      struct hid_device *hdev_b, char separator);
s32 hid_snto32(__u32 value, unsigned n);
__u32 hid_field_extract(const struct hid_device *hid, __u8 *report,
		     unsigned offset, unsigned n);

/**
 * hid_device_io_start - enable HID input during probe, remove
 *
 * @hid - the device
 *
 * This should only be called during probe or remove and only be
 * called by the thread calling probe or remove. It will allow
 * incoming packets to be delivered to the driver.
 */
static inline void hid_device_io_start(struct hid_device *hid) {
	if (hid->io_started) {
		dev_warn(&hid->dev, "io already started\n");
		return;
	}
	hid->io_started = true;
	up(&hid->driver_input_lock);
}

/**
 * hid_device_io_stop - disable HID input during probe, remove
 *
 * @hid - the device
 *
 * Should only be called after hid_device_io_start. It will prevent
 * incoming packets from going to the driver for the duration of
 * probe, remove. If called during probe, packets will still go to the
 * driver after probe is complete. This function should only be called
 * by the thread calling probe or remove.
 */
static inline void hid_device_io_stop(struct hid_device *hid) {
	if (!hid->io_started) {
		dev_warn(&hid->dev, "io already stopped\n");
		return;
	}
	hid->io_started = false;
	down(&hid->driver_input_lock);
}

/**
 * hid_map_usage - map usage input bits
 *
 * @hidinput: hidinput which we are interested in
 * @usage: usage to fill in
 * @bit: pointer to input->{}bit (out parameter)
 * @max: maximal valid usage->code to consider later (out parameter)
 * @type: input event type (EV_KEY, EV_REL, ...)
 * @c: code which corresponds to this usage and type
 */
static inline void hid_map_usage(struct hid_input *hidinput,
		struct hid_usage *usage, unsigned long **bit, int *max,
		__u8 type, __u16 c)
{
	struct input_dev *input = hidinput->input;

	usage->type = type;
	usage->code = c;

	switch (type) {
	case EV_ABS:
		*bit = input->absbit;
		*max = ABS_MAX;
		break;
	case EV_REL:
		*bit = input->relbit;
		*max = REL_MAX;
		break;
	case EV_KEY:
		*bit = input->keybit;
		*max = KEY_MAX;
		break;
	case EV_LED:
		*bit = input->ledbit;
		*max = LED_MAX;
		break;
	}
}

/**
 * hid_map_usage_clear - map usage input bits and clear the input bit
 *
 * The same as hid_map_usage, except the @c bit is also cleared in supported
 * bits (@bit).
 */
static inline void hid_map_usage_clear(struct hid_input *hidinput,
		struct hid_usage *usage, unsigned long **bit, int *max,
		__u8 type, __u16 c)
{
	hid_map_usage(hidinput, usage, bit, max, type, c);
	clear_bit(c, *bit);
}

/**
 * hid_parse - parse HW reports
 *
 * @hdev: hid device
 *
 * Call this from probe after you set up the device (if needed). Your
 * report_fixup will be called (if non-NULL) after reading raw report from
 * device before passing it to hid layer for real parsing.
 */
static inline int __must_check hid_parse(struct hid_device *hdev)
{
	return hid_open_report(hdev);
}

int __must_check hid_hw_start(struct hid_device *hdev,
			      unsigned int connect_mask);
void hid_hw_stop(struct hid_device *hdev);
int __must_check hid_hw_open(struct hid_device *hdev);
void hid_hw_close(struct hid_device *hdev);

/**
 * hid_hw_power - requests underlying HW to go into given power mode
 *
 * @hdev: hid device
 * @level: requested power level (one of %PM_HINT_* defines)
 *
 * This function requests underlying hardware to enter requested power
 * mode.
 */

static inline int hid_hw_power(struct hid_device *hdev, int level)
{
	return hdev->ll_driver->power ? hdev->ll_driver->power(hdev, level) : 0;
}


/**
 * hid_hw_request - send report request to device
 *
 * @hdev: hid device
 * @report: report to send
 * @reqtype: hid request type
 */
static inline void hid_hw_request(struct hid_device *hdev,
				  struct hid_report *report, int reqtype)
{
	if (hdev->ll_driver->request)
		return hdev->ll_driver->request(hdev, report, reqtype);

	__hid_request(hdev, report, reqtype);
}

/**
 * hid_hw_raw_request - send report request to device
 *
 * @hdev: hid device
 * @reportnum: report ID
 * @buf: in/out data to transfer
 * @len: length of buf
 * @rtype: HID report type
 * @reqtype: HID_REQ_GET_REPORT or HID_REQ_SET_REPORT
 *
 * @return: count of data transfered, negative if error
 *
 * Same behavior as hid_hw_request, but with raw buffers instead.
 */
static inline int hid_hw_raw_request(struct hid_device *hdev,
				  unsigned char reportnum, __u8 *buf,
				  size_t len, unsigned char rtype, int reqtype)
{
	if (len < 1 || len > HID_MAX_BUFFER_SIZE || !buf)
		return -EINVAL;

	return hdev->ll_driver->raw_request(hdev, reportnum, buf, len,
						    rtype, reqtype);
}

/**
 * hid_hw_output_report - send output report to device
 *
 * @hdev: hid device
 * @buf: raw data to transfer
 * @len: length of buf
 *
 * @return: count of data transfered, negative if error
 */
static inline int hid_hw_output_report(struct hid_device *hdev, __u8 *buf,
					size_t len)
{
	if (len < 1 || len > HID_MAX_BUFFER_SIZE || !buf)
		return -EINVAL;

	if (hdev->ll_driver->output_report)
		return hdev->ll_driver->output_report(hdev, buf, len);

	return -ENOSYS;
}

/**
 * hid_hw_idle - send idle request to device
 *
 * @hdev: hid device
 * @report: report to control
 * @idle: idle state
 * @reqtype: hid request type
 */
static inline int hid_hw_idle(struct hid_device *hdev, int report, int idle,
		int reqtype)
{
	if (hdev->ll_driver->idle)
		return hdev->ll_driver->idle(hdev, report, idle, reqtype);

	return 0;
}

/**
 * hid_hw_wait - wait for buffered io to complete
 *
 * @hdev: hid device
 */
static inline void hid_hw_wait(struct hid_device *hdev)
{
	if (hdev->ll_driver->wait)
		hdev->ll_driver->wait(hdev);
}

/**
 * hid_report_len - calculate the report length
 *
 * @report: the report we want to know the length
 */
static inline u32 hid_report_len(struct hid_report *report)
{
	/* equivalent to DIV_ROUND_UP(report->size, 8) + !!(report->id > 0) */
	return ((report->size - 1) >> 3) + 1 + (report->id > 0);
}

int hid_report_raw_event(struct hid_device *hid, int type, u8 *data, u32 size,
		int interrupt);

/* HID quirks API */
unsigned long hid_lookup_quirk(const struct hid_device *hdev);
int hid_quirks_init(char **quirks_param, __u16 bus, int count);
void hid_quirks_exit(__u16 bus);

#ifdef CONFIG_HID_PID
int hid_pidff_init(struct hid_device *hid);
#else
#define hid_pidff_init NULL
#endif

#define dbg_hid(format, arg...)						\
do {									\
	if (hid_debug)							\
		printk(KERN_DEBUG "%s: " format, __FILE__, ##arg);	\
} while (0)

#define hid_printk(level, hid, fmt, arg...)		\
	dev_printk(level, &(hid)->dev, fmt, ##arg)
#define hid_emerg(hid, fmt, arg...)			\
	dev_emerg(&(hid)->dev, fmt, ##arg)
#define hid_crit(hid, fmt, arg...)			\
	dev_crit(&(hid)->dev, fmt, ##arg)
#define hid_alert(hid, fmt, arg...)			\
	dev_alert(&(hid)->dev, fmt, ##arg)
#define hid_err(hid, fmt, arg...)			\
	dev_err(&(hid)->dev, fmt, ##arg)
#define hid_notice(hid, fmt, arg...)			\
	dev_notice(&(hid)->dev, fmt, ##arg)
#define hid_warn(hid, fmt, arg...)			\
	dev_warn(&(hid)->dev, fmt, ##arg)
#define hid_info(hid, fmt, arg...)			\
	dev_info(&(hid)->dev, fmt, ##arg)
#define hid_dbg(hid, fmt, arg...)			\
	dev_dbg(&(hid)->dev, fmt, ##arg)

#endif<|MERGE_RESOLUTION|>--- conflicted
+++ resolved
@@ -430,11 +430,7 @@
  */
 
 struct hid_collection {
-<<<<<<< HEAD
-	struct hid_collection *parent;
-=======
 	int parent_idx; /* device->collection */
->>>>>>> f17b5f06
 	unsigned type;
 	unsigned usage;
 	unsigned level;
@@ -662,7 +658,6 @@
 	unsigned int         *collection_stack;
 	unsigned int          collection_stack_ptr;
 	unsigned int          collection_stack_size;
-	struct hid_collection *active_collection;
 	struct hid_device    *device;
 	unsigned int          scan_flags;
 };
