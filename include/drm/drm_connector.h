/*
 * Copyright (c) 2016 Intel Corporation
 *
 * Permission to use, copy, modify, distribute, and sell this software and its
 * documentation for any purpose is hereby granted without fee, provided that
 * the above copyright notice appear in all copies and that both that copyright
 * notice and this permission notice appear in supporting documentation, and
 * that the name of the copyright holders not be used in advertising or
 * publicity pertaining to distribution of the software without specific,
 * written prior permission.  The copyright holders make no representations
 * about the suitability of this software for any purpose.  It is provided "as
 * is" without express or implied warranty.
 *
 * THE COPYRIGHT HOLDERS DISCLAIM ALL WARRANTIES WITH REGARD TO THIS SOFTWARE,
 * INCLUDING ALL IMPLIED WARRANTIES OF MERCHANTABILITY AND FITNESS, IN NO
 * EVENT SHALL THE COPYRIGHT HOLDERS BE LIABLE FOR ANY SPECIAL, INDIRECT OR
 * CONSEQUENTIAL DAMAGES OR ANY DAMAGES WHATSOEVER RESULTING FROM LOSS OF USE,
 * DATA OR PROFITS, WHETHER IN AN ACTION OF CONTRACT, NEGLIGENCE OR OTHER
 * TORTIOUS ACTION, ARISING OUT OF OR IN CONNECTION WITH THE USE OR PERFORMANCE
 * OF THIS SOFTWARE.
 */

#ifndef __DRM_CONNECTOR_H__
#define __DRM_CONNECTOR_H__

#include <linux/list.h>
#include <linux/llist.h>
#include <linux/ctype.h>
#include <linux/hdmi.h>
#include <drm/drm_mode_object.h>

#include <uapi/drm/drm_mode.h>

struct drm_connector_helper_funcs;
struct drm_modeset_acquire_ctx;
struct drm_device;
struct drm_crtc;
struct drm_encoder;
struct drm_property;
struct drm_property_blob;
struct drm_printer;
struct drm_panel;
struct edid;

enum drm_connector_force {
	DRM_FORCE_UNSPECIFIED,
	DRM_FORCE_OFF,
	DRM_FORCE_ON,         /* force on analog part normally */
	DRM_FORCE_ON_DIGITAL, /* for DVI-I use digital connector */
};

/**
 * enum drm_connector_status - status for a &drm_connector
 *
 * This enum is used to track the connector status. There are no separate
 * #defines for the uapi!
 */
enum drm_connector_status {
	/**
	 * @connector_status_connected: The connector is definitely connected to
	 * a sink device, and can be enabled.
	 */
	connector_status_connected = 1,
	/**
	 * @connector_status_disconnected: The connector isn't connected to a
	 * sink device which can be autodetect. For digital outputs like DP or
	 * HDMI (which can be realiable probed) this means there's really
	 * nothing there. It is driver-dependent whether a connector with this
	 * status can be lit up or not.
	 */
	connector_status_disconnected = 2,
	/**
	 * @connector_status_unknown: The connector's status could not be
	 * reliably detected. This happens when probing would either cause
	 * flicker (like load-detection when the connector is in use), or when a
	 * hardware resource isn't available (like when load-detection needs a
	 * free CRTC). It should be possible to light up the connector with one
	 * of the listed fallback modes. For default configuration userspace
	 * should only try to light up connectors with unknown status when
	 * there's not connector with @connector_status_connected.
	 */
	connector_status_unknown = 3,
};

/**
 * enum drm_connector_registration_status - userspace registration status for
 * a &drm_connector
 *
 * This enum is used to track the status of initializing a connector and
 * registering it with userspace, so that DRM can prevent bogus modesets on
 * connectors that no longer exist.
 */
enum drm_connector_registration_state {
	/**
	 * @DRM_CONNECTOR_INITIALIZING: The connector has just been created,
	 * but has yet to be exposed to userspace. There should be no
	 * additional restrictions to how the state of this connector may be
	 * modified.
	 */
	DRM_CONNECTOR_INITIALIZING = 0,

	/**
	 * @DRM_CONNECTOR_REGISTERED: The connector has been fully initialized
	 * and registered with sysfs, as such it has been exposed to
	 * userspace. There should be no additional restrictions to how the
	 * state of this connector may be modified.
	 */
	DRM_CONNECTOR_REGISTERED = 1,

	/**
	 * @DRM_CONNECTOR_UNREGISTERED: The connector has either been exposed
	 * to userspace and has since been unregistered and removed from
	 * userspace, or the connector was unregistered before it had a chance
	 * to be exposed to userspace (e.g. still in the
	 * @DRM_CONNECTOR_INITIALIZING state). When a connector is
	 * unregistered, there are additional restrictions to how its state
	 * may be modified:
	 *
	 * - An unregistered connector may only have its DPMS changed from
	 *   On->Off. Once DPMS is changed to Off, it may not be switched back
	 *   to On.
	 * - Modesets are not allowed on unregistered connectors, unless they
	 *   would result in disabling its assigned CRTCs. This means
	 *   disabling a CRTC on an unregistered connector is OK, but enabling
	 *   one is not.
	 * - Removing a CRTC from an unregistered connector is OK, but new
	 *   CRTCs may never be assigned to an unregistered connector.
	 */
	DRM_CONNECTOR_UNREGISTERED = 2,
};

enum subpixel_order {
	SubPixelUnknown = 0,
	SubPixelHorizontalRGB,
	SubPixelHorizontalBGR,
	SubPixelVerticalRGB,
	SubPixelVerticalBGR,
	SubPixelNone,

};

/**
 * struct drm_scrambling: sink's scrambling support.
 */
struct drm_scrambling {
	/**
	 * @supported: scrambling supported for rates > 340 Mhz.
	 */
	bool supported;
	/**
	 * @low_rates: scrambling supported for rates <= 340 Mhz.
	 */
	bool low_rates;
};

/*
 * struct drm_scdc - Information about scdc capabilities of a HDMI 2.0 sink
 *
 * Provides SCDC register support and capabilities related information on a
 * HDMI 2.0 sink. In case of a HDMI 1.4 sink, all parameter must be 0.
 */
struct drm_scdc {
	/**
	 * @supported: status control & data channel present.
	 */
	bool supported;
	/**
	 * @read_request: sink is capable of generating scdc read request.
	 */
	bool read_request;
	/**
	 * @scrambling: sink's scrambling capabilities
	 */
	struct drm_scrambling scrambling;
};


/**
 * struct drm_hdmi_info - runtime information about the connected HDMI sink
 *
 * Describes if a given display supports advanced HDMI 2.0 features.
 * This information is available in CEA-861-F extension blocks (like HF-VSDB).
 */
struct drm_hdmi_info {
	/** @scdc: sink's scdc support and capabilities */
	struct drm_scdc scdc;

	/**
	 * @y420_vdb_modes: bitmap of modes which can support ycbcr420
	 * output only (not normal RGB/YCBCR444/422 outputs). There are total
	 * 107 VICs defined by CEA-861-F spec, so the size is 128 bits to map
	 * upto 128 VICs;
	 */
	unsigned long y420_vdb_modes[BITS_TO_LONGS(128)];

	/**
	 * @y420_cmdb_modes: bitmap of modes which can support ycbcr420
	 * output also, along with normal HDMI outputs. There are total 107
	 * VICs defined by CEA-861-F spec, so the size is 128 bits to map upto
	 * 128 VICs;
	 */
	unsigned long y420_cmdb_modes[BITS_TO_LONGS(128)];

	/** @y420_cmdb_map: bitmap of SVD index, to extraxt vcb modes */
	u64 y420_cmdb_map;

	/** @y420_dc_modes: bitmap of deep color support index */
	u8 y420_dc_modes;

	/* @colorimetry: bitmap of supported colorimetry modes */
	u16 colorimetry;
};

/**
 * enum drm_link_status - connector's link_status property value
 *
 * This enum is used as the connector's link status property value.
 * It is set to the values defined in uapi.
 *
 * @DRM_LINK_STATUS_GOOD: DP Link is Good as a result of successful
 *                        link training
 * @DRM_LINK_STATUS_BAD: DP Link is BAD as a result of link training
 *                       failure
 */
enum drm_link_status {
	DRM_LINK_STATUS_GOOD = DRM_MODE_LINK_STATUS_GOOD,
	DRM_LINK_STATUS_BAD = DRM_MODE_LINK_STATUS_BAD,
};

/**
 * enum drm_panel_orientation - panel_orientation info for &drm_display_info
 *
 * This enum is used to track the (LCD) panel orientation. There are no
 * separate #defines for the uapi!
 *
 * @DRM_MODE_PANEL_ORIENTATION_UNKNOWN: The drm driver has not provided any
 *					panel orientation information (normal
 *					for non panels) in this case the "panel
 *					orientation" connector prop will not be
 *					attached.
 * @DRM_MODE_PANEL_ORIENTATION_NORMAL:	The top side of the panel matches the
 *					top side of the device's casing.
 * @DRM_MODE_PANEL_ORIENTATION_BOTTOM_UP: The top side of the panel matches the
 *					bottom side of the device's casing, iow
 *					the panel is mounted upside-down.
 * @DRM_MODE_PANEL_ORIENTATION_LEFT_UP:	The left side of the panel matches the
 *					top side of the device's casing.
 * @DRM_MODE_PANEL_ORIENTATION_RIGHT_UP: The right side of the panel matches the
 *					top side of the device's casing.
 */
enum drm_panel_orientation {
	DRM_MODE_PANEL_ORIENTATION_UNKNOWN = -1,
	DRM_MODE_PANEL_ORIENTATION_NORMAL = 0,
	DRM_MODE_PANEL_ORIENTATION_BOTTOM_UP,
	DRM_MODE_PANEL_ORIENTATION_LEFT_UP,
	DRM_MODE_PANEL_ORIENTATION_RIGHT_UP,
};

/*
 * This is a consolidated colorimetry list supported by HDMI and
 * DP protocol standard. The respective connectors will register
 * a property with the subset of this list (supported by that
 * respective protocol). Userspace will set the colorspace through
 * a colorspace property which will be created and exposed to
 * userspace.
 */

/* For Default case, driver will set the colorspace */
#define DRM_MODE_COLORIMETRY_DEFAULT			0
/* CEA 861 Normal Colorimetry options */
#define DRM_MODE_COLORIMETRY_NO_DATA			0
#define DRM_MODE_COLORIMETRY_SMPTE_170M_YCC		1
#define DRM_MODE_COLORIMETRY_BT709_YCC			2
/* CEA 861 Extended Colorimetry Options */
#define DRM_MODE_COLORIMETRY_XVYCC_601			3
#define DRM_MODE_COLORIMETRY_XVYCC_709			4
#define DRM_MODE_COLORIMETRY_SYCC_601			5
#define DRM_MODE_COLORIMETRY_OPYCC_601			6
#define DRM_MODE_COLORIMETRY_OPRGB			7
#define DRM_MODE_COLORIMETRY_BT2020_CYCC		8
#define DRM_MODE_COLORIMETRY_BT2020_RGB			9
#define DRM_MODE_COLORIMETRY_BT2020_YCC			10
/* Additional Colorimetry extension added as part of CTA 861.G */
#define DRM_MODE_COLORIMETRY_DCI_P3_RGB_D65		11
#define DRM_MODE_COLORIMETRY_DCI_P3_RGB_THEATER		12
/* DP MSA Colorimetry Options */
#define DRM_MODE_DP_COLORIMETRY_BT601_YCC		13
#define DRM_MODE_DP_COLORIMETRY_BT709_YCC		14
#define DRM_MODE_DP_COLORIMETRY_SRGB			15
#define DRM_MODE_DP_COLORIMETRY_RGB_WIDE_GAMUT		16
#define DRM_MODE_DP_COLORIMETRY_SCRGB			17

/**
 * struct drm_display_info - runtime data about the connected sink
 *
 * Describes a given display (e.g. CRT or flat panel) and its limitations. For
 * fixed display sinks like built-in panels there's not much difference between
 * this and &struct drm_connector. But for sinks with a real cable this
 * structure is meant to describe all the things at the other end of the cable.
 *
 * For sinks which provide an EDID this can be filled out by calling
 * drm_add_edid_modes().
 */
struct drm_display_info {
	/**
	 * @name: Name of the display.
	 */
	char name[DRM_DISPLAY_INFO_LEN];

	/**
	 * @width_mm: Physical width in mm.
	 */
        unsigned int width_mm;
	/**
	 * @height_mm: Physical height in mm.
	 */
	unsigned int height_mm;

	/**
	 * @pixel_clock: Maximum pixel clock supported by the sink, in units of
	 * 100Hz. This mismatches the clock in &drm_display_mode (which is in
	 * kHZ), because that's what the EDID uses as base unit.
	 */
	unsigned int pixel_clock;
	/**
	 * @bpc: Maximum bits per color channel. Used by HDMI and DP outputs.
	 */
	unsigned int bpc;

	/**
	 * @subpixel_order: Subpixel order of LCD panels.
	 */
	enum subpixel_order subpixel_order;

#define DRM_COLOR_FORMAT_RGB444		(1<<0)
#define DRM_COLOR_FORMAT_YCRCB444	(1<<1)
#define DRM_COLOR_FORMAT_YCRCB422	(1<<2)
#define DRM_COLOR_FORMAT_YCRCB420	(1<<3)

	/**
	 * @panel_orientation: Read only connector property for built-in panels,
	 * indicating the orientation of the panel vs the device's casing.
	 * drm_connector_init() sets this to DRM_MODE_PANEL_ORIENTATION_UNKNOWN.
	 * When not UNKNOWN this gets used by the drm_fb_helpers to rotate the
	 * fb to compensate and gets exported as prop to userspace.
	 */
	int panel_orientation;

	/**
	 * @color_formats: HDMI Color formats, selects between RGB and YCrCb
	 * modes. Used DRM_COLOR_FORMAT\_ defines, which are _not_ the same ones
	 * as used to describe the pixel format in framebuffers, and also don't
	 * match the formats in @bus_formats which are shared with v4l.
	 */
	u32 color_formats;

	/**
	 * @bus_formats: Pixel data format on the wire, somewhat redundant with
	 * @color_formats. Array of size @num_bus_formats encoded using
	 * MEDIA_BUS_FMT\_ defines shared with v4l and media drivers.
	 */
	const u32 *bus_formats;
	/**
	 * @num_bus_formats: Size of @bus_formats array.
	 */
	unsigned int num_bus_formats;

#define DRM_BUS_FLAG_DE_LOW		(1<<0)
#define DRM_BUS_FLAG_DE_HIGH		(1<<1)

/*
 * Don't use those two flags directly, use the DRM_BUS_FLAG_PIXDATA_DRIVE_*
 * and DRM_BUS_FLAG_PIXDATA_SAMPLE_* variants to qualify the flags explicitly.
 * The DRM_BUS_FLAG_PIXDATA_SAMPLE_* flags are defined as the opposite of the
 * DRM_BUS_FLAG_PIXDATA_DRIVE_* flags to make code simpler, as signals are
 * usually to be sampled on the opposite edge of the driving edge.
 */
#define DRM_BUS_FLAG_PIXDATA_POSEDGE	(1<<2)
#define DRM_BUS_FLAG_PIXDATA_NEGEDGE	(1<<3)

/* Drive data on rising edge */
#define DRM_BUS_FLAG_PIXDATA_DRIVE_POSEDGE	DRM_BUS_FLAG_PIXDATA_POSEDGE
/* Drive data on falling edge */
#define DRM_BUS_FLAG_PIXDATA_DRIVE_NEGEDGE	DRM_BUS_FLAG_PIXDATA_NEGEDGE
/* Sample data on rising edge */
#define DRM_BUS_FLAG_PIXDATA_SAMPLE_POSEDGE	DRM_BUS_FLAG_PIXDATA_NEGEDGE
/* Sample data on falling edge */
#define DRM_BUS_FLAG_PIXDATA_SAMPLE_NEGEDGE	DRM_BUS_FLAG_PIXDATA_POSEDGE

/* data is transmitted MSB to LSB on the bus */
#define DRM_BUS_FLAG_DATA_MSB_TO_LSB	(1<<4)
/* data is transmitted LSB to MSB on the bus */
#define DRM_BUS_FLAG_DATA_LSB_TO_MSB	(1<<5)

/*
 * Similarly to the DRM_BUS_FLAG_PIXDATA_* flags, don't use these two flags
 * directly, use one of the DRM_BUS_FLAG_SYNC_(DRIVE|SAMPLE)_* instead.
 */
#define DRM_BUS_FLAG_SYNC_POSEDGE	(1<<6)
#define DRM_BUS_FLAG_SYNC_NEGEDGE	(1<<7)

/* Drive sync on rising edge */
#define DRM_BUS_FLAG_SYNC_DRIVE_POSEDGE		DRM_BUS_FLAG_SYNC_POSEDGE
/* Drive sync on falling edge */
#define DRM_BUS_FLAG_SYNC_DRIVE_NEGEDGE		DRM_BUS_FLAG_SYNC_NEGEDGE
/* Sample sync on rising edge */
#define DRM_BUS_FLAG_SYNC_SAMPLE_POSEDGE	DRM_BUS_FLAG_SYNC_NEGEDGE
/* Sample sync on falling edge */
#define DRM_BUS_FLAG_SYNC_SAMPLE_NEGEDGE	DRM_BUS_FLAG_SYNC_POSEDGE

	/**
	 * @bus_flags: Additional information (like pixel signal polarity) for
	 * the pixel data on the bus, using DRM_BUS_FLAGS\_ defines.
	 */
	u32 bus_flags;

	/**
	 * @max_tmds_clock: Maximum TMDS clock rate supported by the
	 * sink in kHz. 0 means undefined.
	 */
	int max_tmds_clock;

	/**
	 * @dvi_dual: Dual-link DVI sink?
	 */
	bool dvi_dual;

	/**
	 * @has_hdmi_infoframe: Does the sink support the HDMI infoframe?
	 */
	bool has_hdmi_infoframe;

	/**
	 * @edid_hdmi_dc_modes: Mask of supported hdmi deep color modes. Even
	 * more stuff redundant with @bus_formats.
	 */
	u8 edid_hdmi_dc_modes;

	/**
	 * @cea_rev: CEA revision of the HDMI sink.
	 */
	u8 cea_rev;

	/**
	 * @hdmi: advance features of a HDMI sink.
	 */
	struct drm_hdmi_info hdmi;

	/**
	 * @non_desktop: Non desktop display (HMD).
	 */
	bool non_desktop;
};

int drm_display_info_set_bus_formats(struct drm_display_info *info,
				     const u32 *formats,
				     unsigned int num_formats);

/**
 * struct drm_tv_connector_state - TV connector related states
 * @subconnector: selected subconnector
 * @margins: margins
 * @margins.left: left margin
 * @margins.right: right margin
 * @margins.top: top margin
 * @margins.bottom: bottom margin
 * @mode: TV mode
 * @brightness: brightness in percent
 * @contrast: contrast in percent
 * @flicker_reduction: flicker reduction in percent
 * @overscan: overscan in percent
 * @saturation: saturation in percent
 * @hue: hue in percent
 */
struct drm_tv_connector_state {
	enum drm_mode_subconnector subconnector;
	struct {
		unsigned int left;
		unsigned int right;
		unsigned int top;
		unsigned int bottom;
	} margins;
	unsigned int mode;
	unsigned int brightness;
	unsigned int contrast;
	unsigned int flicker_reduction;
	unsigned int overscan;
	unsigned int saturation;
	unsigned int hue;
};

/**
 * struct drm_connector_state - mutable connector state
 */
struct drm_connector_state {
	/** @connector: backpointer to the connector */
	struct drm_connector *connector;

	/**
	 * @crtc: CRTC to connect connector to, NULL if disabled.
	 *
	 * Do not change this directly, use drm_atomic_set_crtc_for_connector()
	 * instead.
	 */
	struct drm_crtc *crtc;

	/**
	 * @best_encoder:
	 *
	 * Used by the atomic helpers to select the encoder, through the
	 * &drm_connector_helper_funcs.atomic_best_encoder or
	 * &drm_connector_helper_funcs.best_encoder callbacks.
	 */
	struct drm_encoder *best_encoder;

	/**
	 * @link_status: Connector link_status to keep track of whether link is
	 * GOOD or BAD to notify userspace if retraining is necessary.
	 */
	enum drm_link_status link_status;

	/** @state: backpointer to global drm_atomic_state */
	struct drm_atomic_state *state;

	/**
	 * @commit: Tracks the pending commit to prevent use-after-free conditions.
	 *
	 * Is only set when @crtc is NULL.
	 */
	struct drm_crtc_commit *commit;

	/** @tv: TV connector state */
	struct drm_tv_connector_state tv;

	/**
	 * @picture_aspect_ratio: Connector property to control the
	 * HDMI infoframe aspect ratio setting.
	 *
	 * The %DRM_MODE_PICTURE_ASPECT_\* values much match the
	 * values for &enum hdmi_picture_aspect
	 */
	enum hdmi_picture_aspect picture_aspect_ratio;

	/**
	 * @content_type: Connector property to control the
	 * HDMI infoframe content type setting.
	 * The %DRM_MODE_CONTENT_TYPE_\* values much
	 * match the values.
	 */
	unsigned int content_type;

	/**
	 * @scaling_mode: Connector property to control the
	 * upscaling, mostly used for built-in panels.
	 */
	unsigned int scaling_mode;

	/**
	 * @content_protection: Connector property to request content
	 * protection. This is most commonly used for HDCP.
	 */
	unsigned int content_protection;

	/**
	 * @colorspace: State variable for Connector property to request
	 * colorspace change on Sink. This is most commonly used to switch
	 * to wider color gamuts like BT2020.
	 */
	u32 colorspace;

	/**
	 * @writeback_job: Writeback job for writeback connectors
	 *
	 * Holds the framebuffer and out-fence for a writeback connector. As
	 * the writeback completion may be asynchronous to the normal commit
	 * cycle, the writeback job lifetime is managed separately from the
	 * normal atomic state by this object.
	 *
	 * See also: drm_writeback_queue_job() and
	 * drm_writeback_signal_completion()
	 */
	struct drm_writeback_job *writeback_job;

	/**
	 * @hdr_output_metadata:
	 * DRM blob property for HDR output metadata
	 */
	struct drm_property_blob *hdr_output_metadata;

	struct drm_property_blob *hdr_panel_blob_ptr;
};

/**
 * struct drm_connector_funcs - control connectors on a given device
 *
 * Each CRTC may have one or more connectors attached to it.  The functions
 * below allow the core DRM code to control connectors, enumerate available modes,
 * etc.
 */
struct drm_connector_funcs {
	/**
	 * @dpms:
	 *
	 * Legacy entry point to set the per-connector DPMS state. Legacy DPMS
	 * is exposed as a standard property on the connector, but diverted to
	 * this callback in the drm core. Note that atomic drivers don't
	 * implement the 4 level DPMS support on the connector any more, but
	 * instead only have an on/off "ACTIVE" property on the CRTC object.
	 *
	 * This hook is not used by atomic drivers, remapping of the legacy DPMS
	 * property is entirely handled in the DRM core.
	 *
	 * RETURNS:
	 *
	 * 0 on success or a negative error code on failure.
	 */
	int (*dpms)(struct drm_connector *connector, int mode);

	/**
	 * @reset:
	 *
	 * Reset connector hardware and software state to off. This function isn't
	 * called by the core directly, only through drm_mode_config_reset().
	 * It's not a helper hook only for historical reasons.
	 *
	 * Atomic drivers can use drm_atomic_helper_connector_reset() to reset
	 * atomic state using this hook.
	 */
	void (*reset)(struct drm_connector *connector);

	/**
	 * @detect:
	 *
	 * Check to see if anything is attached to the connector. The parameter
	 * force is set to false whilst polling, true when checking the
	 * connector due to a user request. force can be used by the driver to
	 * avoid expensive, destructive operations during automated probing.
	 *
	 * This callback is optional, if not implemented the connector will be
	 * considered as always being attached.
	 *
	 * FIXME:
	 *
	 * Note that this hook is only called by the probe helper. It's not in
	 * the helper library vtable purely for historical reasons. The only DRM
	 * core	entry point to probe connector state is @fill_modes.
	 *
	 * Note that the helper library will already hold
	 * &drm_mode_config.connection_mutex. Drivers which need to grab additional
	 * locks to avoid races with concurrent modeset changes need to use
	 * &drm_connector_helper_funcs.detect_ctx instead.
	 *
	 * RETURNS:
	 *
	 * drm_connector_status indicating the connector's status.
	 */
	enum drm_connector_status (*detect)(struct drm_connector *connector,
					    bool force);

	/**
	 * @force:
	 *
	 * This function is called to update internal encoder state when the
	 * connector is forced to a certain state by userspace, either through
	 * the sysfs interfaces or on the kernel cmdline. In that case the
	 * @detect callback isn't called.
	 *
	 * FIXME:
	 *
	 * Note that this hook is only called by the probe helper. It's not in
	 * the helper library vtable purely for historical reasons. The only DRM
	 * core	entry point to probe connector state is @fill_modes.
	 */
	void (*force)(struct drm_connector *connector);

	/**
	 * @fill_modes:
	 *
	 * Entry point for output detection and basic mode validation. The
	 * driver should reprobe the output if needed (e.g. when hotplug
	 * handling is unreliable), add all detected modes to &drm_connector.modes
	 * and filter out any the device can't support in any configuration. It
	 * also needs to filter out any modes wider or higher than the
	 * parameters max_width and max_height indicate.
	 *
	 * The drivers must also prune any modes no longer valid from
	 * &drm_connector.modes. Furthermore it must update
	 * &drm_connector.status and &drm_connector.edid.  If no EDID has been
	 * received for this output connector->edid must be NULL.
	 *
	 * Drivers using the probe helpers should use
	 * drm_helper_probe_single_connector_modes() to implement this
	 * function.
	 *
	 * RETURNS:
	 *
	 * The number of modes detected and filled into &drm_connector.modes.
	 */
	int (*fill_modes)(struct drm_connector *connector, uint32_t max_width, uint32_t max_height);

	/**
	 * @set_property:
	 *
	 * This is the legacy entry point to update a property attached to the
	 * connector.
	 *
	 * This callback is optional if the driver does not support any legacy
	 * driver-private properties. For atomic drivers it is not used because
	 * property handling is done entirely in the DRM core.
	 *
	 * RETURNS:
	 *
	 * 0 on success or a negative error code on failure.
	 */
	int (*set_property)(struct drm_connector *connector, struct drm_property *property,
			     uint64_t val);

	/**
	 * @late_register:
	 *
	 * This optional hook can be used to register additional userspace
	 * interfaces attached to the connector, light backlight control, i2c,
	 * DP aux or similar interfaces. It is called late in the driver load
	 * sequence from drm_connector_register() when registering all the
	 * core drm connector interfaces. Everything added from this callback
	 * should be unregistered in the early_unregister callback.
	 *
	 * This is called while holding &drm_connector.mutex.
	 *
	 * Returns:
	 *
	 * 0 on success, or a negative error code on failure.
	 */
	int (*late_register)(struct drm_connector *connector);

	/**
	 * @early_unregister:
	 *
	 * This optional hook should be used to unregister the additional
	 * userspace interfaces attached to the connector from
	 * late_register(). It is called from drm_connector_unregister(),
	 * early in the driver unload sequence to disable userspace access
	 * before data structures are torndown.
	 *
	 * This is called while holding &drm_connector.mutex.
	 */
	void (*early_unregister)(struct drm_connector *connector);

	/**
	 * @destroy:
	 *
	 * Clean up connector resources. This is called at driver unload time
	 * through drm_mode_config_cleanup(). It can also be called at runtime
	 * when a connector is being hot-unplugged for drivers that support
	 * connector hotplugging (e.g. DisplayPort MST).
	 */
	void (*destroy)(struct drm_connector *connector);

	/**
	 * @atomic_duplicate_state:
	 *
	 * Duplicate the current atomic state for this connector and return it.
	 * The core and helpers guarantee that any atomic state duplicated with
	 * this hook and still owned by the caller (i.e. not transferred to the
	 * driver by calling &drm_mode_config_funcs.atomic_commit) will be
	 * cleaned up by calling the @atomic_destroy_state hook in this
	 * structure.
	 *
	 * This callback is mandatory for atomic drivers.
	 *
	 * Atomic drivers which don't subclass &struct drm_connector_state should use
	 * drm_atomic_helper_connector_duplicate_state(). Drivers that subclass the
	 * state structure to extend it with driver-private state should use
	 * __drm_atomic_helper_connector_duplicate_state() to make sure shared state is
	 * duplicated in a consistent fashion across drivers.
	 *
	 * It is an error to call this hook before &drm_connector.state has been
	 * initialized correctly.
	 *
	 * NOTE:
	 *
	 * If the duplicate state references refcounted resources this hook must
	 * acquire a reference for each of them. The driver must release these
	 * references again in @atomic_destroy_state.
	 *
	 * RETURNS:
	 *
	 * Duplicated atomic state or NULL when the allocation failed.
	 */
	struct drm_connector_state *(*atomic_duplicate_state)(struct drm_connector *connector);

	/**
	 * @atomic_destroy_state:
	 *
	 * Destroy a state duplicated with @atomic_duplicate_state and release
	 * or unreference all resources it references
	 *
	 * This callback is mandatory for atomic drivers.
	 */
	void (*atomic_destroy_state)(struct drm_connector *connector,
				     struct drm_connector_state *state);

	/**
	 * @atomic_set_property:
	 *
	 * Decode a driver-private property value and store the decoded value
	 * into the passed-in state structure. Since the atomic core decodes all
	 * standardized properties (even for extensions beyond the core set of
	 * properties which might not be implemented by all drivers) this
	 * requires drivers to subclass the state structure.
	 *
	 * Such driver-private properties should really only be implemented for
	 * truly hardware/vendor specific state. Instead it is preferred to
	 * standardize atomic extension and decode the properties used to expose
	 * such an extension in the core.
	 *
	 * Do not call this function directly, use
	 * drm_atomic_connector_set_property() instead.
	 *
	 * This callback is optional if the driver does not support any
	 * driver-private atomic properties.
	 *
	 * NOTE:
	 *
	 * This function is called in the state assembly phase of atomic
	 * modesets, which can be aborted for any reason (including on
	 * userspace's request to just check whether a configuration would be
	 * possible). Drivers MUST NOT touch any persistent state (hardware or
	 * software) or data structures except the passed in @state parameter.
	 *
	 * Also since userspace controls in which order properties are set this
	 * function must not do any input validation (since the state update is
	 * incomplete and hence likely inconsistent). Instead any such input
	 * validation must be done in the various atomic_check callbacks.
	 *
	 * RETURNS:
	 *
	 * 0 if the property has been found, -EINVAL if the property isn't
	 * implemented by the driver (which shouldn't ever happen, the core only
	 * asks for properties attached to this connector). No other validation
	 * is allowed by the driver. The core already checks that the property
	 * value is within the range (integer, valid enum value, ...) the driver
	 * set when registering the property.
	 */
	int (*atomic_set_property)(struct drm_connector *connector,
				   struct drm_connector_state *state,
				   struct drm_property *property,
				   uint64_t val);

	/**
	 * @atomic_get_property:
	 *
	 * Reads out the decoded driver-private property. This is used to
	 * implement the GETCONNECTOR IOCTL.
	 *
	 * Do not call this function directly, use
	 * drm_atomic_connector_get_property() instead.
	 *
	 * This callback is optional if the driver does not support any
	 * driver-private atomic properties.
	 *
	 * RETURNS:
	 *
	 * 0 on success, -EINVAL if the property isn't implemented by the
	 * driver (which shouldn't ever happen, the core only asks for
	 * properties attached to this connector).
	 */
	int (*atomic_get_property)(struct drm_connector *connector,
				   const struct drm_connector_state *state,
				   struct drm_property *property,
				   uint64_t *val);

	/**
	 * @atomic_print_state:
	 *
	 * If driver subclasses &struct drm_connector_state, it should implement
	 * this optional hook for printing additional driver specific state.
	 *
	 * Do not call this directly, use drm_atomic_connector_print_state()
	 * instead.
	 */
	void (*atomic_print_state)(struct drm_printer *p,
				   const struct drm_connector_state *state);
};

/* mode specified on the command line */
struct drm_cmdline_mode {
	bool specified;
	bool refresh_specified;
	bool bpp_specified;
	int xres, yres;
	int bpp;
	int refresh;
	bool rb;
	bool interlace;
	bool cvt;
	bool margins;
	enum drm_connector_force force;
};

/**
 * struct drm_connector - central DRM connector control structure
 *
 * Each connector may be connected to one or more CRTCs, or may be clonable by
 * another connector if they can share a CRTC.  Each connector also has a specific
 * position in the broader display (referred to as a 'screen' though it could
 * span multiple monitors).
 */
struct drm_connector {
	/** @dev: parent DRM device */
	struct drm_device *dev;
	/** @kdev: kernel device for sysfs attributes */
	struct device *kdev;
	/** @attr: sysfs attributes */
	struct device_attribute *attr;

	/**
	 * @head:
	 *
	 * List of all connectors on a @dev, linked from
	 * &drm_mode_config.connector_list. Protected by
	 * &drm_mode_config.connector_list_lock, but please only use
	 * &drm_connector_list_iter to walk this list.
	 */
	struct list_head head;

	/** @base: base KMS object */
	struct drm_mode_object base;

	/** @name: human readable name, can be overwritten by the driver */
	char *name;

	/**
	 * @mutex: Lock for general connector state, but currently only protects
	 * @registered. Most of the connector state is still protected by
	 * &drm_mode_config.mutex.
	 */
	struct mutex mutex;

	/**
	 * @index: Compacted connector index, which matches the position inside
	 * the mode_config.list for drivers not supporting hot-add/removing. Can
	 * be used as an array index. It is invariant over the lifetime of the
	 * connector.
	 */
	unsigned index;

	/**
	 * @connector_type:
	 * one of the DRM_MODE_CONNECTOR_<foo> types from drm_mode.h
	 */
	int connector_type;
	/** @connector_type_id: index into connector type enum */
	int connector_type_id;
	/**
	 * @interlace_allowed:
	 * Can this connector handle interlaced modes? Only used by
	 * drm_helper_probe_single_connector_modes() for mode filtering.
	 */
	bool interlace_allowed;
	/**
	 * @doublescan_allowed:
	 * Can this connector handle doublescan? Only used by
	 * drm_helper_probe_single_connector_modes() for mode filtering.
	 */
	bool doublescan_allowed;
	/**
	 * @stereo_allowed:
	 * Can this connector handle stereo modes? Only used by
	 * drm_helper_probe_single_connector_modes() for mode filtering.
	 */
	bool stereo_allowed;

	/**
	 * @ycbcr_420_allowed : This bool indicates if this connector is
	 * capable of handling YCBCR 420 output. While parsing the EDID
	 * blocks, its very helpful to know, if the source is capable of
	 * handling YCBCR 420 outputs.
	 */
	bool ycbcr_420_allowed;

	/**
	 * @registration_state: Is this connector initializing, exposed
	 * (registered) with userspace, or unregistered?
	 *
	 * Protected by @mutex.
	 */
	enum drm_connector_registration_state registration_state;

	/**
	 * @modes:
	 * Modes available on this connector (from fill_modes() + user).
	 * Protected by &drm_mode_config.mutex.
	 */
	struct list_head modes;

	/**
	 * @status:
	 * One of the drm_connector_status enums (connected, not, or unknown).
	 * Protected by &drm_mode_config.mutex.
	 */
	enum drm_connector_status status;

	/**
	 * @probed_modes:
	 * These are modes added by probing with DDC or the BIOS, before
	 * filtering is applied. Used by the probe helpers. Protected by
	 * &drm_mode_config.mutex.
	 */
	struct list_head probed_modes;

	/**
	 * @display_info: Display information is filled from EDID information
	 * when a display is detected. For non hot-pluggable displays such as
	 * flat panels in embedded systems, the driver should initialize the
	 * &drm_display_info.width_mm and &drm_display_info.height_mm fields
	 * with the physical size of the display.
	 *
	 * Protected by &drm_mode_config.mutex.
	 */
	struct drm_display_info display_info;

	/** @funcs: connector control functions */
	const struct drm_connector_funcs *funcs;

	/**
	 * @edid_blob_ptr: DRM property containing EDID if present. Protected by
	 * &drm_mode_config.mutex. This should be updated only by calling
	 * drm_connector_update_edid_property().
	 */
	struct drm_property_blob *edid_blob_ptr;

	/** @properties: property tracking for this connector */
	struct drm_object_properties properties;

	/**
	 * @scaling_mode_property: Optional atomic property to control the
	 * upscaling. See drm_connector_attach_content_protection_property().
	 */
	struct drm_property *scaling_mode_property;

	/**
	 * @content_protection_property: DRM ENUM property for content
	 * protection. See drm_connector_attach_content_protection_property().
	 */
	struct drm_property *content_protection_property;

	/**
	 * @colorspace_property: Connector property to set the suitable
	 * colorspace supported by the sink.
	 */
	struct drm_property *colorspace_property;

	/**
	 * @path_blob_ptr:
	 *
	 * DRM blob property data for the DP MST path property. This should only
	 * be updated by calling drm_connector_set_path_property().
	 */
	struct drm_property_blob *path_blob_ptr;

#define DRM_CONNECTOR_POLL_HPD (1 << 0)
#define DRM_CONNECTOR_POLL_CONNECT (1 << 1)
#define DRM_CONNECTOR_POLL_DISCONNECT (1 << 2)

	/**
	 * @polled:
	 *
	 * Connector polling mode, a combination of
	 *
	 * DRM_CONNECTOR_POLL_HPD
	 *     The connector generates hotplug events and doesn't need to be
	 *     periodically polled. The CONNECT and DISCONNECT flags must not
	 *     be set together with the HPD flag.
	 *
	 * DRM_CONNECTOR_POLL_CONNECT
	 *     Periodically poll the connector for connection.
	 *
	 * DRM_CONNECTOR_POLL_DISCONNECT
	 *     Periodically poll the connector for disconnection, without
	 *     causing flickering even when the connector is in use. DACs should
	 *     rarely do this without a lot of testing.
	 *
	 * Set to 0 for connectors that don't support connection status
	 * discovery.
	 */
	uint8_t polled;

	/**
	 * @dpms: Current dpms state. For legacy drivers the
	 * &drm_connector_funcs.dpms callback must update this. For atomic
	 * drivers, this is handled by the core atomic code, and drivers must
	 * only take &drm_crtc_state.active into account.
	 */
	int dpms;

	/** @helper_private: mid-layer private data */
	const struct drm_connector_helper_funcs *helper_private;

	/** @cmdline_mode: mode line parsed from the kernel cmdline for this connector */
	struct drm_cmdline_mode cmdline_mode;
	/** @force: a DRM_FORCE_<foo> state for forced mode sets */
	enum drm_connector_force force;
	/** @override_edid: has the EDID been overwritten through debugfs for testing? */
	bool override_edid;

#define DRM_CONNECTOR_MAX_ENCODER 3
	/**
	 * @encoder_ids: Valid encoders for this connector. Please only use
	 * drm_connector_for_each_possible_encoder() to enumerate these.
	 */
	uint32_t encoder_ids[DRM_CONNECTOR_MAX_ENCODER];

	/**
	 * @encoder: Currently bound encoder driving this connector, if any.
	 * Only really meaningful for non-atomic drivers. Atomic drivers should
	 * instead look at &drm_connector_state.best_encoder, and in case they
	 * need the CRTC driving this output, &drm_connector_state.crtc.
	 */
	struct drm_encoder *encoder;
	/**
	 * @loader_protect:
	 * connector loader logo protect state.
	 */
	bool loader_protect;

#define MAX_ELD_BYTES	128
	/** @eld: EDID-like data, if present */
	uint8_t eld[MAX_ELD_BYTES];
	/** @latency_present: AV delay info from ELD, if found */
	bool latency_present[2];
	/**
	 * @video_latency: Video latency info from ELD, if found.
	 * [0]: progressive, [1]: interlaced
	 */
	int video_latency[2];
	/**
	 * @audio_latency: audio latency info from ELD, if found
	 * [0]: progressive, [1]: interlaced
	 */
	int audio_latency[2];
	/**
	 * @null_edid_counter: track sinks that give us all zeros for the EDID.
	 * Needed to workaround some HW bugs where we get all 0s
	 */
	int null_edid_counter;

	/** @bad_edid_counter: track sinks that give us an EDID with invalid checksum */
	unsigned bad_edid_counter;

	/*
	 * @pt_scan_info: PT scan info obtained from the VCDB of EDID
	 * @it_scan_info: IT scan info obtained from the VCDB of EDID
	 * @ce_scan_info: CE scan info obtained from the VCDB of EDID
	 * @color_enc_fmt: Colorimetry encoding formats of sink
	 * @hdr_eotf: Electro optical transfer function obtained from HDR block
	 * @hdr_metadata_type_one: Metadata type one obtained from HDR block
	 * @hdr_max_luminance: desired max luminance obtained from HDR block
	 * @hdr_avg_luminance: desired avg luminance obtained from HDR block
	 * @hdr_min_luminance: desired min luminance obtained from HDR block
	 * @hdr_supported: does the sink support HDR content
	 * @max_tmds_char: indicates the maximum TMDS Character Rate supported
	 * @scdc_present: when set the sink supports SCDC functionality
	 * @rr_capable: when set the sink is capable of initiating an
	 *		SCDC read request
	 * @supports_scramble: when set the sink supports less than
	 *		340Mcsc scrambling
	 * @flags_3d: 3D view(s) supported by the sink, see drm_edid.h
	 *		DRM_EDID_3D_*)
	 */
	u8 pt_scan_info;
	u8 it_scan_info;
	u8 ce_scan_info;
	u32 color_enc_fmt;
	u32 hdr_eotf;
	bool hdr_metadata_type_one;
	u32 hdr_max_luminance;
	u32 hdr_avg_luminance;
	u32 hdr_min_luminance;
	bool hdr_supported;
	u8 hdr_plus_app_ver;

	/* EDID bits HDMI 2.0
	 * @max_tmds_char: indicates the maximum TMDS Character Rate supported
	 * @scdc_present: when set the sink supports SCDC functionality
	 * @rr_capable: when set the sink is capable of initiating an
	 *		SCDC read request
	 * @supports_scramble: when set the sink supports less than
	 *		340Mcsc scrambling
	 * @flags_3d: 3D view(s) supported by the sink, see drm_edid.h
	 *		(DRM_EDID_3D_*)
	 */
	int max_tmds_char;	/* in Mcsc */
	bool scdc_present;
	bool rr_capable;
	bool supports_scramble;
	int flags_3d;

	/**
	 * @edid_corrupt: Indicates whether the last read EDID was corrupt. Used
	 * in Displayport compliance testing - Displayport Link CTS Core 1.2
	 * rev1.1 4.2.2.6
	 */
	bool edid_corrupt;

	/** @debugfs_entry: debugfs directory for this connector */
	struct dentry *debugfs_entry;

	/**
	 * @state:
	 *
	 * Current atomic state for this connector.
	 *
	 * This is protected by &drm_mode_config.connection_mutex. Note that
	 * nonblocking atomic commits access the current connector state without
	 * taking locks. Either by going through the &struct drm_atomic_state
	 * pointers, see for_each_oldnew_connector_in_state(),
	 * for_each_old_connector_in_state() and
	 * for_each_new_connector_in_state(). Or through careful ordering of
	 * atomic commit operations as implemented in the atomic helpers, see
	 * &struct drm_crtc_commit.
	 */
	struct drm_connector_state *state;

	/* DisplayID bits. FIXME: Extract into a substruct? */

	/**
	 * @tile_blob_ptr:
	 *
	 * DRM blob property data for the tile property (used mostly by DP MST).
	 * This is meant for screens which are driven through separate display
	 * pipelines represented by &drm_crtc, which might not be running with
	 * genlocked clocks. For tiled panels which are genlocked, like
	 * dual-link LVDS or dual-link DSI, the driver should try to not expose
	 * the tiling and virtualize both &drm_crtc and &drm_plane if needed.
	 *
	 * This should only be updated by calling
	 * drm_connector_set_tile_property().
	 */
	struct drm_property_blob *tile_blob_ptr;

	/** @has_tile: is this connector connected to a tiled monitor */
	bool has_tile;
	/** @tile_group: tile group for the connected monitor */
	struct drm_tile_group *tile_group;
	/** @tile_is_single_monitor: whether the tile is one monitor housing */
	bool tile_is_single_monitor;

	/** @num_h_tile: number of horizontal tiles in the tile group */
	/** @num_v_tile: number of vertical tiles in the tile group */
	uint8_t num_h_tile, num_v_tile;
	/** @tile_h_loc: horizontal location of this tile */
	/** @tile_v_loc: vertical location of this tile */
	uint8_t tile_h_loc, tile_v_loc;
	/** @tile_h_size: horizontal size of this tile. */
	/** @tile_v_size: vertical size of this tile. */
	uint16_t tile_h_size, tile_v_size;

	/**
	 * @free_node:
	 *
	 * List used only by &drm_connector_list_iter to be able to clean up a
	 * connector from any context, in conjunction with
	 * &drm_mode_config.connector_free_work.
	 */
	struct llist_node free_node;

<<<<<<< HEAD
	struct hdr_sink_metadata hdr_sink_metadata;
=======
	/**
	 * @panel:
	 *
	 * Can find the panel which connected to drm_connector.
	 */
	struct drm_panel *panel;

	/**
	 * @checksum:
	 *
	 * The calculated checksum value of first 127 bytes of associated EDID.
	 */
	u8 checksum;
>>>>>>> a13ec5ea
};

#define obj_to_connector(x) container_of(x, struct drm_connector, base)

int drm_connector_init(struct drm_device *dev,
		       struct drm_connector *connector,
		       const struct drm_connector_funcs *funcs,
		       int connector_type);
void drm_connector_attach_edid_property(struct drm_connector *connector);
int drm_connector_register(struct drm_connector *connector);
void drm_connector_unregister(struct drm_connector *connector);
int drm_connector_attach_encoder(struct drm_connector *connector,
				      struct drm_encoder *encoder);

void drm_connector_cleanup(struct drm_connector *connector);

static inline unsigned int drm_connector_index(const struct drm_connector *connector)
{
	return connector->index;
}

static inline u32 drm_connector_mask(const struct drm_connector *connector)
{
	return 1 << connector->index;
}

/**
 * drm_connector_lookup - lookup connector object
 * @dev: DRM device
 * @file_priv: drm file to check for lease against.
 * @id: connector object id
 *
 * This function looks up the connector object specified by id
 * add takes a reference to it.
 */
static inline struct drm_connector *drm_connector_lookup(struct drm_device *dev,
		struct drm_file *file_priv,
		uint32_t id)
{
	struct drm_mode_object *mo;
	mo = drm_mode_object_find(dev, file_priv, id, DRM_MODE_OBJECT_CONNECTOR);
	return mo ? obj_to_connector(mo) : NULL;
}

/**
 * drm_connector_get - acquire a connector reference
 * @connector: DRM connector
 *
 * This function increments the connector's refcount.
 */
static inline void drm_connector_get(struct drm_connector *connector)
{
	drm_mode_object_get(&connector->base);
}

/**
 * drm_connector_put - release a connector reference
 * @connector: DRM connector
 *
 * This function decrements the connector's reference count and frees the
 * object if the reference count drops to zero.
 */
static inline void drm_connector_put(struct drm_connector *connector)
{
	drm_mode_object_put(&connector->base);
}

/**
 * drm_connector_reference - acquire a connector reference
 * @connector: DRM connector
 *
 * This is a compatibility alias for drm_connector_get() and should not be
 * used by new code.
 */
static inline void drm_connector_reference(struct drm_connector *connector)
{
	drm_connector_get(connector);
}

/**
 * drm_connector_unreference - release a connector reference
 * @connector: DRM connector
 *
 * This is a compatibility alias for drm_connector_put() and should not be
 * used by new code.
 */
static inline void drm_connector_unreference(struct drm_connector *connector)
{
	drm_connector_put(connector);
}

/**
 * drm_connector_is_unregistered - has the connector been unregistered from
 * userspace?
 * @connector: DRM connector
 *
 * Checks whether or not @connector has been unregistered from userspace.
 *
 * Returns:
 * True if the connector was unregistered, false if the connector is
 * registered or has not yet been registered with userspace.
 */
static inline bool
drm_connector_is_unregistered(struct drm_connector *connector)
{
	return READ_ONCE(connector->registration_state) ==
		DRM_CONNECTOR_UNREGISTERED;
}

const char *drm_get_connector_status_name(enum drm_connector_status status);
const char *drm_get_subpixel_order_name(enum subpixel_order order);
const char *drm_get_dpms_name(int val);
const char *drm_get_dvi_i_subconnector_name(int val);
const char *drm_get_dvi_i_select_name(int val);
const char *drm_get_tv_subconnector_name(int val);
const char *drm_get_tv_select_name(int val);
const char *drm_get_content_protection_name(int val);
const char *drm_get_connector_name(int val);

int drm_mode_create_dvi_i_properties(struct drm_device *dev);
int drm_mode_create_tv_properties(struct drm_device *dev,
				  unsigned int num_modes,
				  const char * const modes[]);
int drm_mode_create_scaling_mode_property(struct drm_device *dev);
int drm_connector_attach_content_type_property(struct drm_connector *dev);
int drm_connector_attach_scaling_mode_property(struct drm_connector *connector,
					       u32 scaling_mode_mask);
int drm_connector_attach_content_protection_property(
		struct drm_connector *connector);
int drm_mode_create_aspect_ratio_property(struct drm_device *dev);
int drm_mode_create_colorspace_property(struct drm_connector *connector);
int drm_mode_create_content_type_property(struct drm_device *dev);
void drm_hdmi_avi_infoframe_content_type(struct hdmi_avi_infoframe *frame,
					 const struct drm_connector_state *conn_state);

int drm_mode_create_suggested_offset_properties(struct drm_device *dev);

int drm_connector_set_path_property(struct drm_connector *connector,
				    const char *path);
int drm_connector_set_tile_property(struct drm_connector *connector);
int drm_connector_update_edid_property(struct drm_connector *connector,
				       const struct edid *edid);
void drm_connector_set_link_status_property(struct drm_connector *connector,
					    uint64_t link_status);
int drm_connector_init_panel_orientation_property(
	struct drm_connector *connector, int width, int height);

/**
 * struct drm_tile_group - Tile group metadata
 * @refcount: reference count
 * @dev: DRM device
 * @id: tile group id exposed to userspace
 * @group_data: Sink-private data identifying this group
 *
 * @group_data corresponds to displayid vend/prod/serial for external screens
 * with an EDID.
 */
struct drm_tile_group {
	struct kref refcount;
	struct drm_device *dev;
	int id;
	u8 group_data[8];
};

struct drm_tile_group *drm_mode_create_tile_group(struct drm_device *dev,
						  char topology[8]);
struct drm_tile_group *drm_mode_get_tile_group(struct drm_device *dev,
					       char topology[8]);
void drm_mode_put_tile_group(struct drm_device *dev,
			     struct drm_tile_group *tg);

/**
 * struct drm_connector_list_iter - connector_list iterator
 *
 * This iterator tracks state needed to be able to walk the connector_list
 * within struct drm_mode_config. Only use together with
 * drm_connector_list_iter_begin(), drm_connector_list_iter_end() and
 * drm_connector_list_iter_next() respectively the convenience macro
 * drm_for_each_connector_iter().
 */
struct drm_connector_list_iter {
/* private: */
	struct drm_device *dev;
	struct drm_connector *conn;
};

void drm_connector_list_iter_begin(struct drm_device *dev,
				   struct drm_connector_list_iter *iter);
struct drm_connector *
drm_connector_list_iter_next(struct drm_connector_list_iter *iter);
void drm_connector_list_iter_end(struct drm_connector_list_iter *iter);

bool drm_connector_has_possible_encoder(struct drm_connector *connector,
					struct drm_encoder *encoder);

/**
 * drm_for_each_connector_iter - connector_list iterator macro
 * @connector: &struct drm_connector pointer used as cursor
 * @iter: &struct drm_connector_list_iter
 *
 * Note that @connector is only valid within the list body, if you want to use
 * @connector after calling drm_connector_list_iter_end() then you need to grab
 * your own reference first using drm_connector_get().
 */
#define drm_for_each_connector_iter(connector, iter) \
	while ((connector = drm_connector_list_iter_next(iter)))

/**
 * drm_connector_for_each_possible_encoder - iterate connector's possible encoders
 * @connector: &struct drm_connector pointer
 * @encoder: &struct drm_encoder pointer used as cursor
 * @__i: int iteration cursor, for macro-internal use
 */
#define drm_connector_for_each_possible_encoder(connector, encoder, __i) \
	for ((__i) = 0; (__i) < ARRAY_SIZE((connector)->encoder_ids) && \
		     (connector)->encoder_ids[(__i)] != 0; (__i)++) \
		for_each_if((encoder) = \
			    drm_encoder_find((connector)->dev, NULL, \
					     (connector)->encoder_ids[(__i)])) \

#endif<|MERGE_RESOLUTION|>--- conflicted
+++ resolved
@@ -1265,9 +1265,8 @@
 	 */
 	struct llist_node free_node;
 
-<<<<<<< HEAD
 	struct hdr_sink_metadata hdr_sink_metadata;
-=======
+
 	/**
 	 * @panel:
 	 *
@@ -1281,7 +1280,6 @@
 	 * The calculated checksum value of first 127 bytes of associated EDID.
 	 */
 	u8 checksum;
->>>>>>> a13ec5ea
 };
 
 #define obj_to_connector(x) container_of(x, struct drm_connector, base)
