// SPDX-License-Identifier: GPL-2.0
/*
 * Keystone 2 Lamarr SoC specific device tree
 *
 * Copyright (C) 2014-2017 Texas Instruments Incorporated - http://www.ti.com/
 */

#include <dt-bindings/reset/ti-syscon.h>

/ {
	compatible = "ti,k2l", "ti,keystone";
	model = "Texas Instruments Keystone 2 Lamarr SoC";

	cpus {
		#address-cells = <1>;
		#size-cells = <0>;

		interrupt-parent = <&gic>;

		cpu@0 {
			compatible = "arm,cortex-a15";
			device_type = "cpu";
			reg = <0>;
		};

		cpu@1 {
			compatible = "arm,cortex-a15";
			device_type = "cpu";
			reg = <1>;
		};
	};

	aliases {
		rproc0 = &dsp0;
		rproc1 = &dsp1;
		rproc2 = &dsp2;
		rproc3 = &dsp3;
	};
};

&soc0 {
		/include/ "keystone-k2l-clocks.dtsi"

		uart2: serial@2348400 {
			compatible = "ti,da830-uart", "ns16550a";
			current-speed = <115200>;
			reg-shift = <2>;
			reg-io-width = <4>;
			reg = <0x02348400 0x100>;
			clocks	= <&clkuart2>;
			interrupts = <GIC_SPI 432 IRQ_TYPE_EDGE_RISING>;
		};

		uart3:	serial@2348800 {
			compatible = "ti,da830-uart", "ns16550a";
			current-speed = <115200>;
			reg-shift = <2>;
			reg-io-width = <4>;
			reg = <0x02348800 0x100>;
			clocks	= <&clkuart3>;
			interrupts = <GIC_SPI 435 IRQ_TYPE_EDGE_RISING>;
		};

<<<<<<< HEAD
=======
		gpio1: gpio@2348000 {
			compatible = "ti,keystone-gpio";
			reg = <0x02348000 0x100>;
			gpio-controller;
			#gpio-cells = <2>;
			/* HW Interrupts mapped to GPIO pins */
			interrupts = <GIC_SPI 152 IRQ_TYPE_EDGE_RISING>,
					<GIC_SPI 153 IRQ_TYPE_EDGE_RISING>,
					<GIC_SPI 154 IRQ_TYPE_EDGE_RISING>,
					<GIC_SPI 155 IRQ_TYPE_EDGE_RISING>,
					<GIC_SPI 156 IRQ_TYPE_EDGE_RISING>,
					<GIC_SPI 157 IRQ_TYPE_EDGE_RISING>,
					<GIC_SPI 158 IRQ_TYPE_EDGE_RISING>,
					<GIC_SPI 159 IRQ_TYPE_EDGE_RISING>,
					<GIC_SPI 160 IRQ_TYPE_EDGE_RISING>,
					<GIC_SPI 161 IRQ_TYPE_EDGE_RISING>,
					<GIC_SPI 162 IRQ_TYPE_EDGE_RISING>,
					<GIC_SPI 163 IRQ_TYPE_EDGE_RISING>,
					<GIC_SPI 164 IRQ_TYPE_EDGE_RISING>,
					<GIC_SPI 165 IRQ_TYPE_EDGE_RISING>,
					<GIC_SPI 166 IRQ_TYPE_EDGE_RISING>,
					<GIC_SPI 167 IRQ_TYPE_EDGE_RISING>,
					<GIC_SPI 168 IRQ_TYPE_EDGE_RISING>,
					<GIC_SPI 169 IRQ_TYPE_EDGE_RISING>,
					<GIC_SPI 170 IRQ_TYPE_EDGE_RISING>,
					<GIC_SPI 171 IRQ_TYPE_EDGE_RISING>,
					<GIC_SPI 172 IRQ_TYPE_EDGE_RISING>,
					<GIC_SPI 173 IRQ_TYPE_EDGE_RISING>,
					<GIC_SPI 174 IRQ_TYPE_EDGE_RISING>,
					<GIC_SPI 175 IRQ_TYPE_EDGE_RISING>,
					<GIC_SPI 176 IRQ_TYPE_EDGE_RISING>,
					<GIC_SPI 401 IRQ_TYPE_EDGE_RISING>,
					<GIC_SPI 402 IRQ_TYPE_EDGE_RISING>,
					<GIC_SPI 403 IRQ_TYPE_EDGE_RISING>,
					<GIC_SPI 404 IRQ_TYPE_EDGE_RISING>,
					<GIC_SPI 405 IRQ_TYPE_EDGE_RISING>,
					<GIC_SPI 406 IRQ_TYPE_EDGE_RISING>,
					<GIC_SPI 407 IRQ_TYPE_EDGE_RISING>;
			clocks = <&clkgpio>;
			clock-names = "gpio";
			ti,ngpio = <32>;
			ti,davinci-gpio-unbanked = <32>;
		};

>>>>>>> 661e50bc
		k2l_pmx: pinmux@2620690 {
			compatible = "pinctrl-single";
			reg = <0x02620690 0xc>;
			#address-cells = <1>;
			#size-cells = <0>;
			#pinctrl-cells = <2>;
			pinctrl-single,bit-per-mux;
			pinctrl-single,register-width = <32>;
			pinctrl-single,function-mask = <0x1>;
			status = "disabled";

			uart3_emifa_pins: pinmux_uart3_emifa_pins {
				pinctrl-single,bits = <
					/* UART3_EMIFA_SEL */
					0x0 0x0  0xc0
				>;
			};

			uart2_emifa_pins: pinmux_uart2_emifa_pins {
			pinctrl-single,bits = <
					/* UART2_EMIFA_SEL */
					0x0 0x0  0x30
				>;
			};

			uart01_spi2_pins: pinmux_uart01_spi2_pins {
				pinctrl-single,bits = <
					/* UART01_SPI2_SEL */
					0x0 0x0 0x4
				>;
			};

			dfesync_rp1_pins: pinmux_dfesync_rp1_pins{
				pinctrl-single,bits = <
					/* DFESYNC_RP1_SEL */
					0x0 0x0 0x2
				>;
			};

			avsif_pins: pinmux_avsif_pins {
				pinctrl-single,bits = <
					/* AVSIF_SEL */
					0x0 0x0 0x1
				>;
			};

			gpio_emu_pins: pinmux_gpio_emu_pins {
				pinctrl-single,bits = <
				/*
				 * GPIO_EMU_SEL[31]: 0-GPIO31, 1-EMU33
				 * GPIO_EMU_SEL[30]: 0-GPIO30, 1-EMU32
				 * GPIO_EMU_SEL[29]: 0-GPIO29, 1-EMU31
				 * GPIO_EMU_SEL[28]: 0-GPIO28, 1-EMU30
				 * GPIO_EMU_SEL[27]: 0-GPIO27, 1-EMU29
				 * GPIO_EMU_SEL[26]: 0-GPIO26, 1-EMU28
				 * GPIO_EMU_SEL[25]: 0-GPIO25, 1-EMU27
				 * GPIO_EMU_SEL[24]: 0-GPIO24, 1-EMU26
				 * GPIO_EMU_SEL[23]: 0-GPIO23, 1-EMU25
				 * GPIO_EMU_SEL[22]: 0-GPIO22, 1-EMU24
				 * GPIO_EMU_SEL[21]: 0-GPIO21, 1-EMU23
				 * GPIO_EMU_SEL[20]: 0-GPIO20, 1-EMU22
				 * GPIO_EMU_SEL[19]: 0-GPIO19, 1-EMU21
				 * GPIO_EMU_SEL[18]: 0-GPIO18, 1-EMU20
				 * GPIO_EMU_SEL[17]: 0-GPIO17, 1-EMU19
				 */
					0x4 0x0000 0xFFFE0000
				>;
			};

			gpio_timio_pins: pinmux_gpio_timio_pins {
				pinctrl-single,bits = <
				/*
				 * GPIO_TIMIO_SEL[15]: 0-GPIO15, 1-TIMO7
				 * GPIO_TIMIO_SEL[14]: 0-GPIO14, 1-TIMO6
				 * GPIO_TIMIO_SEL[13]: 0-GPIO13, 1-TIMO5
				 * GPIO_TIMIO_SEL[12]: 0-GPIO12, 1-TIMO4
				 * GPIO_TIMIO_SEL[11]: 0-GPIO11, 1-TIMO3
				 * GPIO_TIMIO_SEL[10]: 0-GPIO10, 1-TIMO2
				 * GPIO_TIMIO_SEL[9]: 0-GPIO9, 1-TIMI7
				 * GPIO_TIMIO_SEL[8]: 0-GPIO8, 1-TIMI6
				 * GPIO_TIMIO_SEL[7]: 0-GPIO7, 1-TIMI5
				 * GPIO_TIMIO_SEL[6]: 0-GPIO6, 1-TIMI4
				 * GPIO_TIMIO_SEL[5]: 0-GPIO5, 1-TIMI3
				 * GPIO_TIMIO_SEL[4]: 0-GPIO4, 1-TIMI2
				 */
					0x4 0x0 0xFFF0
				>;
			};

			gpio_spi2cs_pins: pinmux_gpio_spi2cs_pins {
				pinctrl-single,bits = <
				/*
				 * GPIO_SPI2CS_SEL[3]: 0-GPIO3, 1-SPI2CS4
				 * GPIO_SPI2CS_SEL[2]: 0-GPIO2, 1-SPI2CS3
				 * GPIO_SPI2CS_SEL[1]: 0-GPIO1, 1-SPI2CS2
				 * GPIO_SPI2CS_SEL[0]: 0-GPIO0, 1-SPI2CS1
				 */
					0x4 0x0 0xF
				>;
			};

			gpio_dfeio_pins: pinmux_gpio_dfeio_pins {
				pinctrl-single,bits = <
				/*
				 * GPIO_DFEIO_SEL[31]: 0-DFEIO17, 1-GPIO63
				 * GPIO_DFEIO_SEL[30]: 0-DFEIO16, 1-GPIO62
				 * GPIO_DFEIO_SEL[29]: 0-DFEIO15, 1-GPIO61
				 * GPIO_DFEIO_SEL[28]: 0-DFEIO14, 1-GPIO60
				 * GPIO_DFEIO_SEL[27]: 0-DFEIO13, 1-GPIO59
				 * GPIO_DFEIO_SEL[26]: 0-DFEIO12, 1-GPIO58
				 * GPIO_DFEIO_SEL[25]: 0-DFEIO11, 1-GPIO57
				 * GPIO_DFEIO_SEL[24]: 0-DFEIO10, 1-GPIO56
				 * GPIO_DFEIO_SEL[23]: 0-DFEIO9, 1-GPIO55
				 * GPIO_DFEIO_SEL[22]: 0-DFEIO8, 1-GPIO54
				 * GPIO_DFEIO_SEL[21]: 0-DFEIO7, 1-GPIO53
				 * GPIO_DFEIO_SEL[20]: 0-DFEIO6, 1-GPIO52
				 * GPIO_DFEIO_SEL[19]: 0-DFEIO5, 1-GPIO51
				 * GPIO_DFEIO_SEL[18]: 0-DFEIO4, 1-GPIO50
				 * GPIO_DFEIO_SEL[17]: 0-DFEIO3, 1-GPIO49
				 * GPIO_DFEIO_SEL[16]: 0-DFEIO2, 1-GPIO48
				 */
					0x8 0x0 0xFFFF0000
				>;
			};

			gpio_emifa_pins: pinmux_gpio_emifa_pins {
				pinctrl-single,bits = <
				/*
				 * GPIO_EMIFA_SEL[15]: 0-EMIFA17, 1-GPIO47
				 * GPIO_EMIFA_SEL[14]: 0-EMIFA16, 1-GPIO46
				 * GPIO_EMIFA_SEL[13]: 0-EMIFA15, 1-GPIO45
				 * GPIO_EMIFA_SEL[12]: 0-EMIFA14, 1-GPIO44
				 * GPIO_EMIFA_SEL[11]: 0-EMIFA13, 1-GPIO43
				 * GPIO_EMIFA_SEL[10]: 0-EMIFA10, 1-GPIO42
				 * GPIO_EMIFA_SEL[9]: 0-EMIFA9, 1-GPIO41
				 * GPIO_EMIFA_SEL[8]: 0-EMIFA8, 1-GPIO40
				 * GPIO_EMIFA_SEL[7]: 0-EMIFA7, 1-GPIO39
				 * GPIO_EMIFA_SEL[6]: 0-EMIFA6, 1-GPIO38
				 * GPIO_EMIFA_SEL[5]: 0-EMIFA5, 1-GPIO37
				 * GPIO_EMIFA_SEL[4]: 0-EMIFA4, 1-GPIO36
				 * GPIO_EMIFA_SEL[3]: 0-EMIFA3, 1-GPIO35
				 * GPIO_EMIFA_SEL[2]: 0-EMIFA2, 1-GPIO34
				 * GPIO_EMIFA_SEL[1]: 0-EMIFA1, 1-GPIO33
				 * GPIO_EMIFA_SEL[0]: 0-EMIFA0, 1-GPIO32
				 */
					0x8 0x0 0xFFFF
				>;
			};
		};

		msm_ram: msmram@c000000 {
			compatible = "mmio-sram";
			reg = <0x0c000000 0x200000>;
			ranges = <0x0 0x0c000000 0x200000>;
			#address-cells = <1>;
			#size-cells = <1>;

			sram-bm@1f8000 {
				reg = <0x001f8000 0x8000>;
			};
		};

		psc: power-sleep-controller@2350000 {
			pscrst: reset-controller {
				compatible = "ti,k2l-pscrst", "ti,syscon-reset";
				#reset-cells = <1>;

				ti,reset-bits = <
					0xa3c 8 0xa3c 8 0x83c 8 (ASSERT_CLEAR | DEASSERT_SET | STATUS_CLEAR) /* 0: dsp0 */
					0xa40 8 0xa40 8 0x840 8 (ASSERT_CLEAR | DEASSERT_SET | STATUS_CLEAR) /* 1: dsp1 */
					0xa44 8 0xa44 8 0x844 8 (ASSERT_CLEAR | DEASSERT_SET | STATUS_CLEAR) /* 2: dsp2 */
					0xa48 8 0xa48 8 0x848 8 (ASSERT_CLEAR | DEASSERT_SET | STATUS_CLEAR) /* 3: dsp3 */
				>;
			};
		};

		osr: sram@70000000 {
			compatible = "mmio-sram";
			reg = <0x70000000 0x10000>;
			#address-cells = <1>;
			#size-cells = <1>;
			clocks = <&clkosr>;
		};

		dspgpio0: keystone_dsp_gpio@2620240 {
			compatible = "ti,keystone-dsp-gpio";
			gpio-controller;
			#gpio-cells = <2>;
			gpio,syscon-dev = <&devctrl 0x240>;
		};

		dspgpio1: keystone_dsp_gpio@2620244 {
			compatible = "ti,keystone-dsp-gpio";
			gpio-controller;
			#gpio-cells = <2>;
			gpio,syscon-dev = <&devctrl 0x244>;
		};

		dspgpio2: keystone_dsp_gpio@2620248 {
			compatible = "ti,keystone-dsp-gpio";
			gpio-controller;
			#gpio-cells = <2>;
			gpio,syscon-dev = <&devctrl 0x248>;
		};

		dspgpio3: keystone_dsp_gpio@262024c {
			compatible = "ti,keystone-dsp-gpio";
			gpio-controller;
			#gpio-cells = <2>;
			gpio,syscon-dev = <&devctrl 0x24c>;
		};

		dsp0: dsp@10800000 {
			compatible = "ti,k2l-dsp";
			reg = <0x10800000 0x00100000>,
			      <0x10e00000 0x00008000>,
			      <0x10f00000 0x00008000>;
			reg-names = "l2sram", "l1pram", "l1dram";
			clocks = <&clkgem0>;
			ti,syscon-dev = <&devctrl 0x844>;
			resets = <&pscrst 0>;
			interrupt-parent = <&kirq0>;
			interrupts = <0 8>;
			interrupt-names = "vring", "exception";
			kick-gpios = <&dspgpio0 27 0>;
			status = "disabled";
		};

		dsp1: dsp@11800000 {
			compatible = "ti,k2l-dsp";
			reg = <0x11800000 0x00100000>,
			      <0x11e00000 0x00008000>,
			      <0x11f00000 0x00008000>;
			reg-names = "l2sram", "l1pram", "l1dram";
			clocks = <&clkgem1>;
			ti,syscon-dev = <&devctrl 0x848>;
			resets = <&pscrst 1>;
			interrupt-parent = <&kirq0>;
			interrupts = <1 9>;
			interrupt-names = "vring", "exception";
			kick-gpios = <&dspgpio1 27 0>;
			status = "disabled";
		};

		dsp2: dsp@12800000 {
			compatible = "ti,k2l-dsp";
			reg = <0x12800000 0x00100000>,
			      <0x12e00000 0x00008000>,
			      <0x12f00000 0x00008000>;
			reg-names = "l2sram", "l1pram", "l1dram";
			clocks = <&clkgem2>;
			ti,syscon-dev = <&devctrl 0x84c>;
			resets = <&pscrst 2>;
			interrupt-parent = <&kirq0>;
			interrupts = <2 10>;
			interrupt-names = "vring", "exception";
			kick-gpios = <&dspgpio2 27 0>;
			status = "disabled";
		};

		dsp3: dsp@13800000 {
			compatible = "ti,k2l-dsp";
			reg = <0x13800000 0x00100000>,
			      <0x13e00000 0x00008000>,
			      <0x13f00000 0x00008000>;
			reg-names = "l2sram", "l1pram", "l1dram";
			clocks = <&clkgem3>;
			ti,syscon-dev = <&devctrl 0x850>;
			resets = <&pscrst 3>;
			interrupt-parent = <&kirq0>;
			interrupts = <3 11>;
			interrupt-names = "vring", "exception";
			kick-gpios = <&dspgpio3 27 0>;
			status = "disabled";
		};

		mdio: mdio@26200f00 {
			compatible	= "ti,keystone_mdio", "ti,davinci_mdio";
			#address-cells = <1>;
			#size-cells = <0>;
			reg = <0x26200f00 0x100>;
			status = "disabled";
			clocks = <&clkcpgmac>;
			clock-names = "fck";
			bus_freq	= <2500000>;
		};
		/include/ "keystone-k2l-netcp.dtsi"
};

&spi0 {
       ti,davinci-spi-num-cs = <5>;
};

&spi1 {
       ti,davinci-spi-num-cs = <3>;
};

&spi2 {
       ti,davinci-spi-num-cs = <5>;
       /* Pin muxed. Enabled and configured by Bootloader */
       status = "disabled";
};<|MERGE_RESOLUTION|>--- conflicted
+++ resolved
@@ -61,8 +61,6 @@
 			interrupts = <GIC_SPI 435 IRQ_TYPE_EDGE_RISING>;
 		};
 
-<<<<<<< HEAD
-=======
 		gpio1: gpio@2348000 {
 			compatible = "ti,keystone-gpio";
 			reg = <0x02348000 0x100>;
@@ -107,7 +105,6 @@
 			ti,davinci-gpio-unbanked = <32>;
 		};
 
->>>>>>> 661e50bc
 		k2l_pmx: pinmux@2620690 {
 			compatible = "pinctrl-single";
 			reg = <0x02620690 0xc>;
