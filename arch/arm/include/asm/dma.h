#ifndef __ASM_ARM_DMA_H
#define __ASM_ARM_DMA_H

#include <asm/memory.h>

/*
 * This is the maximum virtual address which can be DMA'd from.
 */
#ifndef MAX_DMA_ADDRESS
#define MAX_DMA_ADDRESS	0xffffffff
#endif
/*
 * This is used to support drivers written for the x86 ISA DMA API.
 * It should not be re-used except for that purpose.
 */
#include <linux/spinlock.h>
#include <asm/system.h>
#include <asm/scatterlist.h>


#define RK28_DMA_CH0      0
#define RK28_DMA_CH1      1
#define RK28_DMA_CH2      2
#define RK28_DMA_CH3      3
#define RK28_DMA_CH4      4
#define RK28_DMA_CH5      5

#define MAX_DMA_CHANNELS      6


/*
"sd_mmc",
"uart_2",
"uart_3",
"sdio",
"i2s",
"spi_m",
"spi_s",
"uart_0",
"uart_1",
*/

/*
 * The DMA modes reflect the settings for the ISA DMA controller
 */
#define DMA_MODE_MASK	 0xcc

#define DMA_MODE_READ	 0x44
#define DMA_MODE_WRITE	 0x48
#define DMA_MODE_CASCADE 0xc0
#define DMA_AUTOINIT	 0x10


/*
 * The DMA irq modes 
 */
#define DMA_IRQ_DELAY_MODE	     0x00   /*performan in software irq handleer*/
#define DMA_IRQ_RIGHTNOW_MODE	 0x01   /*performan in dwdma irq handleer*/


/* Request a DMA channel
 *
 * Some architectures may need to do allocate an interrupt
 */
extern int  request_dma(unsigned int chan, const char * device_id);

/* Free a DMA channel
 *
 * Some architectures may need to do free an interrupt
 */
extern int free_dma(unsigned int chan);

/* Enable DMA for this channel
 *
 * On some architectures, this may have other side effects like
 * enabling an interrupt and setting the DMA registers.
 */
extern int enable_dma(unsigned int chan);

/* Disable DMA for this channel
 *
 * On some architectures, this may have other side effects like
 * disabling an interrupt or whatever.
 */
extern int disable_dma(unsigned int chan);

/* Test whether the specified channel has an active DMA transfer
 */
extern int dma_channel_active(unsigned int chan);

/* Set the DMA scatter gather list for this channel
 *
 * This should not be called if a DMA channel is enabled,
 * especially since some DMA architectures don't update the
 * DMA address immediately, but defer it to the enable_dma().
 */
extern void set_dma_sg(unsigned int chan, struct scatterlist *sg, int nr_sg);

/* Set the DMA address for this channel
 *
 * This should not be called if a DMA channel is enabled,
 * especially since some DMA architectures don't update the
 * DMA address immediately, but defer it to the enable_dma().
 */
extern void __set_dma_addr(unsigned int chan, void *addr);

#define set_dma_addr(chan, addr)	__set_dma_addr(chan, addr)//__set_dma_addr(chan, bus_to_virt(addr))

/* Set the DMA byte count for this channel
 *
 * This should not be called if a DMA channel is enabled,
 * especially since some DMA architectures don't update the
 * DMA count immediately, but defer it to the enable_dma().
 */
extern void set_dma_count(unsigned int chan, unsigned long count);

/* Set the transfer direction for this channel
 *
 * This should not be called if a DMA channel is enabled,
 * especially since some DMA architectures don't update the
 * DMA transfer direction immediately, but defer it to the
 * enable_dma().
 */
extern void set_dma_mode(unsigned int chan, unsigned int mode);
#if 0
/* Set the transfer speed for this channel
 */
extern void set_dma_speed(unsigned int chan, int cycle_ns);

/* Get DMA residue count. After a DMA transfer, this
 * should return zero. Reading this while a DMA transfer is
 * still in progress will return unpredictable results.
 * If called before the channel has been used, it may return 1.
 * Otherwise, it returns the number of _bytes_ left to transfer.
 */
extern int  get_dma_residue(unsigned int chan);
#endif
/* Set dam irq callback that perform when dma transfer has completed
 */
extern void set_dma_handler (unsigned int chan, void (*irq_handler) (int, void *), void *data, unsigned int irq_mode);

<<<<<<< HEAD

/*
 * get dma transfer position
 */
extern void get_dma_position(unsigned int chan, dma_addr_t *src_pos, dma_addr_t *dst_pos);

=======
#endif /* CONFIG_ISA_DMA_API */

#ifdef CONFIG_PCI
extern int isa_dma_bridge_buggy;
#else
#define isa_dma_bridge_buggy    (0)
#endif

>>>>>>> f937994b
#endif /* __ASM_ARM_DMA_H */<|MERGE_RESOLUTION|>--- conflicted
+++ resolved
@@ -139,15 +139,10 @@
  */
 extern void set_dma_handler (unsigned int chan, void (*irq_handler) (int, void *), void *data, unsigned int irq_mode);
 
-<<<<<<< HEAD
-
 /*
  * get dma transfer position
  */
 extern void get_dma_position(unsigned int chan, dma_addr_t *src_pos, dma_addr_t *dst_pos);
-
-=======
-#endif /* CONFIG_ISA_DMA_API */
 
 #ifdef CONFIG_PCI
 extern int isa_dma_bridge_buggy;
@@ -155,5 +150,4 @@
 #define isa_dma_bridge_buggy    (0)
 #endif
 
->>>>>>> f937994b
 #endif /* __ASM_ARM_DMA_H */