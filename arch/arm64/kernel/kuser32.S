/*
 * Low-level user helpers placed in the vectors page for AArch32.
 * Based on the kuser helpers in arch/arm/kernel/entry-armv.S.
 *
 * Copyright (C) 2005-2011 Nicolas Pitre <nico@fluxnic.net>
 * Copyright (C) 2012 ARM Ltd.
 *
 * This program is free software; you can redistribute it and/or modify
 * it under the terms of the GNU General Public License version 2 as
 * published by the Free Software Foundation.
 *
 * This program is distributed in the hope that it will be useful,
 * but WITHOUT ANY WARRANTY; without even the implied warranty of
 * MERCHANTABILITY or FITNESS FOR A PARTICULAR PURPOSE.  See the
 * GNU General Public License for more details.
 *
 * You should have received a copy of the GNU General Public License
 * along with this program.  If not, see <http://www.gnu.org/licenses/>.
 *
 *
 * AArch32 user helpers.
 *
 * Each segment is 32-byte aligned and will be moved to the top of the high
 * vector page.  New segments (if ever needed) must be added in front of
 * existing ones.  This mechanism should be used only for things that are
 * really small and justified, and not be abused freely.
 *
 * See Documentation/arm/kernel_user_helpers.txt for formal definitions.
 */

<<<<<<< HEAD
#include <asm/unistd32.h>
=======
#include <asm/unistd.h>
>>>>>>> b7d82dc8

	.align	5
	.globl	__kuser_helper_start
__kuser_helper_start:

__kuser_cmpxchg64:			// 0xffff0f60
	.inst	0xe92d00f0		//	push		{r4, r5, r6, r7}
	.inst	0xe1c040d0		//	ldrd		r4, r5, [r0]
	.inst	0xe1c160d0		//	ldrd		r6, r7, [r1]
	.inst	0xe1b20f9f		// 1:	ldrexd		r0, r1, [r2]
	.inst	0xe0303004		//	eors		r3, r0, r4
	.inst	0x00313005		//	eoreqs		r3, r1, r5
	.inst	0x01a23e96		//	stlexdeq	r3, r6, [r2]
	.inst	0x03330001		//	teqeq		r3, #1
	.inst	0x0afffff9		//	beq		1b
	.inst	0xf57ff05b		//	dmb		ish
	.inst	0xe2730000		//	rsbs		r0, r3, #0
	.inst	0xe8bd00f0		//	pop		{r4, r5, r6, r7}
	.inst	0xe12fff1e		//	bx		lr

	.align	5
__kuser_memory_barrier:			// 0xffff0fa0
	.inst	0xf57ff05b		//	dmb		ish
	.inst	0xe12fff1e		//	bx		lr

	.align	5
__kuser_cmpxchg:			// 0xffff0fc0
	.inst	0xe1923f9f		// 1:	ldrex		r3, [r2]
	.inst	0xe0533000		//	subs		r3, r3, r0
	.inst	0x01823e91		//	stlexeq		r3, r1, [r2]
	.inst	0x03330001		//	teqeq		r3, #1
	.inst	0x0afffffa		//	beq		1b
	.inst	0xf57ff05b		//	dmb		ish
	.inst	0xe2730000		//	rsbs		r0, r3, #0
	.inst	0xe12fff1e		//	bx		lr

	.align	5
__kuser_get_tls:			// 0xffff0fe0
	.inst	0xee1d0f70		//	mrc		p15, 0, r0, c13, c0, 3
	.inst	0xe12fff1e		//	bx		lr
	.rep	5
	.word	0
	.endr

__kuser_helper_version:			// 0xffff0ffc
	.word	((__kuser_helper_end - __kuser_helper_start) >> 5)
	.globl	__kuser_helper_end
__kuser_helper_end:

/*
 * AArch32 sigreturn code
 *
 * For ARM syscalls, the syscall number has to be loaded into r7.
 * We do not support an OABI userspace.
 *
 * For Thumb syscalls, we also pass the syscall number via r7. We therefore
 * need two 16-bit instructions.
 */
	.globl __aarch32_sigret_code_start
__aarch32_sigret_code_start:

	/*
	 * ARM Code
	 */
	.byte	__NR_compat_sigreturn, 0x70, 0xa0, 0xe3	// mov	r7, #__NR_compat_sigreturn
	.byte	__NR_compat_sigreturn, 0x00, 0x00, 0xef	// svc	#__NR_compat_sigreturn

	/*
	 * Thumb code
	 */
	.byte	__NR_compat_sigreturn, 0x27			// svc	#__NR_compat_sigreturn
	.byte	__NR_compat_sigreturn, 0xdf			// mov	r7, #__NR_compat_sigreturn

	/*
	 * ARM code
	 */
	.byte	__NR_compat_rt_sigreturn, 0x70, 0xa0, 0xe3	// mov	r7, #__NR_compat_rt_sigreturn
	.byte	__NR_compat_rt_sigreturn, 0x00, 0x00, 0xef	// svc	#__NR_compat_rt_sigreturn

	/*
	 * Thumb code
	 */
	.byte	__NR_compat_rt_sigreturn, 0x27			// svc	#__NR_compat_rt_sigreturn
	.byte	__NR_compat_rt_sigreturn, 0xdf			// mov	r7, #__NR_compat_rt_sigreturn

        .globl __aarch32_sigret_code_end
__aarch32_sigret_code_end:<|MERGE_RESOLUTION|>--- conflicted
+++ resolved
@@ -28,11 +28,8 @@
  * See Documentation/arm/kernel_user_helpers.txt for formal definitions.
  */
 
-<<<<<<< HEAD
+#include <asm/unistd.h>
 #include <asm/unistd32.h>
-=======
-#include <asm/unistd.h>
->>>>>>> b7d82dc8
 
 	.align	5
 	.globl	__kuser_helper_start
