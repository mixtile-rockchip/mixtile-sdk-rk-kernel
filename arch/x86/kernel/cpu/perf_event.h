--- conflicted
+++ resolved
@@ -339,10 +339,7 @@
 	 * sysfs attrs
 	 */
 	int		attr_rdpmc;
-<<<<<<< HEAD
-=======
 	struct attribute **format_attrs;
->>>>>>> a385ec4f
 
 	/*
 	 * CPU Hotplug hooks
