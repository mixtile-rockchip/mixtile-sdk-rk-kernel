--- conflicted
+++ resolved
@@ -54,46 +54,7 @@
 		block += blocks * BLAKE2S_BLOCK_SIZE;
 	} while (nblocks);
 }
-<<<<<<< HEAD
-EXPORT_SYMBOL(blake2s_compress_arch);
-
-static int crypto_blake2s_update_x86(struct shash_desc *desc,
-				     const u8 *in, unsigned int inlen)
-{
-	return crypto_blake2s_update(desc, in, inlen, blake2s_compress_arch);
-}
-
-static int crypto_blake2s_final_x86(struct shash_desc *desc, u8 *out)
-{
-	return crypto_blake2s_final(desc, out, blake2s_compress_arch);
-}
-
-#define BLAKE2S_ALG(name, driver_name, digest_size)			\
-	{								\
-		.base.cra_name		= name,				\
-		.base.cra_driver_name	= driver_name,			\
-		.base.cra_priority	= 200,				\
-		.base.cra_flags		= CRYPTO_ALG_OPTIONAL_KEY,	\
-		.base.cra_blocksize	= BLAKE2S_BLOCK_SIZE,		\
-		.base.cra_ctxsize	= sizeof(struct blake2s_tfm_ctx), \
-		.base.cra_module	= THIS_MODULE,			\
-		.digestsize		= digest_size,			\
-		.setkey			= crypto_blake2s_setkey,	\
-		.init			= crypto_blake2s_init,		\
-		.update			= crypto_blake2s_update_x86,	\
-		.final			= crypto_blake2s_final_x86,	\
-		.descsize		= sizeof(struct blake2s_state),	\
-	}
-
-static struct shash_alg blake2s_algs[] = {
-	BLAKE2S_ALG("blake2s-128", "blake2s-128-x86", BLAKE2S_128_HASH_SIZE),
-	BLAKE2S_ALG("blake2s-160", "blake2s-160-x86", BLAKE2S_160_HASH_SIZE),
-	BLAKE2S_ALG("blake2s-224", "blake2s-224-x86", BLAKE2S_224_HASH_SIZE),
-	BLAKE2S_ALG("blake2s-256", "blake2s-256-x86", BLAKE2S_256_HASH_SIZE),
-};
-=======
 EXPORT_SYMBOL(blake2s_compress);
->>>>>>> 56c31ac1
 
 static int __init blake2s_mod_init(void)
 {
