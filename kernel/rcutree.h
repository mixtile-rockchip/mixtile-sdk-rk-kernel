/*
 * Read-Copy Update mechanism for mutual exclusion (tree-based version)
 * Internal non-public definitions.
 *
 * This program is free software; you can redistribute it and/or modify
 * it under the terms of the GNU General Public License as published by
 * the Free Software Foundation; either version 2 of the License, or
 * (at your option) any later version.
 *
 * This program is distributed in the hope that it will be useful,
 * but WITHOUT ANY WARRANTY; without even the implied warranty of
 * MERCHANTABILITY or FITNESS FOR A PARTICULAR PURPOSE.  See the
 * GNU General Public License for more details.
 *
 * You should have received a copy of the GNU General Public License
 * along with this program; if not, write to the Free Software
 * Foundation, Inc., 59 Temple Place - Suite 330, Boston, MA 02111-1307, USA.
 *
 * Copyright IBM Corporation, 2008
 *
 * Author: Ingo Molnar <mingo@elte.hu>
 *	   Paul E. McKenney <paulmck@linux.vnet.ibm.com>
 */

#include <linux/cache.h>
#include <linux/spinlock.h>
#include <linux/threads.h>
#include <linux/cpumask.h>
#include <linux/seqlock.h>

/*
 * Define shape of hierarchy based on NR_CPUS, CONFIG_RCU_FANOUT, and
 * CONFIG_RCU_FANOUT_LEAF.
 * In theory, it should be possible to add more levels straightforwardly.
 * In practice, this did work well going from three levels to four.
 * Of course, your mileage may vary.
 */
#define MAX_RCU_LVLS 4
#define RCU_FANOUT_1	      (CONFIG_RCU_FANOUT_LEAF)
#define RCU_FANOUT_2	      (RCU_FANOUT_1 * CONFIG_RCU_FANOUT)
#define RCU_FANOUT_3	      (RCU_FANOUT_2 * CONFIG_RCU_FANOUT)
#define RCU_FANOUT_4	      (RCU_FANOUT_3 * CONFIG_RCU_FANOUT)

#if NR_CPUS <= RCU_FANOUT_1
#  define RCU_NUM_LVLS	      1
#  define NUM_RCU_LVL_0	      1
#  define NUM_RCU_LVL_1	      (NR_CPUS)
#  define NUM_RCU_LVL_2	      0
#  define NUM_RCU_LVL_3	      0
#  define NUM_RCU_LVL_4	      0
#elif NR_CPUS <= RCU_FANOUT_2
#  define RCU_NUM_LVLS	      2
#  define NUM_RCU_LVL_0	      1
#  define NUM_RCU_LVL_1	      DIV_ROUND_UP(NR_CPUS, RCU_FANOUT_1)
#  define NUM_RCU_LVL_2	      (NR_CPUS)
#  define NUM_RCU_LVL_3	      0
#  define NUM_RCU_LVL_4	      0
#elif NR_CPUS <= RCU_FANOUT_3
#  define RCU_NUM_LVLS	      3
#  define NUM_RCU_LVL_0	      1
#  define NUM_RCU_LVL_1	      DIV_ROUND_UP(NR_CPUS, RCU_FANOUT_2)
#  define NUM_RCU_LVL_2	      DIV_ROUND_UP(NR_CPUS, RCU_FANOUT_1)
#  define NUM_RCU_LVL_3	      (NR_CPUS)
#  define NUM_RCU_LVL_4	      0
#elif NR_CPUS <= RCU_FANOUT_4
#  define RCU_NUM_LVLS	      4
#  define NUM_RCU_LVL_0	      1
#  define NUM_RCU_LVL_1	      DIV_ROUND_UP(NR_CPUS, RCU_FANOUT_3)
#  define NUM_RCU_LVL_2	      DIV_ROUND_UP(NR_CPUS, RCU_FANOUT_2)
#  define NUM_RCU_LVL_3	      DIV_ROUND_UP(NR_CPUS, RCU_FANOUT_1)
#  define NUM_RCU_LVL_4	      (NR_CPUS)
#else
# error "CONFIG_RCU_FANOUT insufficient for NR_CPUS"
#endif /* #if (NR_CPUS) <= RCU_FANOUT_1 */

#define RCU_SUM (NUM_RCU_LVL_0 + NUM_RCU_LVL_1 + NUM_RCU_LVL_2 + NUM_RCU_LVL_3 + NUM_RCU_LVL_4)
#define NUM_RCU_NODES (RCU_SUM - NR_CPUS)

extern int rcu_num_lvls;
extern int rcu_num_nodes;

/*
 * Dynticks per-CPU state.
 */
struct rcu_dynticks {
	long long dynticks_nesting; /* Track irq/process nesting level. */
				    /* Process level is worth LLONG_MAX/2. */
	int dynticks_nmi_nesting;   /* Track NMI nesting level. */
	atomic_t dynticks;	    /* Even value for idle, else odd. */
#ifdef CONFIG_RCU_FAST_NO_HZ
	int dyntick_drain;	    /* Prepare-for-idle state variable. */
	unsigned long dyntick_holdoff;
				    /* No retries for the jiffy of failure. */
	struct timer_list idle_gp_timer;
				    /* Wake up CPU sleeping with callbacks. */
	unsigned long idle_gp_timer_expires;
				    /* When to wake up CPU (for repost). */
	bool idle_first_pass;	    /* First pass of attempt to go idle? */
	unsigned long nonlazy_posted;
				    /* # times non-lazy CBs posted to CPU. */
	unsigned long nonlazy_posted_snap;
				    /* idle-period nonlazy_posted snapshot. */
<<<<<<< HEAD
=======
	int tick_nohz_enabled_snap; /* Previously seen value from sysfs. */
>>>>>>> 0d7614f0
#endif /* #ifdef CONFIG_RCU_FAST_NO_HZ */
};

/* RCU's kthread states for tracing. */
#define RCU_KTHREAD_STOPPED  0
#define RCU_KTHREAD_RUNNING  1
#define RCU_KTHREAD_WAITING  2
#define RCU_KTHREAD_OFFCPU   3
#define RCU_KTHREAD_YIELDING 4
#define RCU_KTHREAD_MAX      4

/*
 * Definition for node within the RCU grace-period-detection hierarchy.
 */
struct rcu_node {
	raw_spinlock_t lock;	/* Root rcu_node's lock protects some */
				/*  rcu_state fields as well as following. */
	unsigned long gpnum;	/* Current grace period for this node. */
				/*  This will either be equal to or one */
				/*  behind the root rcu_node's gpnum. */
	unsigned long completed; /* Last GP completed for this node. */
				/*  This will either be equal to or one */
				/*  behind the root rcu_node's gpnum. */
	unsigned long qsmask;	/* CPUs or groups that need to switch in */
				/*  order for current grace period to proceed.*/
				/*  In leaf rcu_node, each bit corresponds to */
				/*  an rcu_data structure, otherwise, each */
				/*  bit corresponds to a child rcu_node */
				/*  structure. */
	unsigned long expmask;	/* Groups that have ->blkd_tasks */
				/*  elements that need to drain to allow the */
				/*  current expedited grace period to */
				/*  complete (only for TREE_PREEMPT_RCU). */
	atomic_t wakemask;	/* CPUs whose kthread needs to be awakened. */
				/*  Since this has meaning only for leaf */
				/*  rcu_node structures, 32 bits suffices. */
	unsigned long qsmaskinit;
				/* Per-GP initial value for qsmask & expmask. */
	unsigned long grpmask;	/* Mask to apply to parent qsmask. */
				/*  Only one bit will be set in this mask. */
	int	grplo;		/* lowest-numbered CPU or group here. */
	int	grphi;		/* highest-numbered CPU or group here. */
	u8	grpnum;		/* CPU/group number for next level up. */
	u8	level;		/* root is at level 0. */
	struct rcu_node *parent;
	struct list_head blkd_tasks;
				/* Tasks blocked in RCU read-side critical */
				/*  section.  Tasks are placed at the head */
				/*  of this list and age towards the tail. */
	struct list_head *gp_tasks;
				/* Pointer to the first task blocking the */
				/*  current grace period, or NULL if there */
				/*  is no such task. */
	struct list_head *exp_tasks;
				/* Pointer to the first task blocking the */
				/*  current expedited grace period, or NULL */
				/*  if there is no such task.  If there */
				/*  is no current expedited grace period, */
				/*  then there can cannot be any such task. */
#ifdef CONFIG_RCU_BOOST
	struct list_head *boost_tasks;
				/* Pointer to first task that needs to be */
				/*  priority boosted, or NULL if no priority */
				/*  boosting is needed for this rcu_node */
				/*  structure.  If there are no tasks */
				/*  queued on this rcu_node structure that */
				/*  are blocking the current grace period, */
				/*  there can be no such task. */
	unsigned long boost_time;
				/* When to start boosting (jiffies). */
	struct task_struct *boost_kthread_task;
				/* kthread that takes care of priority */
				/*  boosting for this rcu_node structure. */
	unsigned int boost_kthread_status;
				/* State of boost_kthread_task for tracing. */
	unsigned long n_tasks_boosted;
				/* Total number of tasks boosted. */
	unsigned long n_exp_boosts;
				/* Number of tasks boosted for expedited GP. */
	unsigned long n_normal_boosts;
				/* Number of tasks boosted for normal GP. */
	unsigned long n_balk_blkd_tasks;
				/* Refused to boost: no blocked tasks. */
	unsigned long n_balk_exp_gp_tasks;
				/* Refused to boost: nothing blocking GP. */
	unsigned long n_balk_boost_tasks;
				/* Refused to boost: already boosting. */
	unsigned long n_balk_notblocked;
				/* Refused to boost: RCU RS CS still running. */
	unsigned long n_balk_notyet;
				/* Refused to boost: not yet time. */
	unsigned long n_balk_nos;
				/* Refused to boost: not sure why, though. */
				/*  This can happen due to race conditions. */
#endif /* #ifdef CONFIG_RCU_BOOST */
	struct task_struct *node_kthread_task;
				/* kthread that takes care of this rcu_node */
				/*  structure, for example, awakening the */
				/*  per-CPU kthreads as needed. */
	unsigned int node_kthread_status;
				/* State of node_kthread_task for tracing. */
} ____cacheline_internodealigned_in_smp;

/*
 * Do a full breadth-first scan of the rcu_node structures for the
 * specified rcu_state structure.
 */
#define rcu_for_each_node_breadth_first(rsp, rnp) \
	for ((rnp) = &(rsp)->node[0]; \
	     (rnp) < &(rsp)->node[rcu_num_nodes]; (rnp)++)

/*
 * Do a breadth-first scan of the non-leaf rcu_node structures for the
 * specified rcu_state structure.  Note that if there is a singleton
 * rcu_node tree with but one rcu_node structure, this loop is a no-op.
 */
#define rcu_for_each_nonleaf_node_breadth_first(rsp, rnp) \
	for ((rnp) = &(rsp)->node[0]; \
	     (rnp) < (rsp)->level[rcu_num_lvls - 1]; (rnp)++)

/*
 * Scan the leaves of the rcu_node hierarchy for the specified rcu_state
 * structure.  Note that if there is a singleton rcu_node tree with but
 * one rcu_node structure, this loop -will- visit the rcu_node structure.
 * It is still a leaf node, even if it is also the root node.
 */
#define rcu_for_each_leaf_node(rsp, rnp) \
	for ((rnp) = (rsp)->level[rcu_num_lvls - 1]; \
	     (rnp) < &(rsp)->node[rcu_num_nodes]; (rnp)++)

/* Index values for nxttail array in struct rcu_data. */
#define RCU_DONE_TAIL		0	/* Also RCU_WAIT head. */
#define RCU_WAIT_TAIL		1	/* Also RCU_NEXT_READY head. */
#define RCU_NEXT_READY_TAIL	2	/* Also RCU_NEXT head. */
#define RCU_NEXT_TAIL		3
#define RCU_NEXT_SIZE		4

/* Per-CPU data for read-copy update. */
struct rcu_data {
	/* 1) quiescent-state and grace-period handling : */
	unsigned long	completed;	/* Track rsp->completed gp number */
					/*  in order to detect GP end. */
	unsigned long	gpnum;		/* Highest gp number that this CPU */
					/*  is aware of having started. */
	unsigned long	passed_quiesce_gpnum;
					/* gpnum at time of quiescent state. */
	bool		passed_quiesce;	/* User-mode/idle loop etc. */
	bool		qs_pending;	/* Core waits for quiesc state. */
	bool		beenonline;	/* CPU online at least once. */
	bool		preemptible;	/* Preemptible RCU? */
	struct rcu_node *mynode;	/* This CPU's leaf of hierarchy */
	unsigned long grpmask;		/* Mask to apply to leaf qsmask. */
#ifdef CONFIG_RCU_CPU_STALL_INFO
	unsigned long	ticks_this_gp;	/* The number of scheduling-clock */
					/*  ticks this CPU has handled */
					/*  during and after the last grace */
					/* period it is aware of. */
#endif /* #ifdef CONFIG_RCU_CPU_STALL_INFO */

	/* 2) batch handling */
	/*
	 * If nxtlist is not NULL, it is partitioned as follows.
	 * Any of the partitions might be empty, in which case the
	 * pointer to that partition will be equal to the pointer for
	 * the following partition.  When the list is empty, all of
	 * the nxttail elements point to the ->nxtlist pointer itself,
	 * which in that case is NULL.
	 *
	 * [nxtlist, *nxttail[RCU_DONE_TAIL]):
	 *	Entries that batch # <= ->completed
	 *	The grace period for these entries has completed, and
	 *	the other grace-period-completed entries may be moved
	 *	here temporarily in rcu_process_callbacks().
	 * [*nxttail[RCU_DONE_TAIL], *nxttail[RCU_WAIT_TAIL]):
	 *	Entries that batch # <= ->completed - 1: waiting for current GP
	 * [*nxttail[RCU_WAIT_TAIL], *nxttail[RCU_NEXT_READY_TAIL]):
	 *	Entries known to have arrived before current GP ended
	 * [*nxttail[RCU_NEXT_READY_TAIL], *nxttail[RCU_NEXT_TAIL]):
	 *	Entries that might have arrived after current GP ended
	 *	Note that the value of *nxttail[RCU_NEXT_TAIL] will
	 *	always be NULL, as this is the end of the list.
	 */
	struct rcu_head *nxtlist;
	struct rcu_head **nxttail[RCU_NEXT_SIZE];
	long		qlen_lazy;	/* # of lazy queued callbacks */
	long		qlen;		/* # of queued callbacks, incl lazy */
	long		qlen_last_fqs_check;
					/* qlen at last check for QS forcing */
	unsigned long	n_cbs_invoked;	/* count of RCU cbs invoked. */
	unsigned long   n_cbs_orphaned; /* RCU cbs orphaned by dying CPU */
	unsigned long   n_cbs_adopted;  /* RCU cbs adopted from dying CPU */
	unsigned long	n_force_qs_snap;
					/* did other CPU force QS recently? */
	long		blimit;		/* Upper limit on a processed batch */

	/* 3) dynticks interface. */
	struct rcu_dynticks *dynticks;	/* Shared per-CPU dynticks state. */
	int dynticks_snap;		/* Per-GP tracking for dynticks. */

	/* 4) reasons this CPU needed to be kicked by force_quiescent_state */
	unsigned long dynticks_fqs;	/* Kicked due to dynticks idle. */
	unsigned long offline_fqs;	/* Kicked due to being offline. */

	/* 5) __rcu_pending() statistics. */
	unsigned long n_rcu_pending;	/* rcu_pending() calls since boot. */
	unsigned long n_rp_qs_pending;
	unsigned long n_rp_report_qs;
	unsigned long n_rp_cb_ready;
	unsigned long n_rp_cpu_needs_gp;
	unsigned long n_rp_gp_completed;
	unsigned long n_rp_gp_started;
	unsigned long n_rp_need_fqs;
	unsigned long n_rp_need_nothing;

	/* 6) _rcu_barrier() callback. */
	struct rcu_head barrier_head;

	int cpu;
	struct rcu_state *rsp;
};

/* Values for fqs_state field in struct rcu_state. */
#define RCU_GP_IDLE		0	/* No grace period in progress. */
#define RCU_GP_INIT		1	/* Grace period being initialized. */
#define RCU_SAVE_DYNTICK	2	/* Need to scan dyntick state. */
#define RCU_FORCE_QS		3	/* Need to force quiescent state. */
#define RCU_SIGNAL_INIT		RCU_SAVE_DYNTICK

#define RCU_JIFFIES_TILL_FORCE_QS	 3	/* for rsp->jiffies_force_qs */

#ifdef CONFIG_PROVE_RCU
#define RCU_STALL_DELAY_DELTA	       (5 * HZ)
#else
#define RCU_STALL_DELAY_DELTA	       0
#endif
#define RCU_STALL_RAT_DELAY		2	/* Allow other CPUs time */
						/*  to take at least one */
						/*  scheduling clock irq */
						/*  before ratting on them. */

#define rcu_wait(cond)							\
do {									\
	for (;;) {							\
		set_current_state(TASK_INTERRUPTIBLE);			\
		if (cond)						\
			break;						\
		schedule();						\
	}								\
	__set_current_state(TASK_RUNNING);				\
} while (0)

/*
 * RCU global state, including node hierarchy.  This hierarchy is
 * represented in "heap" form in a dense array.  The root (first level)
 * of the hierarchy is in ->node[0] (referenced by ->level[0]), the second
 * level in ->node[1] through ->node[m] (->node[1] referenced by ->level[1]),
 * and the third level in ->node[m+1] and following (->node[m+1] referenced
 * by ->level[2]).  The number of levels is determined by the number of
 * CPUs and by CONFIG_RCU_FANOUT.  Small systems will have a "hierarchy"
 * consisting of a single rcu_node.
 */
struct rcu_state {
	struct rcu_node node[NUM_RCU_NODES];	/* Hierarchy. */
	struct rcu_node *level[RCU_NUM_LVLS];	/* Hierarchy levels. */
	u32 levelcnt[MAX_RCU_LVLS + 1];		/* # nodes in each level. */
	u8 levelspread[RCU_NUM_LVLS];		/* kids/node in each level. */
	struct rcu_data __percpu *rda;		/* pointer of percu rcu_data. */
	void (*call)(struct rcu_head *head,	/* call_rcu() flavor. */
		     void (*func)(struct rcu_head *head));

	/* The following fields are guarded by the root rcu_node's lock. */

	u8	fqs_state ____cacheline_internodealigned_in_smp;
						/* Force QS state. */
	u8	fqs_active;			/* force_quiescent_state() */
						/*  is running. */
	u8	fqs_need_gp;			/* A CPU was prevented from */
						/*  starting a new grace */
						/*  period because */
						/*  force_quiescent_state() */
						/*  was running. */
	u8	boost;				/* Subject to priority boost. */
	unsigned long gpnum;			/* Current gp number. */
	unsigned long completed;		/* # of last completed gp. */

	/* End of fields guarded by root rcu_node's lock. */

	raw_spinlock_t onofflock;		/* exclude on/offline and */
						/*  starting new GP. */
	struct rcu_head *orphan_nxtlist;	/* Orphaned callbacks that */
						/*  need a grace period. */
	struct rcu_head **orphan_nxttail;	/* Tail of above. */
	struct rcu_head *orphan_donelist;	/* Orphaned callbacks that */
						/*  are ready to invoke. */
	struct rcu_head **orphan_donetail;	/* Tail of above. */
	long qlen_lazy;				/* Number of lazy callbacks. */
	long qlen;				/* Total number of callbacks. */
	struct task_struct *rcu_barrier_in_progress;
						/* Task doing rcu_barrier(), */
						/*  or NULL if no barrier. */
	struct mutex barrier_mutex;		/* Guards barrier fields. */
	atomic_t barrier_cpu_count;		/* # CPUs waiting on. */
	struct completion barrier_completion;	/* Wake at barrier end. */
	unsigned long n_barrier_done;		/* ++ at start and end of */
						/*  _rcu_barrier(). */
	raw_spinlock_t fqslock;			/* Only one task forcing */
						/*  quiescent states. */
	unsigned long jiffies_force_qs;		/* Time at which to invoke */
						/*  force_quiescent_state(). */
	unsigned long n_force_qs;		/* Number of calls to */
						/*  force_quiescent_state(). */
	unsigned long n_force_qs_lh;		/* ~Number of calls leaving */
						/*  due to lock unavailable. */
	unsigned long n_force_qs_ngp;		/* Number of calls leaving */
						/*  due to no GP active. */
	unsigned long gp_start;			/* Time at which GP started, */
						/*  but in jiffies. */
	unsigned long jiffies_stall;		/* Time at which to check */
						/*  for CPU stalls. */
	unsigned long gp_max;			/* Maximum GP duration in */
						/*  jiffies. */
	char *name;				/* Name of structure. */
	struct list_head flavors;		/* List of RCU flavors. */
};

extern struct list_head rcu_struct_flavors;
#define for_each_rcu_flavor(rsp) \
	list_for_each_entry((rsp), &rcu_struct_flavors, flavors)

/* Return values for rcu_preempt_offline_tasks(). */

#define RCU_OFL_TASKS_NORM_GP	0x1		/* Tasks blocking normal */
						/*  GP were moved to root. */
#define RCU_OFL_TASKS_EXP_GP	0x2		/* Tasks blocking expedited */
						/*  GP were moved to root. */

/*
 * RCU implementation internal declarations:
 */
extern struct rcu_state rcu_sched_state;
DECLARE_PER_CPU(struct rcu_data, rcu_sched_data);

extern struct rcu_state rcu_bh_state;
DECLARE_PER_CPU(struct rcu_data, rcu_bh_data);

#ifdef CONFIG_TREE_PREEMPT_RCU
extern struct rcu_state rcu_preempt_state;
DECLARE_PER_CPU(struct rcu_data, rcu_preempt_data);
#endif /* #ifdef CONFIG_TREE_PREEMPT_RCU */

#ifdef CONFIG_RCU_BOOST
DECLARE_PER_CPU(unsigned int, rcu_cpu_kthread_status);
DECLARE_PER_CPU(int, rcu_cpu_kthread_cpu);
DECLARE_PER_CPU(unsigned int, rcu_cpu_kthread_loops);
DECLARE_PER_CPU(char, rcu_cpu_has_work);
#endif /* #ifdef CONFIG_RCU_BOOST */

#ifndef RCU_TREE_NONCORE

/* Forward declarations for rcutree_plugin.h */
static void rcu_bootup_announce(void);
long rcu_batches_completed(void);
static void rcu_preempt_note_context_switch(int cpu);
static int rcu_preempt_blocked_readers_cgp(struct rcu_node *rnp);
#ifdef CONFIG_HOTPLUG_CPU
static void rcu_report_unblock_qs_rnp(struct rcu_node *rnp,
				      unsigned long flags);
static void rcu_stop_cpu_kthread(int cpu);
#endif /* #ifdef CONFIG_HOTPLUG_CPU */
static void rcu_print_detail_task_stall(struct rcu_state *rsp);
static int rcu_print_task_stall(struct rcu_node *rnp);
static void rcu_preempt_check_blocked_tasks(struct rcu_node *rnp);
#ifdef CONFIG_HOTPLUG_CPU
static int rcu_preempt_offline_tasks(struct rcu_state *rsp,
				     struct rcu_node *rnp,
				     struct rcu_data *rdp);
#endif /* #ifdef CONFIG_HOTPLUG_CPU */
static void rcu_preempt_check_callbacks(int cpu);
void call_rcu(struct rcu_head *head, void (*func)(struct rcu_head *rcu));
#if defined(CONFIG_HOTPLUG_CPU) || defined(CONFIG_TREE_PREEMPT_RCU)
static void rcu_report_exp_rnp(struct rcu_state *rsp, struct rcu_node *rnp,
			       bool wake);
#endif /* #if defined(CONFIG_HOTPLUG_CPU) || defined(CONFIG_TREE_PREEMPT_RCU) */
static void __init __rcu_init_preempt(void);
static void rcu_initiate_boost(struct rcu_node *rnp, unsigned long flags);
static void rcu_preempt_boost_start_gp(struct rcu_node *rnp);
static void invoke_rcu_callbacks_kthread(void);
static bool rcu_is_callbacks_kthread(void);
#ifdef CONFIG_RCU_BOOST
static void rcu_preempt_do_callbacks(void);
static void rcu_boost_kthread_setaffinity(struct rcu_node *rnp,
					  cpumask_var_t cm);
static int __cpuinit rcu_spawn_one_boost_kthread(struct rcu_state *rsp,
						 struct rcu_node *rnp,
						 int rnp_index);
static void invoke_rcu_node_kthread(struct rcu_node *rnp);
static void rcu_yield(void (*f)(unsigned long), unsigned long arg);
#endif /* #ifdef CONFIG_RCU_BOOST */
static void rcu_cpu_kthread_setrt(int cpu, int to_rt);
static void __cpuinit rcu_prepare_kthreads(int cpu);
static void rcu_prepare_for_idle_init(int cpu);
static void rcu_cleanup_after_idle(int cpu);
static void rcu_prepare_for_idle(int cpu);
static void rcu_idle_count_callbacks_posted(void);
static void print_cpu_stall_info_begin(void);
static void print_cpu_stall_info(struct rcu_state *rsp, int cpu);
static void print_cpu_stall_info_end(void);
static void zero_cpu_stall_ticks(struct rcu_data *rdp);
static void increment_cpu_stall_ticks(void);

#endif /* #ifndef RCU_TREE_NONCORE */<|MERGE_RESOLUTION|>--- conflicted
+++ resolved
@@ -100,10 +100,7 @@
 				    /* # times non-lazy CBs posted to CPU. */
 	unsigned long nonlazy_posted_snap;
 				    /* idle-period nonlazy_posted snapshot. */
-<<<<<<< HEAD
-=======
 	int tick_nohz_enabled_snap; /* Previously seen value from sysfs. */
->>>>>>> 0d7614f0
 #endif /* #ifdef CONFIG_RCU_FAST_NO_HZ */
 };
 
