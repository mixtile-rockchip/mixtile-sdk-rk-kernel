--- conflicted
+++ resolved
@@ -262,7 +262,6 @@
 	/* unbusy hysterisis */
 	UNBUSY_THR_PCT		= 75,
 
-<<<<<<< HEAD
 	/*
 	 * The effect of delay is indirect and non-linear and a huge amount of
 	 * future debt can accumulate abruptly while unthrottled. Linearly scale
@@ -288,42 +287,9 @@
 	MIN_DELAY		= 250,
 	MAX_DELAY		= 250 * USEC_PER_MSEC,
 
-	/*
-	 * Halve debts if total usage keeps staying under 25% w/o any shortages
-	 * for over 100ms.
-	 */
-	DEBT_BUSY_USAGE_PCT	= 25,
-	DEBT_REDUCTION_IDLE_DUR	= 100 * USEC_PER_MSEC,
-=======
-	/*
-	 * The effect of delay is indirect and non-linear and a huge amount of
-	 * future debt can accumulate abruptly while unthrottled. Linearly scale
-	 * up delay as debt is going up and then let it decay exponentially.
-	 * This gives us quick ramp ups while delay is accumulating and long
-	 * tails which can help reducing the frequency of debt explosions on
-	 * unthrottle. The parameters are experimentally determined.
-	 *
-	 * The delay mechanism provides adequate protection and behavior in many
-	 * cases. However, this is far from ideal and falls shorts on both
-	 * fronts. The debtors are often throttled too harshly costing a
-	 * significant level of fairness and possibly total work while the
-	 * protection against their impacts on the system can be choppy and
-	 * unreliable.
-	 *
-	 * The shortcoming primarily stems from the fact that, unlike for page
-	 * cache, the kernel doesn't have well-defined back-pressure propagation
-	 * mechanism and policies for anonymous memory. Fully addressing this
-	 * issue will likely require substantial improvements in the area.
-	 */
-	MIN_DELAY_THR_PCT	= 500,
-	MAX_DELAY_THR_PCT	= 25000,
-	MIN_DELAY		= 250,
-	MAX_DELAY		= 250 * USEC_PER_MSEC,
-
 	/* halve debts if avg usage over 100ms is under 50% */
 	DFGV_USAGE_PCT		= 50,
 	DFGV_PERIOD		= 100 * USEC_PER_MSEC,
->>>>>>> 3ad11d7a
 
 	/* don't let cmds which take a very long time pin lagging for too long */
 	MAX_LAGGING_PERIODS	= 10,
@@ -467,15 +433,10 @@
 	bool				weights_updated;
 	atomic_t			hweight_gen;	/* for lazy hweights */
 
-<<<<<<< HEAD
-	/* the last time debt cancel condition wasn't met */
-	u64				debt_busy_at;
-=======
 	/* debt forgivness */
 	u64				dfgv_period_at;
 	u64				dfgv_period_rem;
 	u64				dfgv_usage_us_sum;
->>>>>>> 3ad11d7a
 
 	u64				autop_too_fast_at;
 	u64				autop_too_slow_at;
@@ -1292,12 +1253,8 @@
 
 	if (ioc->running == IOC_IDLE) {
 		ioc->running = IOC_RUNNING;
-<<<<<<< HEAD
-		ioc->debt_busy_at = now->now;
-=======
 		ioc->dfgv_period_at = now->now;
 		ioc->dfgv_period_rem = 0;
->>>>>>> 3ad11d7a
 		ioc_start_period(ioc, now);
 	}
 
@@ -1471,7 +1428,6 @@
 		atomic64_add(vpay, &iocg->done_vtime);
 		iocg_pay_debt(iocg, abs_vpay, now);
 		vbudget -= vpay;
-<<<<<<< HEAD
 	}
 
 	if (iocg->abs_vdebt || iocg->delay)
@@ -1486,36 +1442,13 @@
 	if (iocg->abs_vdebt) {
 		s64 vdebt = abs_cost_to_cost(iocg->abs_vdebt, hwa);
 		vbudget = min_t(s64, 0, vbudget - vdebt);
-=======
->>>>>>> 3ad11d7a
-	}
-
-	if (iocg->abs_vdebt || iocg->delay)
-		iocg_kick_delay(iocg, now);
-
-	/*
-<<<<<<< HEAD
+	}
+
+	/*
 	 * Wake up the ones which are due and see how much vtime we'll need for
 	 * the next one. As paying off debt restores hw_inuse, it must be read
 	 * after the above debt payment.
 	 */
-=======
-	 * Debt can still be outstanding if we haven't paid all yet or the
-	 * caller raced and called without @pay_debt. Shouldn't wake up waiters
-	 * under debt. Make sure @vbudget reflects the outstanding amount and is
-	 * not positive.
-	 */
-	if (iocg->abs_vdebt) {
-		s64 vdebt = abs_cost_to_cost(iocg->abs_vdebt, hwa);
-		vbudget = min_t(s64, 0, vbudget - vdebt);
-	}
-
-	/*
-	 * Wake up the ones which are due and see how much vtime we'll need for
-	 * the next one. As paying off debt restores hw_inuse, it must be read
-	 * after the above debt payment.
-	 */
->>>>>>> 3ad11d7a
 	ctx.vbudget = vbudget;
 	current_hweight(iocg, NULL, &ctx.hw_inuse);
 
@@ -1635,7 +1568,6 @@
 	int lvl;
 
 	WARN_ON_ONCE(!list_empty(&iocg->walk_list));
-<<<<<<< HEAD
 
 	/* find the first ancestor which hasn't been visited yet */
 	for (lvl = iocg->level - 1; lvl >= 0; lvl--) {
@@ -1647,19 +1579,6 @@
 	while (++lvl <= iocg->level - 1) {
 		struct ioc_gq *inner = iocg->ancestors[lvl];
 
-=======
-
-	/* find the first ancestor which hasn't been visited yet */
-	for (lvl = iocg->level - 1; lvl >= 0; lvl--) {
-		if (!list_empty(&iocg->ancestors[lvl]->walk_list))
-			break;
-	}
-
-	/* walk down and visit the inner nodes to get pre-order traversal */
-	while (++lvl <= iocg->level - 1) {
-		struct ioc_gq *inner = iocg->ancestors[lvl];
-
->>>>>>> 3ad11d7a
 		/* record traversal order */
 		list_add_tail(&inner->walk_list, inner_walk);
 	}
@@ -1962,11 +1881,6 @@
 
 	/*
 	 * Calculate the global donation rate (gamma) - the rate to adjust
-<<<<<<< HEAD
-	 * non-donating budgets by. No need to use 64bit multiplication here as
-	 * the first operand is guaranteed to be smaller than WEIGHT_ONE
-	 * (1<<16).
-=======
 	 * non-donating budgets by.
 	 *
 	 * No need to use 64bit multiplication here as the first operand is
@@ -1976,17 +1890,12 @@
 	 * hweights can't be whole; however, due to the round-ups during hweight
 	 * calculations, root_iocg->hweight_donating might still end up equal to
 	 * or greater than whole. Limit the range when calculating the divider.
->>>>>>> 3ad11d7a
 	 *
 	 * gamma = (1 - t_r') / (1 - t_r)
 	 */
 	gamma = DIV_ROUND_UP(
 		(WEIGHT_ONE - root_iocg->hweight_after_donation) * WEIGHT_ONE,
-<<<<<<< HEAD
-		WEIGHT_ONE - root_iocg->hweight_donating);
-=======
 		WEIGHT_ONE - min_t(u32, root_iocg->hweight_donating, WEIGHT_ONE - 1));
->>>>>>> 3ad11d7a
 
 	/*
 	 * Calculate adjusted hwi, child_adjusted_sum and inuse for the inner
@@ -2068,8 +1977,6 @@
 	/* walk list should be dissolved after use */
 	list_for_each_entry_safe(iocg, tiocg, &inner_walk, walk_list)
 		list_del_init(&iocg->walk_list);
-<<<<<<< HEAD
-=======
 }
 
 /*
@@ -2162,7 +2069,6 @@
 
 		spin_unlock(&iocg->waitq.lock);
 	}
->>>>>>> 3ad11d7a
 }
 
 static void ioc_timer_fn(struct timer_list *timer)
@@ -2226,11 +2132,7 @@
 		    iocg->delay) {
 			/* might be oversleeping vtime / hweight changes, kick */
 			iocg_kick_waitq(iocg, true, &now);
-<<<<<<< HEAD
-			if (iocg->abs_vdebt)
-=======
 			if (iocg->abs_vdebt || iocg->delay)
->>>>>>> 3ad11d7a
 				nr_debtors++;
 		} else if (iocg_is_idle(iocg)) {
 			/* no waiter and idle, deactivate */
@@ -2259,7 +2161,6 @@
 		spin_unlock(&iocg->waitq.lock);
 	}
 	commit_weights(ioc);
-<<<<<<< HEAD
 
 	/*
 	 * Wait and indebt stat are flushed above and the donation calculation
@@ -2267,15 +2168,6 @@
 	 */
 	iocg_flush_stat(&ioc->active_iocgs, &now);
 
-=======
-
-	/*
-	 * Wait and indebt stat are flushed above and the donation calculation
-	 * below needs updated usage stat. Let's bring stat up-to-date.
-	 */
-	iocg_flush_stat(&ioc->active_iocgs, &now);
-
->>>>>>> 3ad11d7a
 	/* calc usage and see whether some weights need to be moved around */
 	list_for_each_entry(iocg, &ioc->active_iocgs, active_list) {
 		u64 vdone, vtime, usage_us, usage_dur;
@@ -2364,53 +2256,12 @@
 
 	if (!list_empty(&surpluses) && nr_shortages)
 		transfer_surpluses(&surpluses, &now);
-<<<<<<< HEAD
 
 	commit_weights(ioc);
 
 	/* surplus list should be dissolved after use */
 	list_for_each_entry_safe(iocg, tiocg, &surpluses, surplus_list)
 		list_del_init(&iocg->surplus_list);
-
-	/*
-	 * A low weight iocg can amass a large amount of debt, for example, when
-	 * anonymous memory gets reclaimed aggressively. If the system has a lot
-	 * of memory paired with a slow IO device, the debt can span multiple
-	 * seconds or more. If there are no other subsequent IO issuers, the
-	 * in-debt iocg may end up blocked paying its debt while the IO device
-	 * is idle.
-	 *
-	 * The following protects against such pathological cases. If the device
-	 * has been sufficiently idle for a substantial amount of time, the
-	 * debts are halved. The criteria are on the conservative side as we
-	 * want to resolve the rare extreme cases without impacting regular
-	 * operation by forgiving debts too readily.
-	 */
-	if (nr_shortages ||
-	    div64_u64(100 * usage_us_sum, now.now - ioc->period_at) >=
-	    DEBT_BUSY_USAGE_PCT)
-		ioc->debt_busy_at = now.now;
-
-	if (nr_debtors &&
-	    now.now - ioc->debt_busy_at >= DEBT_REDUCTION_IDLE_DUR) {
-		list_for_each_entry(iocg, &ioc->active_iocgs, active_list) {
-			if (iocg->abs_vdebt) {
-				spin_lock(&iocg->waitq.lock);
-				iocg->abs_vdebt /= 2;
-				iocg_kick_waitq(iocg, true, &now);
-				spin_unlock(&iocg->waitq.lock);
-			}
-		}
-		ioc->debt_busy_at = now.now;
-	}
-=======
-
-	commit_weights(ioc);
-
-	/* surplus list should be dissolved after use */
-	list_for_each_entry_safe(iocg, tiocg, &surpluses, surplus_list)
-		list_del_init(&iocg->surplus_list);
->>>>>>> 3ad11d7a
 
 	/*
 	 * If q is getting clogged or we're missing too much, we're issuing
@@ -2534,14 +2385,8 @@
 {
 	struct ioc *ioc = iocg->ioc;
 	struct ioc_margins *margins = &ioc->margins;
-<<<<<<< HEAD
-	u32 adj_step = DIV_ROUND_UP(iocg->active * INUSE_ADJ_STEP_PCT, 100);
-	u32 __maybe_unused old_inuse = iocg->inuse, __maybe_unused old_hwi;
-	u32 hwi;
-=======
 	u32 __maybe_unused old_inuse = iocg->inuse, __maybe_unused old_hwi;
 	u32 hwi, adj_step;
->>>>>>> 3ad11d7a
 	s64 margin;
 	u64 cost, new_inuse;
 
@@ -2570,10 +2415,6 @@
 		return cost;
 	}
 
-<<<<<<< HEAD
-	/* bump up inuse till @abs_cost fits in the existing budget */
-	new_inuse = iocg->inuse;
-=======
 	/*
 	 * Bump up inuse till @abs_cost fits in the existing budget.
 	 * adj_step must be determined after acquiring ioc->lock - we might
@@ -2583,7 +2424,6 @@
 	 */
 	new_inuse = iocg->inuse;
 	adj_step = DIV_ROUND_UP(iocg->active * INUSE_ADJ_STEP_PCT, 100);
->>>>>>> 3ad11d7a
 	do {
 		new_inuse = new_inuse + adj_step;
 		propagate_weights(iocg, iocg->active, new_inuse, true, now);
