--- conflicted
+++ resolved
@@ -401,27 +401,21 @@
 	  To compile this driver as a module, choose M here: the module will
 	  be called ep93xx_pwm.
 
-<<<<<<< HEAD
 config STE
 	bool "STE modem control driver"
-	default n
 	
 config MTK23D
 	bool "MTK6223D modem control driver"
-	default n	
 
 config FM580X
 	bool "FM rda580x driver"
-	default n	
 	
 config MU509
 	bool "MU509 modem control driver"
-	default n
 	
 config RK29_NEWTON
 	bool "RK29_NEWTON misc driver"
-	default n
-=======
+
 config DS1682
 	tristate "Dallas DS1682 Total Elapsed Time Recorder with Alarm"
 	depends on I2C && EXPERIMENTAL
@@ -516,19 +510,15 @@
 	---help---
 	Dev node /dev/tegra-crypto in order to get access to tegra aes
 	hardware from user space
->>>>>>> f937994b
 
 source "drivers/misc/c2port/Kconfig"
 source "drivers/misc/eeprom/Kconfig"
 source "drivers/misc/cb710/Kconfig"
-<<<<<<< HEAD
 source "drivers/misc/rk29_modem/Kconfig"
 source "drivers/misc/gps/Kconfig"
 source "drivers/misc/mpu3050/Kconfig"
-=======
 source "drivers/misc/ts27010mux/Kconfig"
 source "drivers/misc/iwmc3200top/Kconfig"
 source "drivers/misc/radio_ctrl/Kconfig"
 
->>>>>>> f937994b
 endif # MISC_DEVICES