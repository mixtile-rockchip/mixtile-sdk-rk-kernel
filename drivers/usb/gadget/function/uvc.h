/* SPDX-License-Identifier: GPL-2.0+ */
/*
 *	uvc_gadget.h  --  USB Video Class Gadget driver
 *
 *	Copyright (C) 2009-2010
 *	    Laurent Pinchart (laurent.pinchart@ideasonboard.com)
 */

#ifndef _UVC_GADGET_H_
#define _UVC_GADGET_H_

#include <linux/list.h>
#include <linux/mutex.h>
#include <linux/spinlock.h>
#include <linux/usb/composite.h>
#include <linux/videodev2.h>
#include <linux/pm_qos.h>

#include <media/v4l2-device.h>
#include <media/v4l2-dev.h>
#include <media/v4l2-fh.h>

#include "uvc_queue.h"

struct usb_ep;
struct usb_request;
struct uvc_descriptor_header;
struct uvc_device;

/* ------------------------------------------------------------------------
 * Debugging, printing and logging
 */

#define UVC_TRACE_PROBE				(1 << 0)
#define UVC_TRACE_DESCR				(1 << 1)
#define UVC_TRACE_CONTROL			(1 << 2)
#define UVC_TRACE_FORMAT			(1 << 3)
#define UVC_TRACE_CAPTURE			(1 << 4)
#define UVC_TRACE_CALLS				(1 << 5)
#define UVC_TRACE_IOCTL				(1 << 6)
#define UVC_TRACE_FRAME				(1 << 7)
#define UVC_TRACE_SUSPEND			(1 << 8)
#define UVC_TRACE_STATUS			(1 << 9)

#define UVC_WARN_MINMAX				0
#define UVC_WARN_PROBE_DEF			1

extern unsigned int uvc_gadget_trace_param;

#define uvc_trace(flag, msg...) \
	do { \
		if (uvc_gadget_trace_param & flag) \
			printk(KERN_DEBUG "uvcvideo: " msg); \
	} while (0)

#define uvcg_dbg(f, fmt, args...) \
	dev_dbg(&(f)->config->cdev->gadget->dev, "%s: " fmt, (f)->name, ##args)
#define uvcg_info(f, fmt, args...) \
	dev_info(&(f)->config->cdev->gadget->dev, "%s: " fmt, (f)->name, ##args)
#define uvcg_warn(f, fmt, args...) \
	dev_warn(&(f)->config->cdev->gadget->dev, "%s: " fmt, (f)->name, ##args)
#define uvcg_err(f, fmt, args...) \
	dev_err(&(f)->config->cdev->gadget->dev, "%s: " fmt, (f)->name, ##args)

/* ------------------------------------------------------------------------
 * Driver specific constants
 */

#define UVC_MAX_REQUEST_SIZE			64
#define UVC_MAX_EVENTS				4

/* ------------------------------------------------------------------------
 * Structures
 */
struct uvc_request {
	struct usb_request *req;
	u8 *req_buffer;
	struct uvc_video *video;
};

struct uvc_video {
	struct uvc_device *uvc;
	struct usb_ep *ep;

	struct work_struct pump;

	/* Frame parameters */
	u8 bpp;
	u32 fcc;
	unsigned int width;
	unsigned int height;
	unsigned int imagesize;
	struct mutex mutex;	/* protects frame parameters */

	unsigned int uvc_num_requests;

	/* Requests */
	unsigned int req_size;
	struct uvc_request *ureq;
	struct list_head req_free;
	spinlock_t req_lock;

	void (*encode) (struct usb_request *req, struct uvc_video *video,
			struct uvc_buffer *buf);

	/* Context data used by the completion handler */
	__u32 payload_size;
	__u32 max_payload_size;

	struct uvc_video_queue queue;
	unsigned int fid;
};

enum uvc_state {
	UVC_STATE_DISCONNECTED,
	UVC_STATE_CONNECTED,
	UVC_STATE_STREAMING,
};

struct uvc_device {
	struct video_device vdev;
	struct v4l2_device v4l2_dev;
	enum uvc_state state;
	struct usb_function func;
	struct uvc_video video;
<<<<<<< HEAD
	/* for creating and issuing QoS requests */
	struct pm_qos_request pm_qos;
=======
	bool func_connected;
>>>>>>> d8fade2b

	/* Descriptors */
	struct {
		const struct uvc_descriptor_header * const *fs_control;
		const struct uvc_descriptor_header * const *ss_control;
		const struct uvc_descriptor_header * const *fs_streaming;
		const struct uvc_descriptor_header * const *hs_streaming;
		const struct uvc_descriptor_header * const *ss_streaming;
	} desc;

	unsigned int control_intf;
	struct usb_ep *control_ep;
	struct usb_request *control_req;
	void *control_buf;

	unsigned int streaming_intf;

	/* Events */
	unsigned int event_length;
	unsigned int event_setup_out : 1;
	unsigned int event_suspend : 1;
};

static inline struct uvc_device *to_uvc(struct usb_function *f)
{
	return container_of(f, struct uvc_device, func);
}

struct uvc_file_handle {
	struct v4l2_fh vfh;
	struct uvc_video *device;
	bool is_uvc_app_handle;
};

#define to_uvc_file_handle(handle) \
	container_of(handle, struct uvc_file_handle, vfh)

/* ------------------------------------------------------------------------
 * Functions
 */

extern void uvc_function_setup_continue(struct uvc_device *uvc);
extern void uvc_endpoint_stream(struct uvc_device *dev);

extern void uvc_function_connect(struct uvc_device *uvc);
extern void uvc_function_disconnect(struct uvc_device *uvc);

#endif /* _UVC_GADGET_H_ */<|MERGE_RESOLUTION|>--- conflicted
+++ resolved
@@ -123,12 +123,9 @@
 	enum uvc_state state;
 	struct usb_function func;
 	struct uvc_video video;
-<<<<<<< HEAD
+	bool func_connected;
 	/* for creating and issuing QoS requests */
 	struct pm_qos_request pm_qos;
-=======
-	bool func_connected;
->>>>>>> d8fade2b
 
 	/* Descriptors */
 	struct {
