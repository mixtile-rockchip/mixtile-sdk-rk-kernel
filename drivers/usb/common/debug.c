--- conflicted
+++ resolved
@@ -207,7 +207,74 @@
 	snprintf(str, size, "Set Isochronous Delay(Delay = %d ns)", wValue);
 }
 
-<<<<<<< HEAD
+static void usb_decode_ctrl_generic(char *str, size_t size, __u8 bRequestType,
+				    __u8 bRequest, __u16 wValue, __u16 wIndex,
+				    __u16 wLength)
+{
+	u8 recip = bRequestType & USB_RECIP_MASK;
+	u8 type = bRequestType & USB_TYPE_MASK;
+
+	snprintf(str, size,
+		 "Type=%s Recipient=%s Dir=%s bRequest=%u wValue=%u wIndex=%u wLength=%u",
+		 (type == USB_TYPE_STANDARD)    ? "Standard" :
+		 (type == USB_TYPE_VENDOR)      ? "Vendor" :
+		 (type == USB_TYPE_CLASS)       ? "Class" : "Unknown",
+		 (recip == USB_RECIP_DEVICE)    ? "Device" :
+		 (recip == USB_RECIP_INTERFACE) ? "Interface" :
+		 (recip == USB_RECIP_ENDPOINT)  ? "Endpoint" : "Unknown",
+		 (bRequestType & USB_DIR_IN)    ? "IN" : "OUT",
+		 bRequest, wValue, wIndex, wLength);
+}
+
+static void usb_decode_ctrl_standard(char *str, size_t size, __u8 bRequestType,
+				     __u8 bRequest, __u16 wValue, __u16 wIndex,
+				     __u16 wLength)
+{
+	switch (bRequest) {
+	case USB_REQ_GET_STATUS:
+		usb_decode_get_status(bRequestType, wIndex, wLength, str, size);
+		break;
+	case USB_REQ_CLEAR_FEATURE:
+	case USB_REQ_SET_FEATURE:
+		usb_decode_set_clear_feature(bRequestType, bRequest, wValue,
+					     wIndex, str, size);
+		break;
+	case USB_REQ_SET_ADDRESS:
+		usb_decode_set_address(wValue, str, size);
+		break;
+	case USB_REQ_GET_DESCRIPTOR:
+	case USB_REQ_SET_DESCRIPTOR:
+		usb_decode_get_set_descriptor(bRequestType, bRequest, wValue,
+					      wIndex, wLength, str, size);
+		break;
+	case USB_REQ_GET_CONFIGURATION:
+		usb_decode_get_configuration(wLength, str, size);
+		break;
+	case USB_REQ_SET_CONFIGURATION:
+		usb_decode_set_configuration(wValue, str, size);
+		break;
+	case USB_REQ_GET_INTERFACE:
+		usb_decode_get_intf(wIndex, wLength, str, size);
+		break;
+	case USB_REQ_SET_INTERFACE:
+		usb_decode_set_intf(wValue, wIndex, str, size);
+		break;
+	case USB_REQ_SYNCH_FRAME:
+		usb_decode_synch_frame(wIndex, wLength, str, size);
+		break;
+	case USB_REQ_SET_SEL:
+		usb_decode_set_sel(wLength, str, size);
+		break;
+	case USB_REQ_SET_ISOCH_DELAY:
+		usb_decode_set_isoch_delay(wValue, str, size);
+		break;
+	default:
+		usb_decode_ctrl_generic(str, size, bRequestType, bRequest,
+					wValue, wIndex, wLength);
+		break;
+	}
+}
+
 /**
  * usb_decode_ctrl - Returns human readable representation of control request.
  * @str: buffer to return a human-readable representation of control request.
@@ -232,100 +299,6 @@
 const char *usb_decode_ctrl(char *str, size_t size, __u8 bRequestType,
 			    __u8 bRequest, __u16 wValue, __u16 wIndex,
 			    __u16 wLength)
-=======
-static void usb_decode_ctrl_generic(char *str, size_t size, __u8 bRequestType,
-				    __u8 bRequest, __u16 wValue, __u16 wIndex,
-				    __u16 wLength)
-{
-	u8 recip = bRequestType & USB_RECIP_MASK;
-	u8 type = bRequestType & USB_TYPE_MASK;
-
-	snprintf(str, size,
-		 "Type=%s Recipient=%s Dir=%s bRequest=%u wValue=%u wIndex=%u wLength=%u",
-		 (type == USB_TYPE_STANDARD)    ? "Standard" :
-		 (type == USB_TYPE_VENDOR)      ? "Vendor" :
-		 (type == USB_TYPE_CLASS)       ? "Class" : "Unknown",
-		 (recip == USB_RECIP_DEVICE)    ? "Device" :
-		 (recip == USB_RECIP_INTERFACE) ? "Interface" :
-		 (recip == USB_RECIP_ENDPOINT)  ? "Endpoint" : "Unknown",
-		 (bRequestType & USB_DIR_IN)    ? "IN" : "OUT",
-		 bRequest, wValue, wIndex, wLength);
-}
-
-static void usb_decode_ctrl_standard(char *str, size_t size, __u8 bRequestType,
-				     __u8 bRequest, __u16 wValue, __u16 wIndex,
-				     __u16 wLength)
->>>>>>> a10a57a2
-{
-	switch (bRequest) {
-	case USB_REQ_GET_STATUS:
-		usb_decode_get_status(bRequestType, wIndex, wLength, str, size);
-		break;
-	case USB_REQ_CLEAR_FEATURE:
-	case USB_REQ_SET_FEATURE:
-		usb_decode_set_clear_feature(bRequestType, bRequest, wValue,
-					     wIndex, str, size);
-		break;
-	case USB_REQ_SET_ADDRESS:
-		usb_decode_set_address(wValue, str, size);
-		break;
-	case USB_REQ_GET_DESCRIPTOR:
-	case USB_REQ_SET_DESCRIPTOR:
-		usb_decode_get_set_descriptor(bRequestType, bRequest, wValue,
-					      wIndex, wLength, str, size);
-		break;
-	case USB_REQ_GET_CONFIGURATION:
-		usb_decode_get_configuration(wLength, str, size);
-		break;
-	case USB_REQ_SET_CONFIGURATION:
-		usb_decode_set_configuration(wValue, str, size);
-		break;
-	case USB_REQ_GET_INTERFACE:
-		usb_decode_get_intf(wIndex, wLength, str, size);
-		break;
-	case USB_REQ_SET_INTERFACE:
-		usb_decode_set_intf(wValue, wIndex, str, size);
-		break;
-	case USB_REQ_SYNCH_FRAME:
-		usb_decode_synch_frame(wIndex, wLength, str, size);
-		break;
-	case USB_REQ_SET_SEL:
-		usb_decode_set_sel(wLength, str, size);
-		break;
-	case USB_REQ_SET_ISOCH_DELAY:
-		usb_decode_set_isoch_delay(wValue, str, size);
-		break;
-	default:
-		usb_decode_ctrl_generic(str, size, bRequestType, bRequest,
-					wValue, wIndex, wLength);
-		break;
-	}
-}
-
-/**
- * usb_decode_ctrl - Returns human readable representation of control request.
- * @str: buffer to return a human-readable representation of control request.
- *       This buffer should have about 200 bytes.
- * @size: size of str buffer.
- * @bRequestType: matches the USB bmRequestType field
- * @bRequest: matches the USB bRequest field
- * @wValue: matches the USB wValue field (CPU byte order)
- * @wIndex: matches the USB wIndex field (CPU byte order)
- * @wLength: matches the USB wLength field (CPU byte order)
- *
- * Function returns decoded, formatted and human-readable description of
- * control request packet.
- *
- * The usage scenario for this is for tracepoints, so function as a return
- * use the same value as in parameters. This approach allows to use this
- * function in TP_printk
- *
- * Important: wValue, wIndex, wLength parameters before invoking this function
- * should be processed by le16_to_cpu macro.
- */
-const char *usb_decode_ctrl(char *str, size_t size, __u8 bRequestType,
-			    __u8 bRequest, __u16 wValue, __u16 wIndex,
-			    __u16 wLength)
 {
 	switch (bRequestType & USB_TYPE_MASK) {
 	case USB_TYPE_STANDARD:
