/*
 * xHCI host controller driver
 *
 * Copyright (C) 2008 Intel Corp.
 *
 * Author: Sarah Sharp
 * Some code borrowed from the Linux EHCI driver.
 *
 * This program is free software; you can redistribute it and/or modify
 * it under the terms of the GNU General Public License version 2 as
 * published by the Free Software Foundation.
 *
 * This program is distributed in the hope that it will be useful, but
 * WITHOUT ANY WARRANTY; without even the implied warranty of MERCHANTABILITY
 * or FITNESS FOR A PARTICULAR PURPOSE.  See the GNU General Public License
 * for more details.
 *
 * You should have received a copy of the GNU General Public License
 * along with this program; if not, write to the Free Software Foundation,
 * Inc., 675 Mass Ave, Cambridge, MA 02139, USA.
 */

/*
 * Ring initialization rules:
 * 1. Each segment is initialized to zero, except for link TRBs.
 * 2. Ring cycle state = 0.  This represents Producer Cycle State (PCS) or
 *    Consumer Cycle State (CCS), depending on ring function.
 * 3. Enqueue pointer = dequeue pointer = address of first TRB in the segment.
 *
 * Ring behavior rules:
 * 1. A ring is empty if enqueue == dequeue.  This means there will always be at
 *    least one free TRB in the ring.  This is useful if you want to turn that
 *    into a link TRB and expand the ring.
 * 2. When incrementing an enqueue or dequeue pointer, if the next TRB is a
 *    link TRB, then load the pointer with the address in the link TRB.  If the
 *    link TRB had its toggle bit set, you may need to update the ring cycle
 *    state (see cycle bit rules).  You may have to do this multiple times
 *    until you reach a non-link TRB.
 * 3. A ring is full if enqueue++ (for the definition of increment above)
 *    equals the dequeue pointer.
 *
 * Cycle bit rules:
 * 1. When a consumer increments a dequeue pointer and encounters a toggle bit
 *    in a link TRB, it must toggle the ring cycle state.
 * 2. When a producer increments an enqueue pointer and encounters a toggle bit
 *    in a link TRB, it must toggle the ring cycle state.
 *
 * Producer rules:
 * 1. Check if ring is full before you enqueue.
 * 2. Write the ring cycle state to the cycle bit in the TRB you're enqueuing.
 *    Update enqueue pointer between each write (which may update the ring
 *    cycle state).
 * 3. Notify consumer.  If SW is producer, it rings the doorbell for command
 *    and endpoint rings.  If HC is the producer for the event ring,
 *    and it generates an interrupt according to interrupt modulation rules.
 *
 * Consumer rules:
 * 1. Check if TRB belongs to you.  If the cycle bit == your ring cycle state,
 *    the TRB is owned by the consumer.
 * 2. Update dequeue pointer (which may update the ring cycle state) and
 *    continue processing TRBs until you reach a TRB which is not owned by you.
 * 3. Notify the producer.  SW is the consumer for the event ring, and it
 *   updates event ring dequeue pointer.  HC is the consumer for the command and
 *   endpoint rings; it generates events on the event ring for these.
 */

#include <linux/scatterlist.h>
#include <linux/slab.h>
#include "xhci.h"
#include "xhci-trace.h"

/*
 * Returns zero if the TRB isn't in this segment, otherwise it returns the DMA
 * address of the TRB.
 */
dma_addr_t xhci_trb_virt_to_dma(struct xhci_segment *seg,
		union xhci_trb *trb)
{
	unsigned long segment_offset;

	if (!seg || !trb || trb < seg->trbs)
		return 0;
	/* offset in TRBs */
	segment_offset = trb - seg->trbs;
	if (segment_offset >= TRBS_PER_SEGMENT)
		return 0;
	return seg->dma + (segment_offset * sizeof(*trb));
}

/* Does this link TRB point to the first segment in a ring,
 * or was the previous TRB the last TRB on the last segment in the ERST?
 */
static bool last_trb_on_last_seg(struct xhci_hcd *xhci, struct xhci_ring *ring,
		struct xhci_segment *seg, union xhci_trb *trb)
{
	if (ring == xhci->event_ring)
		return (trb == &seg->trbs[TRBS_PER_SEGMENT]) &&
			(seg->next == xhci->event_ring->first_seg);
	else
		return le32_to_cpu(trb->link.control) & LINK_TOGGLE;
}

/* Is this TRB a link TRB or was the last TRB the last TRB in this event ring
 * segment?  I.e. would the updated event TRB pointer step off the end of the
 * event seg?
 */
static int last_trb(struct xhci_hcd *xhci, struct xhci_ring *ring,
		struct xhci_segment *seg, union xhci_trb *trb)
{
	if (ring == xhci->event_ring)
		return trb == &seg->trbs[TRBS_PER_SEGMENT];
	else
		return TRB_TYPE_LINK_LE32(trb->link.control);
}

static int enqueue_is_link_trb(struct xhci_ring *ring)
{
	struct xhci_link_trb *link = &ring->enqueue->link;
	return TRB_TYPE_LINK_LE32(link->control);
}

/* Updates trb to point to the next TRB in the ring, and updates seg if the next
 * TRB is in a new segment.  This does not skip over link TRBs, and it does not
 * effect the ring dequeue or enqueue pointers.
 */
static void next_trb(struct xhci_hcd *xhci,
		struct xhci_ring *ring,
		struct xhci_segment **seg,
		union xhci_trb **trb)
{
	if (last_trb(xhci, ring, *seg, *trb)) {
		*seg = (*seg)->next;
		*trb = ((*seg)->trbs);
	} else {
		(*trb)++;
	}
}

/*
 * See Cycle bit rules. SW is the consumer for the event ring only.
 * Don't make a ring full of link TRBs.  That would be dumb and this would loop.
 */
static void inc_deq(struct xhci_hcd *xhci, struct xhci_ring *ring)
{
	ring->deq_updates++;

	/*
	 * If this is not event ring, and the dequeue pointer
	 * is not on a link TRB, there is one more usable TRB
	 */
	if (ring->type != TYPE_EVENT &&
			!last_trb(xhci, ring, ring->deq_seg, ring->dequeue))
		ring->num_trbs_free++;

	do {
		/*
		 * Update the dequeue pointer further if that was a link TRB or
		 * we're at the end of an event ring segment (which doesn't have
		 * link TRBS)
		 */
		if (last_trb(xhci, ring, ring->deq_seg, ring->dequeue)) {
			if (ring->type == TYPE_EVENT &&
					last_trb_on_last_seg(xhci, ring,
						ring->deq_seg, ring->dequeue)) {
				ring->cycle_state ^= 1;
			}
			ring->deq_seg = ring->deq_seg->next;
			ring->dequeue = ring->deq_seg->trbs;
		} else {
			ring->dequeue++;
		}
	} while (last_trb(xhci, ring, ring->deq_seg, ring->dequeue));

	trace_xhci_inc_deq(ring);
}

/*
 * See Cycle bit rules. SW is the consumer for the event ring only.
 * Don't make a ring full of link TRBs.  That would be dumb and this would loop.
 *
 * If we've just enqueued a TRB that is in the middle of a TD (meaning the
 * chain bit is set), then set the chain bit in all the following link TRBs.
 * If we've enqueued the last TRB in a TD, make sure the following link TRBs
 * have their chain bit cleared (so that each Link TRB is a separate TD).
 *
 * Section 6.4.4.1 of the 0.95 spec says link TRBs cannot have the chain bit
 * set, but other sections talk about dealing with the chain bit set.  This was
 * fixed in the 0.96 specification errata, but we have to assume that all 0.95
 * xHCI hardware can't handle the chain bit being cleared on a link TRB.
 *
 * @more_trbs_coming:	Will you enqueue more TRBs before calling
 *			prepare_transfer()?
 */
static void inc_enq(struct xhci_hcd *xhci, struct xhci_ring *ring,
			bool more_trbs_coming)
{
	u32 chain;
	union xhci_trb *next;

	chain = le32_to_cpu(ring->enqueue->generic.field[3]) & TRB_CHAIN;
	/* If this is not event ring, there is one less usable TRB */
	if (ring->type != TYPE_EVENT &&
			!last_trb(xhci, ring, ring->enq_seg, ring->enqueue))
		ring->num_trbs_free--;
	next = ++(ring->enqueue);

	ring->enq_updates++;
	/* Update the dequeue pointer further if that was a link TRB or we're at
	 * the end of an event ring segment (which doesn't have link TRBS)
	 */
	while (last_trb(xhci, ring, ring->enq_seg, next)) {
		if (ring->type != TYPE_EVENT) {
			/*
			 * If the caller doesn't plan on enqueueing more
			 * TDs before ringing the doorbell, then we
			 * don't want to give the link TRB to the
			 * hardware just yet.  We'll give the link TRB
			 * back in prepare_ring() just before we enqueue
			 * the TD at the top of the ring.
			 */
			if (!chain && !more_trbs_coming)
				break;

			/* If we're not dealing with 0.95 hardware or
			 * isoc rings on AMD 0.96 host,
			 * carry over the chain bit of the previous TRB
			 * (which may mean the chain bit is cleared).
			 */
			if (!(ring->type == TYPE_ISOC &&
					(xhci->quirks & XHCI_AMD_0x96_HOST))
						&& !xhci_link_trb_quirk(xhci)) {
				next->link.control &=
					cpu_to_le32(~TRB_CHAIN);
				next->link.control |=
					cpu_to_le32(chain);
			}
			/* Give this link TRB to the hardware */
			wmb();
			next->link.control ^= cpu_to_le32(TRB_CYCLE);

			/* Toggle the cycle bit after the last ring segment. */
			if (last_trb_on_last_seg(xhci, ring, ring->enq_seg, next)) {
				ring->cycle_state ^= 1;
			}
		}
		ring->enq_seg = ring->enq_seg->next;
		ring->enqueue = ring->enq_seg->trbs;
		next = ring->enqueue;
	}

	trace_xhci_inc_enq(ring);
}

/*
 * Check to see if there's room to enqueue num_trbs on the ring and make sure
 * enqueue pointer will not advance into dequeue segment. See rules above.
 */
static inline int room_on_ring(struct xhci_hcd *xhci, struct xhci_ring *ring,
		unsigned int num_trbs)
{
	int num_trbs_in_deq_seg;

	if (ring->num_trbs_free < num_trbs)
		return 0;

	if (ring->type != TYPE_COMMAND && ring->type != TYPE_EVENT) {
		num_trbs_in_deq_seg = ring->dequeue - ring->deq_seg->trbs;
		if (ring->num_trbs_free < num_trbs + num_trbs_in_deq_seg)
			return 0;
	}

	return 1;
}

/* Ring the host controller doorbell after placing a command on the ring */
void xhci_ring_cmd_db(struct xhci_hcd *xhci)
{
	if (!(xhci->cmd_ring_state & CMD_RING_STATE_RUNNING))
		return;

	xhci_dbg(xhci, "// Ding dong!\n");
	writel(DB_VALUE_HOST, &xhci->dba->doorbell[0]);
	/* Flush PCI posted writes */
	readl(&xhci->dba->doorbell[0]);
}

static bool xhci_mod_cmd_timer(struct xhci_hcd *xhci, unsigned long delay)
{
	return mod_delayed_work(system_wq, &xhci->cmd_timer, delay);
}

static struct xhci_command *xhci_next_queued_cmd(struct xhci_hcd *xhci)
{
	return list_first_entry_or_null(&xhci->cmd_list, struct xhci_command,
					cmd_list);
}

/*
 * Turn all commands on command ring with status set to "aborted" to no-op trbs.
 * If there are other commands waiting then restart the ring and kick the timer.
 * This must be called with command ring stopped and xhci->lock held.
 */
static void xhci_handle_stopped_cmd_ring(struct xhci_hcd *xhci,
					 struct xhci_command *cur_cmd)
{
	struct xhci_command *i_cmd;
	u32 cycle_state;

	/* Turn all aborted commands in list to no-ops, then restart */
	list_for_each_entry(i_cmd, &xhci->cmd_list, cmd_list) {

		if (i_cmd->status != COMP_COMMAND_ABORTED)
			continue;

		i_cmd->status = COMP_STOPPED;

		xhci_dbg(xhci, "Turn aborted command %p to no-op\n",
			 i_cmd->command_trb);
		/* get cycle state from the original cmd trb */
		cycle_state = le32_to_cpu(
			i_cmd->command_trb->generic.field[3]) &	TRB_CYCLE;
		/* modify the command trb to no-op command */
		i_cmd->command_trb->generic.field[0] = 0;
		i_cmd->command_trb->generic.field[1] = 0;
		i_cmd->command_trb->generic.field[2] = 0;
		i_cmd->command_trb->generic.field[3] = cpu_to_le32(
			TRB_TYPE(TRB_CMD_NOOP) | cycle_state);

		/*
		 * caller waiting for completion is called when command
		 *  completion event is received for these no-op commands
		 */
	}

	xhci->cmd_ring_state = CMD_RING_STATE_RUNNING;

	/* ring command ring doorbell to restart the command ring */
	if ((xhci->cmd_ring->dequeue != xhci->cmd_ring->enqueue) &&
	    !(xhci->xhc_state & XHCI_STATE_DYING)) {
		xhci->current_cmd = cur_cmd;
		xhci_mod_cmd_timer(xhci, XHCI_CMD_DEFAULT_TIMEOUT);
		xhci_ring_cmd_db(xhci);
	}
}

/* Must be called with xhci->lock held, releases and aquires lock back */
static int xhci_abort_cmd_ring(struct xhci_hcd *xhci, unsigned long flags)
{
	u64 temp_64;
	int ret;

	xhci_dbg(xhci, "Abort command ring\n");

	reinit_completion(&xhci->cmd_ring_stop_completion);

	temp_64 = xhci_read_64(xhci, &xhci->op_regs->cmd_ring);
	xhci_write_64(xhci, temp_64 | CMD_RING_ABORT,
			&xhci->op_regs->cmd_ring);

	/* Section 4.6.1.2 of xHCI 1.0 spec says software should
	 * time the completion od all xHCI commands, including
	 * the Command Abort operation. If software doesn't see
	 * CRR negated in a timely manner (e.g. longer than 5
	 * seconds), then it should assume that the there are
	 * larger problems with the xHC and assert HCRST.
	 */
	ret = xhci_handshake(&xhci->op_regs->cmd_ring,
			CMD_RING_RUNNING, 0, 5 * 1000 * 1000);
	if (ret < 0) {
		/* we are about to kill xhci, give it one more chance */
		xhci_write_64(xhci, temp_64 | CMD_RING_ABORT,
			      &xhci->op_regs->cmd_ring);
		udelay(1000);
		ret = xhci_handshake(&xhci->op_regs->cmd_ring,
				     CMD_RING_RUNNING, 0, 3 * 1000 * 1000);
		if (ret < 0) {
			xhci_err(xhci, "Stopped the command ring failed, "
				 "maybe the host is dead\n");
			xhci->xhc_state |= XHCI_STATE_DYING;
			xhci_quiesce(xhci);
			xhci_halt(xhci);
			return -ESHUTDOWN;
		}
	}
	/*
	 * Writing the CMD_RING_ABORT bit should cause a cmd completion event,
	 * however on some host hw the CMD_RING_RUNNING bit is correctly cleared
	 * but the completion event in never sent. Wait 2 secs (arbitrary
	 * number) to handle those cases after negation of CMD_RING_RUNNING.
	 */
	spin_unlock_irqrestore(&xhci->lock, flags);
	ret = wait_for_completion_timeout(&xhci->cmd_ring_stop_completion,
					  msecs_to_jiffies(2000));
	spin_lock_irqsave(&xhci->lock, flags);
	if (!ret) {
		xhci_dbg(xhci, "No stop event for abort, ring start fail?\n");
		xhci_cleanup_command_queue(xhci);
	} else {
		xhci_handle_stopped_cmd_ring(xhci, xhci_next_queued_cmd(xhci));
	}

	return 0;
}

void xhci_ring_ep_doorbell(struct xhci_hcd *xhci,
		unsigned int slot_id,
		unsigned int ep_index,
		unsigned int stream_id)
{
	__le32 __iomem *db_addr = &xhci->dba->doorbell[slot_id];
	struct xhci_virt_ep *ep = &xhci->devs[slot_id]->eps[ep_index];
	unsigned int ep_state = ep->ep_state;

	/* Don't ring the doorbell for this endpoint if there are pending
	 * cancellations because we don't want to interrupt processing.
	 * We don't want to restart any stream rings if there's a set dequeue
	 * pointer command pending because the device can choose to start any
	 * stream once the endpoint is on the HW schedule.
	 */
	if ((ep_state & EP_HALT_PENDING) || (ep_state & SET_DEQ_PENDING) ||
	    (ep_state & EP_HALTED))
		return;
	writel(DB_VALUE(ep_index, stream_id), db_addr);
	/* The CPU has better things to do at this point than wait for a
	 * write-posting flush.  It'll get there soon enough.
	 */
}

/* Ring the doorbell for any rings with pending URBs */
static void ring_doorbell_for_active_rings(struct xhci_hcd *xhci,
		unsigned int slot_id,
		unsigned int ep_index)
{
	unsigned int stream_id;
	struct xhci_virt_ep *ep;

	ep = &xhci->devs[slot_id]->eps[ep_index];

	/* A ring has pending URBs if its TD list is not empty */
	if (!(ep->ep_state & EP_HAS_STREAMS)) {
		if (ep->ring && !(list_empty(&ep->ring->td_list)))
			xhci_ring_ep_doorbell(xhci, slot_id, ep_index, 0);
		return;
	}

	for (stream_id = 1; stream_id < ep->stream_info->num_streams;
			stream_id++) {
		struct xhci_stream_info *stream_info = ep->stream_info;
		if (!list_empty(&stream_info->stream_rings[stream_id]->td_list))
			xhci_ring_ep_doorbell(xhci, slot_id, ep_index,
						stream_id);
	}
}

/* Get the right ring for the given slot_id, ep_index and stream_id.
 * If the endpoint supports streams, boundary check the URB's stream ID.
 * If the endpoint doesn't support streams, return the singular endpoint ring.
 */
struct xhci_ring *xhci_triad_to_transfer_ring(struct xhci_hcd *xhci,
		unsigned int slot_id, unsigned int ep_index,
		unsigned int stream_id)
{
	struct xhci_virt_ep *ep;

	ep = &xhci->devs[slot_id]->eps[ep_index];
	/* Common case: no streams */
	if (!(ep->ep_state & EP_HAS_STREAMS))
		return ep->ring;

	if (stream_id == 0) {
		xhci_warn(xhci,
				"WARN: Slot ID %u, ep index %u has streams, "
				"but URB has no stream ID.\n",
				slot_id, ep_index);
		return NULL;
	}

	if (stream_id < ep->stream_info->num_streams)
		return ep->stream_info->stream_rings[stream_id];

	xhci_warn(xhci,
			"WARN: Slot ID %u, ep index %u has "
			"stream IDs 1 to %u allocated, "
			"but stream ID %u is requested.\n",
			slot_id, ep_index,
			ep->stream_info->num_streams - 1,
			stream_id);
	return NULL;
}

/*
 * Move the xHC's endpoint ring dequeue pointer past cur_td.
 * Record the new state of the xHC's endpoint ring dequeue segment,
 * dequeue pointer, and new consumer cycle state in state.
 * Update our internal representation of the ring's dequeue pointer.
 *
 * We do this in three jumps:
 *  - First we update our new ring state to be the same as when the xHC stopped.
 *  - Then we traverse the ring to find the segment that contains
 *    the last TRB in the TD.  We toggle the xHC's new cycle state when we pass
 *    any link TRBs with the toggle cycle bit set.
 *  - Finally we move the dequeue state one TRB further, toggling the cycle bit
 *    if we've moved it past a link TRB with the toggle cycle bit set.
 *
 * Some of the uses of xhci_generic_trb are grotty, but if they're done
 * with correct __le32 accesses they should work fine.  Only users of this are
 * in here.
 */
void xhci_find_new_dequeue_state(struct xhci_hcd *xhci,
		unsigned int slot_id, unsigned int ep_index,
		unsigned int stream_id, struct xhci_td *cur_td,
		struct xhci_dequeue_state *state)
{
	struct xhci_virt_device *dev = xhci->devs[slot_id];
	struct xhci_virt_ep *ep = &dev->eps[ep_index];
	struct xhci_ring *ep_ring;
	struct xhci_segment *new_seg;
	union xhci_trb *new_deq;
	dma_addr_t addr;
	u64 hw_dequeue;
	bool cycle_found = false;
	bool td_last_trb_found = false;

	ep_ring = xhci_triad_to_transfer_ring(xhci, slot_id,
			ep_index, stream_id);
	if (!ep_ring) {
		xhci_warn(xhci, "WARN can't find new dequeue state "
				"for invalid stream ID %u.\n",
				stream_id);
		return;
	}

	/* Dig out the cycle state saved by the xHC during the stop ep cmd */
	xhci_dbg_trace(xhci, trace_xhci_dbg_cancel_urb,
			"Finding endpoint context");
	/* 4.6.9 the css flag is written to the stream context for streams */
	if (ep->ep_state & EP_HAS_STREAMS) {
		struct xhci_stream_ctx *ctx =
			&ep->stream_info->stream_ctx_array[stream_id];
		hw_dequeue = le64_to_cpu(ctx->stream_ring);
	} else {
		struct xhci_ep_ctx *ep_ctx
			= xhci_get_ep_ctx(xhci, dev->out_ctx, ep_index);
		hw_dequeue = le64_to_cpu(ep_ctx->deq);
	}

	new_seg = ep_ring->deq_seg;
	new_deq = ep_ring->dequeue;
	state->new_cycle_state = hw_dequeue & 0x1;

	/*
	 * We want to find the pointer, segment and cycle state of the new trb
	 * (the one after current TD's last_trb). We know the cycle state at
	 * hw_dequeue, so walk the ring until both hw_dequeue and last_trb are
	 * found.
	 */
	do {
		if (!cycle_found && xhci_trb_virt_to_dma(new_seg, new_deq)
		    == (dma_addr_t)(hw_dequeue & ~0xf)) {
			cycle_found = true;
			if (td_last_trb_found)
				break;
		}
		if (new_deq == cur_td->last_trb)
			td_last_trb_found = true;

		if (cycle_found &&
		    TRB_TYPE_LINK_LE32(new_deq->generic.field[3]) &&
		    new_deq->generic.field[3] & cpu_to_le32(LINK_TOGGLE))
			state->new_cycle_state ^= 0x1;

		next_trb(xhci, ep_ring, &new_seg, &new_deq);

		/* Search wrapped around, bail out */
		if (new_deq == ep->ring->dequeue) {
			xhci_err(xhci, "Error: Failed finding new dequeue state\n");
			state->new_deq_seg = NULL;
			state->new_deq_ptr = NULL;
			return;
		}

	} while (!cycle_found || !td_last_trb_found);

	state->new_deq_seg = new_seg;
	state->new_deq_ptr = new_deq;

	/* Don't update the ring cycle state for the producer (us). */
	xhci_dbg_trace(xhci, trace_xhci_dbg_cancel_urb,
			"Cycle state = 0x%x", state->new_cycle_state);

	xhci_dbg_trace(xhci, trace_xhci_dbg_cancel_urb,
			"New dequeue segment = %p (virtual)",
			state->new_deq_seg);
	addr = xhci_trb_virt_to_dma(state->new_deq_seg, state->new_deq_ptr);
	xhci_dbg_trace(xhci, trace_xhci_dbg_cancel_urb,
			"New dequeue pointer = 0x%llx (DMA)",
			(unsigned long long) addr);
}

/* flip_cycle means flip the cycle bit of all but the first and last TRB.
 * (The last TRB actually points to the ring enqueue pointer, which is not part
 * of this TD.)  This is used to remove partially enqueued isoc TDs from a ring.
 */
static void td_to_noop(struct xhci_hcd *xhci, struct xhci_ring *ep_ring,
		struct xhci_td *cur_td, bool flip_cycle)
{
	struct xhci_segment *cur_seg;
	union xhci_trb *cur_trb;

	for (cur_seg = cur_td->start_seg, cur_trb = cur_td->first_trb;
			true;
			next_trb(xhci, ep_ring, &cur_seg, &cur_trb)) {
		if (TRB_TYPE_LINK_LE32(cur_trb->generic.field[3])) {
			/* Unchain any chained Link TRBs, but
			 * leave the pointers intact.
			 */
			cur_trb->generic.field[3] &= cpu_to_le32(~TRB_CHAIN);
			/* Flip the cycle bit (link TRBs can't be the first
			 * or last TRB).
			 */
			if (flip_cycle)
				cur_trb->generic.field[3] ^=
					cpu_to_le32(TRB_CYCLE);
			xhci_dbg_trace(xhci, trace_xhci_dbg_cancel_urb,
					"Cancel (unchain) link TRB");
			xhci_dbg_trace(xhci, trace_xhci_dbg_cancel_urb,
					"Address = %p (0x%llx dma); "
					"in seg %p (0x%llx dma)",
					cur_trb,
					(unsigned long long)xhci_trb_virt_to_dma(cur_seg, cur_trb),
					cur_seg,
					(unsigned long long)cur_seg->dma);
		} else {
			cur_trb->generic.field[0] = 0;
			cur_trb->generic.field[1] = 0;
			cur_trb->generic.field[2] = 0;
			/* Preserve only the cycle bit of this TRB */
			cur_trb->generic.field[3] &= cpu_to_le32(TRB_CYCLE);
			/* Flip the cycle bit except on the first or last TRB */
			if (flip_cycle && cur_trb != cur_td->first_trb &&
					cur_trb != cur_td->last_trb)
				cur_trb->generic.field[3] ^=
					cpu_to_le32(TRB_CYCLE);
			cur_trb->generic.field[3] |= cpu_to_le32(
				TRB_TYPE(TRB_TR_NOOP));
			xhci_dbg_trace(xhci, trace_xhci_dbg_cancel_urb,
					"TRB to noop at offset 0x%llx",
					(unsigned long long)
					xhci_trb_virt_to_dma(cur_seg, cur_trb));
		}
		if (cur_trb == cur_td->last_trb)
			break;
	}
}

static void xhci_stop_watchdog_timer_in_irq(struct xhci_hcd *xhci,
		struct xhci_virt_ep *ep)
{
	ep->ep_state &= ~EP_HALT_PENDING;
	/* Can't del_timer_sync in interrupt, so we attempt to cancel.  If the
	 * timer is running on another CPU, we don't decrement stop_cmds_pending
	 * (since we didn't successfully stop the watchdog timer).
	 */
	if (del_timer(&ep->stop_cmd_timer))
		ep->stop_cmds_pending--;
}

/* Must be called with xhci->lock held in interrupt context */
static void xhci_giveback_urb_in_irq(struct xhci_hcd *xhci,
		struct xhci_td *cur_td, int status)
{
	struct usb_hcd *hcd;
	struct urb	*urb;
	struct urb_priv	*urb_priv;

	urb = cur_td->urb;
	urb_priv = urb->hcpriv;
	urb_priv->td_cnt++;
	hcd = bus_to_hcd(urb->dev->bus);

	/* Only giveback urb when this is the last td in urb */
	if (urb_priv->td_cnt == urb_priv->length) {
		if (usb_pipetype(urb->pipe) == PIPE_ISOCHRONOUS) {
			xhci_to_hcd(xhci)->self.bandwidth_isoc_reqs--;
			if (xhci_to_hcd(xhci)->self.bandwidth_isoc_reqs	== 0) {
				if (xhci->quirks & XHCI_AMD_PLL_FIX)
					usb_amd_quirk_pll_enable();
			}
		}
		usb_hcd_unlink_urb_from_ep(hcd, urb);

		spin_unlock(&xhci->lock);
		trace_xhci_urb_giveback(urb);
		usb_hcd_giveback_urb(hcd, urb, status);
		xhci_urb_free_priv(urb_priv);
		spin_lock(&xhci->lock);
	}
}

/*
 * When we get a command completion for a Stop Endpoint Command, we need to
 * unlink any cancelled TDs from the ring.  There are two ways to do that:
 *
 *  1. If the HW was in the middle of processing the TD that needs to be
 *     cancelled, then we must move the ring's dequeue pointer past the last TRB
 *     in the TD with a Set Dequeue Pointer Command.
 *  2. Otherwise, we turn all the TRBs in the TD into No-op TRBs (with the chain
 *     bit cleared) so that the HW will skip over them.
 */
static void xhci_handle_cmd_stop_ep(struct xhci_hcd *xhci, int slot_id,
		union xhci_trb *trb, struct xhci_event_cmd *event)
{
	unsigned int ep_index;
	struct xhci_ring *ep_ring;
	struct xhci_virt_ep *ep;
	struct list_head *entry;
	struct xhci_td *cur_td = NULL;
	struct xhci_td *last_unlinked_td;
	struct xhci_ep_ctx *ep_ctx;
	struct xhci_virt_device *vdev;

	struct xhci_dequeue_state deq_state;

	if (unlikely(TRB_TO_SUSPEND_PORT(le32_to_cpu(trb->generic.field[3])))) {
		if (!xhci->devs[slot_id])
			xhci_warn(xhci, "Stop endpoint command "
				"completion for disabled slot %u\n",
				slot_id);
		return;
	}

	memset(&deq_state, 0, sizeof(deq_state));
	ep_index = TRB_TO_EP_INDEX(le32_to_cpu(trb->generic.field[3]));

	vdev = xhci->devs[slot_id];
	ep_ctx = xhci_get_ep_ctx(xhci, vdev->out_ctx, ep_index);
	trace_xhci_handle_cmd_stop_ep(ep_ctx);

	ep = &xhci->devs[slot_id]->eps[ep_index];

	if (list_empty(&ep->cancelled_td_list)) {
		xhci_stop_watchdog_timer_in_irq(xhci, ep);
		ep->stopped_td = NULL;
		ring_doorbell_for_active_rings(xhci, slot_id, ep_index);
		return;
	}

	/* Fix up the ep ring first, so HW stops executing cancelled TDs.
	 * We have the xHCI lock, so nothing can modify this list until we drop
	 * it.  We're also in the event handler, so we can't get re-interrupted
	 * if another Stop Endpoint command completes
	 */
	list_for_each(entry, &ep->cancelled_td_list) {
		cur_td = list_entry(entry, struct xhci_td, cancelled_td_list);
		xhci_dbg_trace(xhci, trace_xhci_dbg_cancel_urb,
				"Removing canceled TD starting at 0x%llx (dma).",
				(unsigned long long)xhci_trb_virt_to_dma(
					cur_td->start_seg, cur_td->first_trb));
		ep_ring = xhci_urb_to_transfer_ring(xhci, cur_td->urb);
		if (!ep_ring) {
			/* This shouldn't happen unless a driver is mucking
			 * with the stream ID after submission.  This will
			 * leave the TD on the hardware ring, and the hardware
			 * will try to execute it, and may access a buffer
			 * that has already been freed.  In the best case, the
			 * hardware will execute it, and the event handler will
			 * ignore the completion event for that TD, since it was
			 * removed from the td_list for that endpoint.  In
			 * short, don't muck with the stream ID after
			 * submission.
			 */
			xhci_warn(xhci, "WARN Cancelled URB %p "
					"has invalid stream ID %u.\n",
					cur_td->urb,
					cur_td->urb->stream_id);
			goto remove_finished_td;
		}
		/*
		 * If we stopped on the TD we need to cancel, then we have to
		 * move the xHC endpoint ring dequeue pointer past this TD.
		 */
		if (cur_td == ep->stopped_td)
			xhci_find_new_dequeue_state(xhci, slot_id, ep_index,
					cur_td->urb->stream_id,
					cur_td, &deq_state);
		else
			td_to_noop(xhci, ep_ring, cur_td, false);
remove_finished_td:
		/*
		 * The event handler won't see a completion for this TD anymore,
		 * so remove it from the endpoint ring's TD list.  Keep it in
		 * the cancelled TD list for URB completion later.
		 */
		list_del_init(&cur_td->td_list);
	}
	last_unlinked_td = cur_td;
	xhci_stop_watchdog_timer_in_irq(xhci, ep);

	/* If necessary, queue a Set Transfer Ring Dequeue Pointer command */
	if (deq_state.new_deq_ptr && deq_state.new_deq_seg) {
		xhci_queue_new_dequeue_state(xhci, slot_id, ep_index,
				ep->stopped_td->urb->stream_id, &deq_state);
		xhci_ring_cmd_db(xhci);
	} else {
		/* Otherwise ring the doorbell(s) to restart queued transfers */
		ring_doorbell_for_active_rings(xhci, slot_id, ep_index);
	}

	ep->stopped_td = NULL;

	/*
	 * Drop the lock and complete the URBs in the cancelled TD list.
	 * New TDs to be cancelled might be added to the end of the list before
	 * we can complete all the URBs for the TDs we already unlinked.
	 * So stop when we've completed the URB for the last TD we unlinked.
	 */
	do {
		cur_td = list_entry(ep->cancelled_td_list.next,
				struct xhci_td, cancelled_td_list);
		list_del_init(&cur_td->cancelled_td_list);

		/* Clean up the cancelled URB */
		/* Doesn't matter what we pass for status, since the core will
		 * just overwrite it (because the URB has been unlinked).
		 */
		xhci_giveback_urb_in_irq(xhci, cur_td, 0);

		/* Stop processing the cancelled list if the watchdog timer is
		 * running.
		 */
		if (xhci->xhc_state & XHCI_STATE_DYING)
			return;
	} while (cur_td != last_unlinked_td);

	/* Return to the event handler with xhci->lock re-acquired */
}

static void xhci_kill_ring_urbs(struct xhci_hcd *xhci, struct xhci_ring *ring)
{
	struct xhci_td *cur_td;
	struct xhci_td *tmp;

	list_for_each_entry_safe(cur_td, tmp, &ring->td_list, td_list) {
		list_del_init(&cur_td->td_list);
		if (!list_empty(&cur_td->cancelled_td_list))
			list_del_init(&cur_td->cancelled_td_list);
		xhci_giveback_urb_in_irq(xhci, cur_td, -ESHUTDOWN);
	}
}

static void xhci_kill_endpoint_urbs(struct xhci_hcd *xhci,
		int slot_id, int ep_index)
{
	struct xhci_td *cur_td;
	struct xhci_td *tmp;
	struct xhci_virt_ep *ep;
	struct xhci_ring *ring;

	ep = &xhci->devs[slot_id]->eps[ep_index];
	if ((ep->ep_state & EP_HAS_STREAMS) ||
			(ep->ep_state & EP_GETTING_NO_STREAMS)) {
		int stream_id;

		for (stream_id = 1; stream_id < ep->stream_info->num_streams;
				stream_id++) {
			ring = ep->stream_info->stream_rings[stream_id];
			if (!ring)
				continue;

			xhci_dbg_trace(xhci, trace_xhci_dbg_cancel_urb,
					"Killing URBs for slot ID %u, ep index %u, stream %u",
					slot_id, ep_index, stream_id);
			xhci_kill_ring_urbs(xhci, ring);
		}
	} else {
		ring = ep->ring;
		if (!ring)
			return;
		xhci_dbg_trace(xhci, trace_xhci_dbg_cancel_urb,
				"Killing URBs for slot ID %u, ep index %u",
				slot_id, ep_index);
		xhci_kill_ring_urbs(xhci, ring);
	}
	list_for_each_entry_safe(cur_td, tmp, &ep->cancelled_td_list,
				 cancelled_td_list) {
		list_del_init(&cur_td->cancelled_td_list);
		xhci_giveback_urb_in_irq(xhci, cur_td, -ESHUTDOWN);
	}
}

/* Watchdog timer function for when a stop endpoint command fails to complete.
 * In this case, we assume the host controller is broken or dying or dead.  The
 * host may still be completing some other events, so we have to be careful to
 * let the event ring handler and the URB dequeueing/enqueueing functions know
 * through xhci->state.
 *
 * The timer may also fire if the host takes a very long time to respond to the
 * command, and the stop endpoint command completion handler cannot delete the
 * timer before the timer function is called.  Another endpoint cancellation may
 * sneak in before the timer function can grab the lock, and that may queue
 * another stop endpoint command and add the timer back.  So we cannot use a
 * simple flag to say whether there is a pending stop endpoint command for a
 * particular endpoint.
 *
 * Instead we use a combination of that flag and a counter for the number of
 * pending stop endpoint commands.  If the timer is the tail end of the last
 * stop endpoint command, and the endpoint's command is still pending, we assume
 * the host is dying.
 */
void xhci_stop_endpoint_command_watchdog(unsigned long arg)
{
	struct xhci_hcd *xhci;
	struct xhci_virt_ep *ep;
	int ret, i, j;
	unsigned long flags;

	ep = (struct xhci_virt_ep *) arg;
	xhci = ep->xhci;

	spin_lock_irqsave(&xhci->lock, flags);

	ep->stop_cmds_pending--;
	if (!(ep->stop_cmds_pending == 0 && (ep->ep_state & EP_HALT_PENDING))) {
		xhci_dbg_trace(xhci, trace_xhci_dbg_cancel_urb,
				"Stop EP timer ran, but no command pending, "
				"exiting.");
		spin_unlock_irqrestore(&xhci->lock, flags);
		return;
	}

	xhci_warn(xhci, "xHCI host not responding to stop endpoint command.\n");
	xhci_warn(xhci, "Assuming host is dying, halting host.\n");
	/* Oops, HC is dead or dying or at least not responding to the stop
	 * endpoint command.
	 */
	xhci->xhc_state |= XHCI_STATE_DYING;
	/* Disable interrupts from the host controller and start halting it */
	xhci_quiesce(xhci);
	spin_unlock_irqrestore(&xhci->lock, flags);

	ret = xhci_halt(xhci);

	spin_lock_irqsave(&xhci->lock, flags);
	if (ret < 0) {
		/* This is bad; the host is not responding to commands and it's
		 * not allowing itself to be halted.  At least interrupts are
		 * disabled. If we call usb_hc_died(), it will attempt to
		 * disconnect all device drivers under this host.  Those
		 * disconnect() methods will wait for all URBs to be unlinked,
		 * so we must complete them.
		 */
		xhci_warn(xhci, "Non-responsive xHCI host is not halting.\n");
		xhci_warn(xhci, "Completing active URBs anyway.\n");
		/* We could turn all TDs on the rings to no-ops.  This won't
		 * help if the host has cached part of the ring, and is slow if
		 * we want to preserve the cycle bit.  Skip it and hope the host
		 * doesn't touch the memory.
		 */
	}
	for (i = 0; i < MAX_HC_SLOTS; i++) {
		if (!xhci->devs[i])
			continue;
		for (j = 0; j < 31; j++)
			xhci_kill_endpoint_urbs(xhci, i, j);
	}
	spin_unlock_irqrestore(&xhci->lock, flags);
	xhci_dbg_trace(xhci, trace_xhci_dbg_cancel_urb,
			"Calling usb_hc_died()");
	usb_hc_died(xhci_to_hcd(xhci));
	xhci_dbg_trace(xhci, trace_xhci_dbg_cancel_urb,
			"xHCI host controller is dead.");
}


static void update_ring_for_set_deq_completion(struct xhci_hcd *xhci,
		struct xhci_virt_device *dev,
		struct xhci_ring *ep_ring,
		unsigned int ep_index)
{
	union xhci_trb *dequeue_temp;
	int num_trbs_free_temp;
	bool revert = false;

	num_trbs_free_temp = ep_ring->num_trbs_free;
	dequeue_temp = ep_ring->dequeue;

	/* If we get two back-to-back stalls, and the first stalled transfer
	 * ends just before a link TRB, the dequeue pointer will be left on
	 * the link TRB by the code in the while loop.  So we have to update
	 * the dequeue pointer one segment further, or we'll jump off
	 * the segment into la-la-land.
	 */
	if (last_trb(xhci, ep_ring, ep_ring->deq_seg, ep_ring->dequeue)) {
		ep_ring->deq_seg = ep_ring->deq_seg->next;
		ep_ring->dequeue = ep_ring->deq_seg->trbs;
	}

	while (ep_ring->dequeue != dev->eps[ep_index].queued_deq_ptr) {
		/* We have more usable TRBs */
		ep_ring->num_trbs_free++;
		ep_ring->dequeue++;
		if (last_trb(xhci, ep_ring, ep_ring->deq_seg,
				ep_ring->dequeue)) {
			if (ep_ring->dequeue ==
					dev->eps[ep_index].queued_deq_ptr)
				break;
			ep_ring->deq_seg = ep_ring->deq_seg->next;
			ep_ring->dequeue = ep_ring->deq_seg->trbs;
		}
		if (ep_ring->dequeue == dequeue_temp) {
			revert = true;
			break;
		}
	}

	if (revert) {
		xhci_dbg(xhci, "Unable to find new dequeue pointer\n");
		ep_ring->num_trbs_free = num_trbs_free_temp;
	}
}

/*
 * When we get a completion for a Set Transfer Ring Dequeue Pointer command,
 * we need to clear the set deq pending flag in the endpoint ring state, so that
 * the TD queueing code can ring the doorbell again.  We also need to ring the
 * endpoint doorbell to restart the ring, but only if there aren't more
 * cancellations pending.
 */
static void xhci_handle_cmd_set_deq(struct xhci_hcd *xhci, int slot_id,
		union xhci_trb *trb, u32 cmd_comp_code)
{
	unsigned int ep_index;
	unsigned int stream_id;
	struct xhci_ring *ep_ring;
	struct xhci_virt_device *dev;
	struct xhci_virt_ep *ep;
	struct xhci_ep_ctx *ep_ctx;
	struct xhci_slot_ctx *slot_ctx;

	ep_index = TRB_TO_EP_INDEX(le32_to_cpu(trb->generic.field[3]));
	stream_id = TRB_TO_STREAM_ID(le32_to_cpu(trb->generic.field[2]));
	dev = xhci->devs[slot_id];
	ep = &dev->eps[ep_index];

	ep_ring = xhci_stream_id_to_ring(dev, ep_index, stream_id);
	if (!ep_ring) {
		xhci_warn(xhci, "WARN Set TR deq ptr command for freed stream ID %u\n",
				stream_id);
		/* XXX: Harmless??? */
		goto cleanup;
	}

	ep_ctx = xhci_get_ep_ctx(xhci, dev->out_ctx, ep_index);
	slot_ctx = xhci_get_slot_ctx(xhci, dev->out_ctx);
	trace_xhci_handle_cmd_set_deq(slot_ctx);
	trace_xhci_handle_cmd_set_deq_ep(ep_ctx);

	if (cmd_comp_code != COMP_SUCCESS) {
		unsigned int ep_state;
		unsigned int slot_state;

		switch (cmd_comp_code) {
		case COMP_TRB_ERROR:
			xhci_warn(xhci, "WARN Set TR Deq Ptr cmd invalid because of stream ID configuration\n");
			break;
		case COMP_CONTEXT_STATE_ERROR:
			xhci_warn(xhci, "WARN Set TR Deq Ptr cmd failed due to incorrect slot or ep state.\n");
			ep_state = le32_to_cpu(ep_ctx->ep_info);
			ep_state &= EP_STATE_MASK;
			slot_state = le32_to_cpu(slot_ctx->dev_state);
			slot_state = GET_SLOT_STATE(slot_state);
			xhci_dbg_trace(xhci, trace_xhci_dbg_cancel_urb,
					"Slot state = %u, EP state = %u",
					slot_state, ep_state);
			break;
		case COMP_SLOT_NOT_ENABLED_ERROR:
			xhci_warn(xhci, "WARN Set TR Deq Ptr cmd failed because slot %u was not enabled.\n",
					slot_id);
			break;
		default:
			xhci_warn(xhci, "WARN Set TR Deq Ptr cmd with unknown completion code of %u.\n",
					cmd_comp_code);
			break;
		}
		/* OK what do we do now?  The endpoint state is hosed, and we
		 * should never get to this point if the synchronization between
		 * queueing, and endpoint state are correct.  This might happen
		 * if the device gets disconnected after we've finished
		 * cancelling URBs, which might not be an error...
		 */
	} else {
		u64 deq;
		/* 4.6.10 deq ptr is written to the stream ctx for streams */
		if (ep->ep_state & EP_HAS_STREAMS) {
			struct xhci_stream_ctx *ctx =
				&ep->stream_info->stream_ctx_array[stream_id];
			deq = le64_to_cpu(ctx->stream_ring) & SCTX_DEQ_MASK;
		} else {
			deq = le64_to_cpu(ep_ctx->deq) & ~EP_CTX_CYCLE_MASK;
		}
		xhci_dbg_trace(xhci, trace_xhci_dbg_cancel_urb,
			"Successful Set TR Deq Ptr cmd, deq = @%08llx", deq);
		if (xhci_trb_virt_to_dma(ep->queued_deq_seg,
					 ep->queued_deq_ptr) == deq) {
			/* Update the ring's dequeue segment and dequeue pointer
			 * to reflect the new position.
			 */
			update_ring_for_set_deq_completion(xhci, dev,
				ep_ring, ep_index);
		} else {
			xhci_warn(xhci, "Mismatch between completed Set TR Deq Ptr command & xHCI internal state.\n");
			xhci_warn(xhci, "ep deq seg = %p, deq ptr = %p\n",
				  ep->queued_deq_seg, ep->queued_deq_ptr);
		}
	}

cleanup:
	dev->eps[ep_index].ep_state &= ~SET_DEQ_PENDING;
	dev->eps[ep_index].queued_deq_seg = NULL;
	dev->eps[ep_index].queued_deq_ptr = NULL;
	/* Restart any rings with pending URBs */
	ring_doorbell_for_active_rings(xhci, slot_id, ep_index);
}

static void xhci_handle_cmd_reset_ep(struct xhci_hcd *xhci, int slot_id,
		union xhci_trb *trb, u32 cmd_comp_code)
{
	struct xhci_virt_device *vdev;
	struct xhci_ep_ctx *ep_ctx;
	unsigned int ep_index;

	ep_index = TRB_TO_EP_INDEX(le32_to_cpu(trb->generic.field[3]));
	vdev = xhci->devs[slot_id];
	ep_ctx = xhci_get_ep_ctx(xhci, vdev->out_ctx, ep_index);
	trace_xhci_handle_cmd_reset_ep(ep_ctx);

	/* This command will only fail if the endpoint wasn't halted,
	 * but we don't care.
	 */
	xhci_dbg_trace(xhci, trace_xhci_dbg_reset_ep,
		"Ignoring reset ep completion code of %u", cmd_comp_code);

	/* HW with the reset endpoint quirk needs to have a configure endpoint
	 * command complete before the endpoint can be used.  Queue that here
	 * because the HW can't handle two commands being queued in a row.
	 */
	if (xhci->quirks & XHCI_RESET_EP_QUIRK) {
		struct xhci_command *command;
		command = xhci_alloc_command(xhci, false, false, GFP_ATOMIC);
		if (!command) {
			xhci_warn(xhci, "WARN Cannot submit cfg ep: ENOMEM\n");
			return;
		}
		xhci_dbg_trace(xhci, trace_xhci_dbg_quirks,
				"Queueing configure endpoint command");
		xhci_queue_configure_endpoint(xhci, command,
				xhci->devs[slot_id]->in_ctx->dma, slot_id,
				false);
		xhci_ring_cmd_db(xhci);
	} else {
		/* Clear our internal halted state */
		xhci->devs[slot_id]->eps[ep_index].ep_state &= ~EP_HALTED;
	}
}

static void xhci_handle_cmd_enable_slot(struct xhci_hcd *xhci, int slot_id,
		u32 cmd_comp_code)
{
	if (cmd_comp_code == COMP_SUCCESS)
		xhci->slot_id = slot_id;
	else
		xhci->slot_id = 0;
}

static void xhci_handle_cmd_disable_slot(struct xhci_hcd *xhci, int slot_id)
{
	struct xhci_virt_device *virt_dev;
	struct xhci_slot_ctx *slot_ctx;

	virt_dev = xhci->devs[slot_id];
	if (!virt_dev)
		return;

	slot_ctx = xhci_get_slot_ctx(xhci, virt_dev->out_ctx);
	trace_xhci_handle_cmd_disable_slot(slot_ctx);

	if (xhci->quirks & XHCI_EP_LIMIT_QUIRK)
		/* Delete default control endpoint resources */
		xhci_free_device_endpoint_resources(xhci, virt_dev, true);
	xhci_free_virt_device(xhci, slot_id);
}

static void xhci_handle_cmd_config_ep(struct xhci_hcd *xhci, int slot_id,
		struct xhci_event_cmd *event, u32 cmd_comp_code)
{
	struct xhci_virt_device *virt_dev;
	struct xhci_input_control_ctx *ctrl_ctx;
	struct xhci_ep_ctx *ep_ctx;
	unsigned int ep_index;
	unsigned int ep_state;
	u32 add_flags, drop_flags;

	/*
	 * Configure endpoint commands can come from the USB core
	 * configuration or alt setting changes, or because the HW
	 * needed an extra configure endpoint command after a reset
	 * endpoint command or streams were being configured.
	 * If the command was for a halted endpoint, the xHCI driver
	 * is not waiting on the configure endpoint command.
	 */
	virt_dev = xhci->devs[slot_id];
	ctrl_ctx = xhci_get_input_control_ctx(virt_dev->in_ctx);
	if (!ctrl_ctx) {
		xhci_warn(xhci, "Could not get input context, bad type.\n");
		return;
	}

	add_flags = le32_to_cpu(ctrl_ctx->add_flags);
	drop_flags = le32_to_cpu(ctrl_ctx->drop_flags);
	/* Input ctx add_flags are the endpoint index plus one */
	ep_index = xhci_last_valid_endpoint(add_flags) - 1;

	ep_ctx = xhci_get_ep_ctx(xhci, virt_dev->out_ctx, ep_index);
	trace_xhci_handle_cmd_config_ep(ep_ctx);

	/* A usb_set_interface() call directly after clearing a halted
	 * condition may race on this quirky hardware.  Not worth
	 * worrying about, since this is prototype hardware.  Not sure
	 * if this will work for streams, but streams support was
	 * untested on this prototype.
	 */
	if (xhci->quirks & XHCI_RESET_EP_QUIRK &&
			ep_index != (unsigned int) -1 &&
			add_flags - SLOT_FLAG == drop_flags) {
		ep_state = virt_dev->eps[ep_index].ep_state;
		if (!(ep_state & EP_HALTED))
			return;
		xhci_dbg_trace(xhci, trace_xhci_dbg_quirks,
				"Completed config ep cmd - "
				"last ep index = %d, state = %d",
				ep_index, ep_state);
		/* Clear internal halted state and restart ring(s) */
		virt_dev->eps[ep_index].ep_state &= ~EP_HALTED;
		ring_doorbell_for_active_rings(xhci, slot_id, ep_index);
		return;
	}
	return;
}

static void xhci_handle_cmd_addr_dev(struct xhci_hcd *xhci, int slot_id)
{
	struct xhci_virt_device *vdev;
	struct xhci_slot_ctx *slot_ctx;

	vdev = xhci->devs[slot_id];
	slot_ctx = xhci_get_slot_ctx(xhci, vdev->out_ctx);
	trace_xhci_handle_cmd_addr_dev(slot_ctx);
}

static void xhci_handle_cmd_reset_dev(struct xhci_hcd *xhci, int slot_id,
		struct xhci_event_cmd *event)
{
	struct xhci_virt_device *vdev;
	struct xhci_slot_ctx *slot_ctx;

	vdev = xhci->devs[slot_id];
	slot_ctx = xhci_get_slot_ctx(xhci, vdev->out_ctx);
	trace_xhci_handle_cmd_reset_dev(slot_ctx);

	xhci_dbg(xhci, "Completed reset device command.\n");
	if (!xhci->devs[slot_id])
		xhci_warn(xhci, "Reset device command completion "
				"for disabled slot %u\n", slot_id);
}

static void xhci_handle_cmd_nec_get_fw(struct xhci_hcd *xhci,
		struct xhci_event_cmd *event)
{
	if (!(xhci->quirks & XHCI_NEC_HOST)) {
		xhci->error_bitmask |= 1 << 6;
		return;
	}
	xhci_dbg_trace(xhci, trace_xhci_dbg_quirks,
			"NEC firmware version %2x.%02x",
			NEC_FW_MAJOR(le32_to_cpu(event->status)),
			NEC_FW_MINOR(le32_to_cpu(event->status)));
}

static void xhci_complete_del_and_free_cmd(struct xhci_command *cmd, u32 status)
{
	list_del(&cmd->cmd_list);

	if (cmd->completion) {
		cmd->status = status;
		complete(cmd->completion);
	} else {
		kfree(cmd);
	}
}

void xhci_cleanup_command_queue(struct xhci_hcd *xhci)
{
	struct xhci_command *cur_cmd, *tmp_cmd;
	list_for_each_entry_safe(cur_cmd, tmp_cmd, &xhci->cmd_list, cmd_list)
		xhci_complete_del_and_free_cmd(cur_cmd, COMP_COMMAND_ABORTED);
}

void xhci_handle_command_timeout(struct work_struct *work)
{
	struct xhci_hcd *xhci;
	int ret;
	unsigned long flags;
	u64 hw_ring_state;

	xhci = container_of(to_delayed_work(work), struct xhci_hcd, cmd_timer);

	spin_lock_irqsave(&xhci->lock, flags);

	/*
	 * If timeout work is pending, or current_cmd is NULL, it means we
	 * raced with command completion. Command is handled so just return.
	 */
	if (!xhci->current_cmd || delayed_work_pending(&xhci->cmd_timer)) {
		spin_unlock_irqrestore(&xhci->lock, flags);
		return;
	}
	/* mark this command to be cancelled */
	xhci->current_cmd->status = COMP_COMMAND_ABORTED;

	/* Make sure command ring is running before aborting it */
	hw_ring_state = xhci_read_64(xhci, &xhci->op_regs->cmd_ring);
	if ((xhci->cmd_ring_state & CMD_RING_STATE_RUNNING) &&
	    (hw_ring_state & CMD_RING_RUNNING))  {
		/* Prevent new doorbell, and start command abort */
		xhci->cmd_ring_state = CMD_RING_STATE_ABORTED;
		xhci_dbg(xhci, "Command timeout\n");
		ret = xhci_abort_cmd_ring(xhci, flags);
		if (unlikely(ret == -ESHUTDOWN)) {
			xhci_err(xhci, "Abort command ring failed\n");
			xhci_cleanup_command_queue(xhci);
			spin_unlock_irqrestore(&xhci->lock, flags);
			usb_hc_died(xhci_to_hcd(xhci)->primary_hcd);
			xhci_dbg(xhci, "xHCI host controller is dead.\n");

			return;
		}

		goto time_out_completed;
	}

	/* host removed. Bail out */
	if (xhci->xhc_state & XHCI_STATE_REMOVING) {
		xhci_dbg(xhci, "host removed, ring start fail?\n");
		xhci_cleanup_command_queue(xhci);

		goto time_out_completed;
	}

	/* command timeout on stopped ring, ring can't be aborted */
	xhci_dbg(xhci, "Command timeout on stopped ring\n");
	xhci_handle_stopped_cmd_ring(xhci, xhci->current_cmd);

time_out_completed:
	spin_unlock_irqrestore(&xhci->lock, flags);
	return;
}

static void handle_cmd_completion(struct xhci_hcd *xhci,
		struct xhci_event_cmd *event)
{
	int slot_id = TRB_TO_SLOT_ID(le32_to_cpu(event->flags));
	u64 cmd_dma;
	dma_addr_t cmd_dequeue_dma;
	u32 cmd_comp_code;
	union xhci_trb *cmd_trb;
	struct xhci_command *cmd;
	u32 cmd_type;

	cmd_dma = le64_to_cpu(event->cmd_trb);
	cmd_trb = xhci->cmd_ring->dequeue;

	trace_xhci_handle_command(xhci->cmd_ring, &cmd_trb->generic);

	cmd_dequeue_dma = xhci_trb_virt_to_dma(xhci->cmd_ring->deq_seg,
			cmd_trb);
	/* Is the command ring deq ptr out of sync with the deq seg ptr? */
	if (cmd_dequeue_dma == 0) {
		xhci->error_bitmask |= 1 << 4;
		return;
	}
	/* Does the DMA address match our internal dequeue pointer address? */
	if (cmd_dma != (u64) cmd_dequeue_dma) {
		xhci->error_bitmask |= 1 << 5;
		return;
	}

	cmd = list_entry(xhci->cmd_list.next, struct xhci_command, cmd_list);

	cancel_delayed_work(&xhci->cmd_timer);

	cmd_comp_code = GET_COMP_CODE(le32_to_cpu(event->status));

	/* If CMD ring stopped we own the trbs between enqueue and dequeue */
	if (cmd_comp_code == COMP_STOPPED) {
		complete_all(&xhci->cmd_ring_stop_completion);
		return;
	}

	if (cmd->command_trb != xhci->cmd_ring->dequeue) {
		xhci_err(xhci,
			 "Command completion event does not match command\n");
		return;
	}

	/*
	 * Host aborted the command ring, check if the current command was
	 * supposed to be aborted, otherwise continue normally.
	 * The command ring is stopped now, but the xHC will issue a Command
	 * Ring Stopped event which will cause us to restart it.
	 */
	if (cmd_comp_code == COMP_COMMAND_ABORTED) {
		xhci->cmd_ring_state = CMD_RING_STATE_STOPPED;
		if (cmd->status == COMP_COMMAND_ABORTED) {
			if (xhci->current_cmd == cmd)
				xhci->current_cmd = NULL;
			goto event_handled;
		}
	}

	cmd_type = TRB_FIELD_TO_TYPE(le32_to_cpu(cmd_trb->generic.field[3]));
	switch (cmd_type) {
	case TRB_ENABLE_SLOT:
		xhci_handle_cmd_enable_slot(xhci, slot_id, cmd_comp_code);
		break;
	case TRB_DISABLE_SLOT:
		xhci_handle_cmd_disable_slot(xhci, slot_id);
		break;
	case TRB_CONFIG_EP:
		if (!cmd->completion)
			xhci_handle_cmd_config_ep(xhci, slot_id, event,
						  cmd_comp_code);
		break;
	case TRB_EVAL_CONTEXT:
		break;
	case TRB_ADDR_DEV:
		xhci_handle_cmd_addr_dev(xhci, slot_id);
		break;
	case TRB_STOP_RING:
		WARN_ON(slot_id != TRB_TO_SLOT_ID(
				le32_to_cpu(cmd_trb->generic.field[3])));
		xhci_handle_cmd_stop_ep(xhci, slot_id, cmd_trb, event);
		break;
	case TRB_SET_DEQ:
		WARN_ON(slot_id != TRB_TO_SLOT_ID(
				le32_to_cpu(cmd_trb->generic.field[3])));
		xhci_handle_cmd_set_deq(xhci, slot_id, cmd_trb, cmd_comp_code);
		break;
	case TRB_CMD_NOOP:
		/* Is this an aborted command turned to NO-OP? */
		if (cmd->status == COMP_STOPPED)
			cmd_comp_code = COMP_STOPPED;
		break;
	case TRB_RESET_EP:
		WARN_ON(slot_id != TRB_TO_SLOT_ID(
				le32_to_cpu(cmd_trb->generic.field[3])));
		xhci_handle_cmd_reset_ep(xhci, slot_id, cmd_trb, cmd_comp_code);
		break;
	case TRB_RESET_DEV:
		/* SLOT_ID field in reset device cmd completion event TRB is 0.
		 * Use the SLOT_ID from the command TRB instead (xhci 4.6.11)
		 */
		slot_id = TRB_TO_SLOT_ID(
				le32_to_cpu(cmd_trb->generic.field[3]));
		xhci_handle_cmd_reset_dev(xhci, slot_id, event);
		break;
	case TRB_NEC_GET_FW:
		xhci_handle_cmd_nec_get_fw(xhci, event);
		break;
	default:
		/* Skip over unknown commands on the event ring */
		xhci->error_bitmask |= 1 << 6;
		break;
	}

	/* restart timer if this wasn't the last command */
	if (cmd->cmd_list.next != &xhci->cmd_list) {
		xhci->current_cmd = list_entry(cmd->cmd_list.next,
					       struct xhci_command, cmd_list);
		xhci_mod_cmd_timer(xhci, XHCI_CMD_DEFAULT_TIMEOUT);
	} else if (xhci->current_cmd == cmd) {
		xhci->current_cmd = NULL;
	}

event_handled:
	xhci_complete_del_and_free_cmd(cmd, cmd_comp_code);

	inc_deq(xhci, xhci->cmd_ring);
}

static void handle_vendor_event(struct xhci_hcd *xhci,
		union xhci_trb *event)
{
	u32 trb_type;

	trb_type = TRB_FIELD_TO_TYPE(le32_to_cpu(event->generic.field[3]));
	xhci_dbg(xhci, "Vendor specific event TRB type = %u\n", trb_type);
	if (trb_type == TRB_NEC_CMD_COMP && (xhci->quirks & XHCI_NEC_HOST))
		handle_cmd_completion(xhci, &event->event_cmd);
}

/* @port_id: the one-based port ID from the hardware (indexed from array of all
 * port registers -- USB 3.0 and USB 2.0).
 *
 * Returns a zero-based port number, which is suitable for indexing into each of
 * the split roothubs' port arrays and bus state arrays.
 * Add one to it in order to call xhci_find_slot_id_by_port.
 */
static unsigned int find_faked_portnum_from_hw_portnum(struct usb_hcd *hcd,
		struct xhci_hcd *xhci, u32 port_id)
{
	unsigned int i;
	unsigned int num_similar_speed_ports = 0;

	/* port_id from the hardware is 1-based, but port_array[], usb3_ports[],
	 * and usb2_ports are 0-based indexes.  Count the number of similar
	 * speed ports, up to 1 port before this port.
	 */
	for (i = 0; i < (port_id - 1); i++) {
		u8 port_speed = xhci->port_array[i];

		/*
		 * Skip ports that don't have known speeds, or have duplicate
		 * Extended Capabilities port speed entries.
		 */
		if (port_speed == 0 || port_speed == DUPLICATE_ENTRY)
			continue;

		/*
		 * USB 3.0 ports are always under a USB 3.0 hub.  USB 2.0 and
		 * 1.1 ports are under the USB 2.0 hub.  If the port speed
		 * matches the device speed, it's a similar speed port.
		 */
		if ((port_speed == 0x03) == (hcd->speed >= HCD_USB3))
			num_similar_speed_ports++;
	}
	return num_similar_speed_ports;
}

static void handle_device_notification(struct xhci_hcd *xhci,
		union xhci_trb *event)
{
	u32 slot_id;
	struct usb_device *udev;

	slot_id = TRB_TO_SLOT_ID(le32_to_cpu(event->generic.field[3]));
	if (!xhci->devs[slot_id]) {
		xhci_warn(xhci, "Device Notification event for "
				"unused slot %u\n", slot_id);
		return;
	}

	xhci_dbg(xhci, "Device Wake Notification event for slot ID %u\n",
			slot_id);
	udev = xhci->devs[slot_id]->udev;
	if (udev && udev->parent)
		usb_wakeup_notification(udev->parent, udev->portnum);
}

static void handle_port_status(struct xhci_hcd *xhci,
		union xhci_trb *event)
{
	struct usb_hcd *hcd;
	u32 port_id;
	u32 portsc, cmd_reg;
	int max_ports;
	int slot_id;
	unsigned int faked_port_index;
	u8 major_revision;
	struct xhci_bus_state *bus_state;
	__le32 __iomem **port_array;
	bool bogus_port_status = false;

	/* Port status change events always have a successful completion code */
	if (GET_COMP_CODE(le32_to_cpu(event->generic.field[2])) != COMP_SUCCESS) {
		xhci_warn(xhci, "WARN: xHC returned failed port status event\n");
		xhci->error_bitmask |= 1 << 8;
	}
	port_id = GET_PORT_ID(le32_to_cpu(event->generic.field[0]));
	xhci_dbg(xhci, "Port Status Change Event for port %d\n", port_id);

	max_ports = HCS_MAX_PORTS(xhci->hcs_params1);
	if ((port_id <= 0) || (port_id > max_ports)) {
		xhci_warn(xhci, "Invalid port id %d\n", port_id);
		inc_deq(xhci, xhci->event_ring);
		return;
	}

	/* Figure out which usb_hcd this port is attached to:
	 * is it a USB 3.0 port or a USB 2.0/1.1 port?
	 */
	major_revision = xhci->port_array[port_id - 1];

	/* Find the right roothub. */
	hcd = xhci_to_hcd(xhci);
	if ((major_revision == 0x03) != (hcd->speed >= HCD_USB3))
		hcd = xhci->shared_hcd;

	if (major_revision == 0) {
		xhci_warn(xhci, "Event for port %u not in "
				"Extended Capabilities, ignoring.\n",
				port_id);
		bogus_port_status = true;
		goto cleanup;
	}
	if (major_revision == DUPLICATE_ENTRY) {
		xhci_warn(xhci, "Event for port %u duplicated in"
				"Extended Capabilities, ignoring.\n",
				port_id);
		bogus_port_status = true;
		goto cleanup;
	}

	/*
	 * Hardware port IDs reported by a Port Status Change Event include USB
	 * 3.0 and USB 2.0 ports.  We want to check if the port has reported a
	 * resume event, but we first need to translate the hardware port ID
	 * into the index into the ports on the correct split roothub, and the
	 * correct bus_state structure.
	 */
	bus_state = &xhci->bus_state[hcd_index(hcd)];
	if (hcd->speed >= HCD_USB3)
		port_array = xhci->usb3_ports;
	else
		port_array = xhci->usb2_ports;
	/* Find the faked port hub number */
	faked_port_index = find_faked_portnum_from_hw_portnum(hcd, xhci,
			port_id);
	portsc = readl(port_array[faked_port_index]);

	trace_xhci_handle_port_status(faked_port_index, portsc);

	if (hcd->state == HC_STATE_SUSPENDED) {
		xhci_dbg(xhci, "resume root hub\n");
		usb_hcd_resume_root_hub(hcd);
	}

	if (hcd->speed >= HCD_USB3 && (portsc & PORT_PLS_MASK) == XDEV_INACTIVE)
		bus_state->port_remote_wakeup &= ~(1 << faked_port_index);

	if ((portsc & PORT_PLC) && (portsc & PORT_PLS_MASK) == XDEV_RESUME) {
		xhci_dbg(xhci, "port resume event for port %d\n", port_id);

		cmd_reg = readl(&xhci->op_regs->command);
		if (!(cmd_reg & CMD_RUN)) {
			xhci_warn(xhci, "xHC is not running.\n");
			goto cleanup;
		}

		if (DEV_SUPERSPEED_ANY(portsc)) {
			xhci_dbg(xhci, "remote wake SS port %d\n", port_id);
			/* Set a flag to say the port signaled remote wakeup,
			 * so we can tell the difference between the end of
			 * device and host initiated resume.
			 */
			bus_state->port_remote_wakeup |= 1 << faked_port_index;
			xhci_test_and_clear_bit(xhci, port_array,
					faked_port_index, PORT_PLC);
			xhci_set_link_state(xhci, port_array, faked_port_index,
						XDEV_U0);
			/* Need to wait until the next link state change
			 * indicates the device is actually in U0.
			 */
			bogus_port_status = true;
			goto cleanup;
		} else if (!test_bit(faked_port_index,
				     &bus_state->resuming_ports)) {
			xhci_dbg(xhci, "resume HS port %d\n", port_id);
			bus_state->resume_done[faked_port_index] = jiffies +
				msecs_to_jiffies(USB_RESUME_TIMEOUT);
			set_bit(faked_port_index, &bus_state->resuming_ports);
			mod_timer(&hcd->rh_timer,
				  bus_state->resume_done[faked_port_index]);
			/* Do the rest in GetPortStatus */
		}
	}

	if ((portsc & PORT_PLC) && (portsc & PORT_PLS_MASK) == XDEV_U0 &&
			DEV_SUPERSPEED_ANY(portsc)) {
		xhci_dbg(xhci, "resume SS port %d finished\n", port_id);
		/* We've just brought the device into U0 through either the
		 * Resume state after a device remote wakeup, or through the
		 * U3Exit state after a host-initiated resume.  If it's a device
		 * initiated remote wake, don't pass up the link state change,
		 * so the roothub behavior is consistent with external
		 * USB 3.0 hub behavior.
		 */
		slot_id = xhci_find_slot_id_by_port(hcd, xhci,
				faked_port_index + 1);
		if (slot_id && xhci->devs[slot_id])
			xhci_ring_device(xhci, slot_id);
		if (bus_state->port_remote_wakeup & (1 << faked_port_index)) {
			bus_state->port_remote_wakeup &=
				~(1 << faked_port_index);
			xhci_test_and_clear_bit(xhci, port_array,
					faked_port_index, PORT_PLC);
			usb_wakeup_notification(hcd->self.root_hub,
					faked_port_index + 1);
			bogus_port_status = true;
			goto cleanup;
		}
	}

	/*
	 * Check to see if xhci-hub.c is waiting on RExit to U0 transition (or
	 * RExit to a disconnect state).  If so, let the the driver know it's
	 * out of the RExit state.
	 */
<<<<<<< HEAD
	if (!DEV_SUPERSPEED_ANY(portsc) &&
=======
	if (!DEV_SUPERSPEED_ANY(temp) && hcd->speed < HCD_USB3 &&
>>>>>>> b6b5ee65
			test_and_clear_bit(faked_port_index,
				&bus_state->rexit_ports)) {
		complete(&bus_state->rexit_done[faked_port_index]);
		bogus_port_status = true;
		goto cleanup;
	}

	if (hcd->speed < HCD_USB3)
		xhci_test_and_clear_bit(xhci, port_array, faked_port_index,
					PORT_PLC);

cleanup:
	/* Update event ring dequeue pointer before dropping the lock */
	inc_deq(xhci, xhci->event_ring);

	/* Don't make the USB core poll the roothub if we got a bad port status
	 * change event.  Besides, at that point we can't tell which roothub
	 * (USB 2.0 or USB 3.0) to kick.
	 */
	if (bogus_port_status)
		return;

	/*
	 * xHCI port-status-change events occur when the "or" of all the
	 * status-change bits in the portsc register changes from 0 to 1.
	 * New status changes won't cause an event if any other change
	 * bits are still set.  When an event occurs, switch over to
	 * polling to avoid losing status changes.
	 */
	xhci_dbg(xhci, "%s: starting port polling.\n", __func__);
	set_bit(HCD_FLAG_POLL_RH, &hcd->flags);
	spin_unlock(&xhci->lock);
	/* Pass this up to the core */
	usb_hcd_poll_rh_status(hcd);
	spin_lock(&xhci->lock);
}

/*
 * This TD is defined by the TRBs starting at start_trb in start_seg and ending
 * at end_trb, which may be in another segment.  If the suspect DMA address is a
 * TRB in this TD, this function returns that TRB's segment.  Otherwise it
 * returns 0.
 */
struct xhci_segment *trb_in_td(struct xhci_hcd *xhci,
		struct xhci_segment *start_seg,
		union xhci_trb	*start_trb,
		union xhci_trb	*end_trb,
		dma_addr_t	suspect_dma,
		bool		debug)
{
	dma_addr_t start_dma;
	dma_addr_t end_seg_dma;
	dma_addr_t end_trb_dma;
	struct xhci_segment *cur_seg;

	start_dma = xhci_trb_virt_to_dma(start_seg, start_trb);
	cur_seg = start_seg;

	do {
		if (start_dma == 0)
			return NULL;
		/* We may get an event for a Link TRB in the middle of a TD */
		end_seg_dma = xhci_trb_virt_to_dma(cur_seg,
				&cur_seg->trbs[TRBS_PER_SEGMENT - 1]);
		/* If the end TRB isn't in this segment, this is set to 0 */
		end_trb_dma = xhci_trb_virt_to_dma(cur_seg, end_trb);

		if (debug)
			xhci_warn(xhci,
				"Looking for event-dma %016llx trb-start %016llx trb-end %016llx seg-start %016llx seg-end %016llx\n",
				(unsigned long long)suspect_dma,
				(unsigned long long)start_dma,
				(unsigned long long)end_trb_dma,
				(unsigned long long)cur_seg->dma,
				(unsigned long long)end_seg_dma);

		if (end_trb_dma > 0) {
			/* The end TRB is in this segment, so suspect should be here */
			if (start_dma <= end_trb_dma) {
				if (suspect_dma >= start_dma && suspect_dma <= end_trb_dma)
					return cur_seg;
			} else {
				/* Case for one segment with
				 * a TD wrapped around to the top
				 */
				if ((suspect_dma >= start_dma &&
							suspect_dma <= end_seg_dma) ||
						(suspect_dma >= cur_seg->dma &&
						 suspect_dma <= end_trb_dma))
					return cur_seg;
			}
			return NULL;
		} else {
			/* Might still be somewhere in this segment */
			if (suspect_dma >= start_dma && suspect_dma <= end_seg_dma)
				return cur_seg;
		}
		cur_seg = cur_seg->next;
		start_dma = xhci_trb_virt_to_dma(cur_seg, &cur_seg->trbs[0]);
	} while (cur_seg != start_seg);

	return NULL;
}

static void xhci_cleanup_halted_endpoint(struct xhci_hcd *xhci,
		unsigned int slot_id, unsigned int ep_index,
		unsigned int stream_id,
		struct xhci_td *td, union xhci_trb *event_trb)
{
	struct xhci_virt_ep *ep = &xhci->devs[slot_id]->eps[ep_index];
	struct xhci_command *command;
	command = xhci_alloc_command(xhci, false, false, GFP_ATOMIC);
	if (!command)
		return;

	ep->ep_state |= EP_HALTED;
	ep->stopped_stream = stream_id;

	xhci_queue_reset_ep(xhci, command, slot_id, ep_index);
	xhci_cleanup_stalled_ring(xhci, ep_index, td);

	ep->stopped_stream = 0;

	xhci_ring_cmd_db(xhci);
}

/* Check if an error has halted the endpoint ring.  The class driver will
 * cleanup the halt for a non-default control endpoint if we indicate a stall.
 * However, a babble and other errors also halt the endpoint ring, and the class
 * driver won't clear the halt in that case, so we need to issue a Set Transfer
 * Ring Dequeue Pointer command manually.
 */
static int xhci_requires_manual_halt_cleanup(struct xhci_hcd *xhci,
		struct xhci_ep_ctx *ep_ctx,
		unsigned int trb_comp_code)
{
	/* TRB completion codes that may require a manual halt cleanup */
	if (trb_comp_code == COMP_USB_TRANSACTION_ERROR ||
			trb_comp_code == COMP_BABBLE_DETECTED_ERROR ||
			trb_comp_code == COMP_SPLIT_TRANSACTION_ERROR)
		/* The 0.96 spec says a babbling control endpoint
		 * is not halted. The 0.96 spec says it is.  Some HW
		 * claims to be 0.95 compliant, but it halts the control
		 * endpoint anyway.  Check if a babble halted the
		 * endpoint.
		 */
		if ((ep_ctx->ep_info & cpu_to_le32(EP_STATE_MASK)) ==
		    cpu_to_le32(EP_STATE_HALTED))
			return 1;

	return 0;
}

int xhci_is_vendor_info_code(struct xhci_hcd *xhci, unsigned int trb_comp_code)
{
	if (trb_comp_code >= 224 && trb_comp_code <= 255) {
		/* Vendor defined "informational" completion code,
		 * treat as not-an-error.
		 */
		xhci_dbg(xhci, "Vendor defined info completion code %u\n",
				trb_comp_code);
		xhci_dbg(xhci, "Treating code as success.\n");
		return 1;
	}
	return 0;
}

/*
 * Finish the td processing, remove the td from td list;
 * Return 1 if the urb can be given back.
 */
static int finish_td(struct xhci_hcd *xhci, struct xhci_td *td,
	union xhci_trb *event_trb, struct xhci_transfer_event *event,
	struct xhci_virt_ep *ep, int *status, bool skip)
{
	struct xhci_virt_device *xdev;
	struct xhci_ring *ep_ring;
	unsigned int slot_id;
	int ep_index;
	struct urb *urb = NULL;
	struct xhci_ep_ctx *ep_ctx;
	int ret = 0;
	struct urb_priv	*urb_priv;
	u32 trb_comp_code;

	slot_id = TRB_TO_SLOT_ID(le32_to_cpu(event->flags));
	xdev = xhci->devs[slot_id];
	ep_index = TRB_TO_EP_ID(le32_to_cpu(event->flags)) - 1;
	ep_ring = xhci_dma_to_transfer_ring(ep, le64_to_cpu(event->buffer));
	ep_ctx = xhci_get_ep_ctx(xhci, xdev->out_ctx, ep_index);
	trb_comp_code = GET_COMP_CODE(le32_to_cpu(event->transfer_len));

	if (skip)
		goto td_cleanup;

	if (trb_comp_code == COMP_STOPPED_LENGTH_INVALID ||
			trb_comp_code == COMP_STOPPED ||
			trb_comp_code == COMP_STOPPED_SHORT_PACKET) {
		/* The Endpoint Stop Command completion will take care of any
		 * stopped TDs.  A stopped TD may be restarted, so don't update
		 * the ring dequeue pointer or take this TD off any lists yet.
		 */
		ep->stopped_td = td;
		return 0;
	}
	if (trb_comp_code == COMP_STALL_ERROR ||
		xhci_requires_manual_halt_cleanup(xhci, ep_ctx,
						trb_comp_code)) {
		/* Issue a reset endpoint command to clear the host side
		 * halt, followed by a set dequeue command to move the
		 * dequeue pointer past the TD.
		 * The class driver clears the device side halt later.
		 */
		xhci_cleanup_halted_endpoint(xhci, slot_id, ep_index,
					ep_ring->stream_id, td, event_trb);
	} else {
		/* Update ring dequeue pointer */
		while (ep_ring->dequeue != td->last_trb)
			inc_deq(xhci, ep_ring);
		inc_deq(xhci, ep_ring);
	}

td_cleanup:
	/* Clean up the endpoint's TD list */
	urb = td->urb;
	urb_priv = urb->hcpriv;

	/* Do one last check of the actual transfer length.
	 * If the host controller said we transferred more data than the buffer
	 * length, urb->actual_length will be a very big number (since it's
	 * unsigned).  Play it safe and say we didn't transfer anything.
	 */
	if (urb->actual_length > urb->transfer_buffer_length) {
		xhci_warn(xhci, "URB transfer length is wrong, xHC issue? req. len = %u, act. len = %u\n",
			urb->transfer_buffer_length,
			urb->actual_length);
		urb->actual_length = 0;
		if (td->urb->transfer_flags & URB_SHORT_NOT_OK)
			*status = -EREMOTEIO;
		else
			*status = 0;
	}
	list_del_init(&td->td_list);
	/* Was this TD slated to be cancelled but completed anyway? */
	if (!list_empty(&td->cancelled_td_list))
		list_del_init(&td->cancelled_td_list);

	urb_priv->td_cnt++;
	/* Giveback the urb when all the tds are completed */
	if (urb_priv->td_cnt == urb_priv->length) {
		ret = 1;
		if (usb_pipetype(urb->pipe) == PIPE_ISOCHRONOUS) {
			xhci_to_hcd(xhci)->self.bandwidth_isoc_reqs--;
			if (xhci_to_hcd(xhci)->self.bandwidth_isoc_reqs == 0) {
				if (xhci->quirks & XHCI_AMD_PLL_FIX)
					usb_amd_quirk_pll_enable();
			}
		}
	}

	return ret;
}

/*
 * Process control tds, update urb status and actual_length.
 */
static int process_ctrl_td(struct xhci_hcd *xhci, struct xhci_td *td,
	union xhci_trb *event_trb, struct xhci_transfer_event *event,
	struct xhci_virt_ep *ep, int *status)
{
	struct xhci_virt_device *xdev;
	struct xhci_ring *ep_ring;
	unsigned int slot_id;
	int ep_index;
	struct xhci_ep_ctx *ep_ctx;
	u32 trb_comp_code;

	slot_id = TRB_TO_SLOT_ID(le32_to_cpu(event->flags));
	xdev = xhci->devs[slot_id];
	ep_index = TRB_TO_EP_ID(le32_to_cpu(event->flags)) - 1;
	ep_ring = xhci_dma_to_transfer_ring(ep, le64_to_cpu(event->buffer));
	ep_ctx = xhci_get_ep_ctx(xhci, xdev->out_ctx, ep_index);
	trb_comp_code = GET_COMP_CODE(le32_to_cpu(event->transfer_len));

	switch (trb_comp_code) {
	case COMP_SUCCESS:
		if (event_trb == ep_ring->dequeue) {
			xhci_warn(xhci, "WARN: Success on ctrl setup TRB "
					"without IOC set??\n");
			*status = -ESHUTDOWN;
		} else if (event_trb != td->last_trb) {
			xhci_warn(xhci, "WARN: Success on ctrl data TRB "
					"without IOC set??\n");
			*status = -ESHUTDOWN;
		} else {
			*status = 0;
		}
		break;
	case COMP_SHORT_PACKET:
		if (td->urb->transfer_flags & URB_SHORT_NOT_OK)
			*status = -EREMOTEIO;
		else
			*status = 0;
		break;
	case COMP_STOPPED_SHORT_PACKET:
		if (event_trb == ep_ring->dequeue || event_trb == td->last_trb)
			xhci_warn(xhci, "WARN: Stopped Short Packet on ctrl setup or status TRB\n");
		else
			td->urb->actual_length =
				EVENT_TRB_LEN(le32_to_cpu(event->transfer_len));

		return finish_td(xhci, td, event_trb, event, ep, status, false);
	case COMP_STOPPED:
		/* Did we stop at data stage? */
		if (event_trb != ep_ring->dequeue && event_trb != td->last_trb)
			td->urb->actual_length =
				td->urb->transfer_buffer_length -
				EVENT_TRB_LEN(le32_to_cpu(event->transfer_len));
		/* fall through */
	case COMP_STOPPED_LENGTH_INVALID:
		return finish_td(xhci, td, event_trb, event, ep, status, false);
	default:
		if (!xhci_requires_manual_halt_cleanup(xhci,
					ep_ctx, trb_comp_code))
			break;
		xhci_dbg(xhci, "TRB error code %u, "
				"halted endpoint index = %u\n",
				trb_comp_code, ep_index);
		/* else fall through */
	case COMP_STALL_ERROR:
		/* Did we transfer part of the data (middle) phase? */
		if (event_trb != ep_ring->dequeue &&
				event_trb != td->last_trb)
			td->urb->actual_length =
				td->urb->transfer_buffer_length -
				EVENT_TRB_LEN(le32_to_cpu(event->transfer_len));
		else if (!td->urb_length_set)
			td->urb->actual_length = 0;

		return finish_td(xhci, td, event_trb, event, ep, status, false);
	}
	/*
	 * Did we transfer any data, despite the errors that might have
	 * happened?  I.e. did we get past the setup stage?
	 */
	if (event_trb != ep_ring->dequeue) {
		/* The event was for the status stage */
		if (event_trb == td->last_trb) {
			if (td->urb_length_set) {
				/* Don't overwrite a previously set error code
				 */
				if ((*status == -EINPROGRESS || *status == 0) &&
						(td->urb->transfer_flags
						 & URB_SHORT_NOT_OK))
					/* Did we already see a short data
					 * stage? */
					*status = -EREMOTEIO;
			} else {
				td->urb->actual_length =
					td->urb->transfer_buffer_length;
			}
		} else {
			/*
			 * Maybe the event was for the data stage? If so, update
			 * already the actual_length of the URB and flag it as
			 * set, so that it is not overwritten in the event for
			 * the last TRB.
			 */
			td->urb_length_set = true;
			td->urb->actual_length =
				td->urb->transfer_buffer_length -
				EVENT_TRB_LEN(le32_to_cpu(event->transfer_len));
			xhci_dbg(xhci, "Waiting for status "
					"stage event\n");
			return 0;
		}
	}

	return finish_td(xhci, td, event_trb, event, ep, status, false);
}

/*
 * Process isochronous tds, update urb packet status and actual_length.
 */
static int process_isoc_td(struct xhci_hcd *xhci, struct xhci_td *td,
	union xhci_trb *event_trb, struct xhci_transfer_event *event,
	struct xhci_virt_ep *ep, int *status)
{
	struct xhci_ring *ep_ring;
	struct urb_priv *urb_priv;
	int idx;
	int len = 0;
	union xhci_trb *cur_trb;
	struct xhci_segment *cur_seg;
	struct usb_iso_packet_descriptor *frame;
	u32 trb_comp_code;
	bool skip_td = false;

	ep_ring = xhci_dma_to_transfer_ring(ep, le64_to_cpu(event->buffer));
	trb_comp_code = GET_COMP_CODE(le32_to_cpu(event->transfer_len));
	urb_priv = td->urb->hcpriv;
	idx = urb_priv->td_cnt;
	frame = &td->urb->iso_frame_desc[idx];

	/* handle completion code */
	switch (trb_comp_code) {
	case COMP_SUCCESS:
		if (EVENT_TRB_LEN(le32_to_cpu(event->transfer_len)) == 0) {
			frame->status = 0;
			break;
		}
		if ((xhci->quirks & XHCI_TRUST_TX_LENGTH))
			trb_comp_code = COMP_SHORT_PACKET;
	/* fallthrough */
	case COMP_STOPPED_SHORT_PACKET:
	case COMP_SHORT_PACKET: 
		frame->status = td->urb->transfer_flags & URB_SHORT_NOT_OK ?
				-EREMOTEIO : 0;
		break;
	case COMP_BANDWIDTH_OVERRUN_ERROR:
		frame->status = -ECOMM;
		skip_td = true;
		break;
	case COMP_ISOCH_BUFFER_OVERRUN:
	case COMP_BABBLE_DETECTED_ERROR:
		frame->status = -EOVERFLOW;
		skip_td = true;
		break;
	case COMP_INCOMPATIBLE_DEVICE_ERROR:
	case COMP_STALL_ERROR:
		frame->status = -EPROTO;
		skip_td = true;
		break;
	case COMP_USB_TRANSACTION_ERROR:
		frame->status = -EPROTO;
		if (event_trb != td->last_trb)
			return 0;
		skip_td = true;
		break;
	case COMP_STOPPED:
	case COMP_STOPPED_LENGTH_INVALID:
		break;
	default:
		frame->status = -1;
		break;
	}

	if (trb_comp_code == COMP_SUCCESS || skip_td) {
		frame->actual_length = frame->length;
		td->urb->actual_length += frame->length;
	} else if (trb_comp_code == COMP_STOPPED_SHORT_PACKET) {
		frame->actual_length =
			EVENT_TRB_LEN(le32_to_cpu(event->transfer_len));
		td->urb->actual_length += frame->actual_length;
	} else {
		for (cur_trb = ep_ring->dequeue,
		     cur_seg = ep_ring->deq_seg; cur_trb != event_trb;
		     next_trb(xhci, ep_ring, &cur_seg, &cur_trb)) {
			if (!TRB_TYPE_NOOP_LE32(cur_trb->generic.field[3]) &&
			    !TRB_TYPE_LINK_LE32(cur_trb->generic.field[3]))
				len += TRB_LEN(le32_to_cpu(cur_trb->generic.field[2]));
		}
		len += TRB_LEN(le32_to_cpu(cur_trb->generic.field[2])) -
			EVENT_TRB_LEN(le32_to_cpu(event->transfer_len));

		if (trb_comp_code != COMP_STOPPED_LENGTH_INVALID) {
			frame->actual_length = len;
			td->urb->actual_length += len;
		}
	}

	return finish_td(xhci, td, event_trb, event, ep, status, false);
}

static int skip_isoc_td(struct xhci_hcd *xhci, struct xhci_td *td,
			struct xhci_transfer_event *event,
			struct xhci_virt_ep *ep, int *status)
{
	struct xhci_ring *ep_ring;
	struct urb_priv *urb_priv;
	struct usb_iso_packet_descriptor *frame;
	int idx;

	ep_ring = xhci_dma_to_transfer_ring(ep, le64_to_cpu(event->buffer));
	urb_priv = td->urb->hcpriv;
	idx = urb_priv->td_cnt;
	frame = &td->urb->iso_frame_desc[idx];

	/* The transfer is partly done. */
	frame->status = -EXDEV;

	/* calc actual length */
	frame->actual_length = 0;

	/* Update ring dequeue pointer */
	while (ep_ring->dequeue != td->last_trb)
		inc_deq(xhci, ep_ring);
	inc_deq(xhci, ep_ring);

	return finish_td(xhci, td, NULL, event, ep, status, true);
}

/*
 * Process bulk and interrupt tds, update urb status and actual_length.
 */
static int process_bulk_intr_td(struct xhci_hcd *xhci, struct xhci_td *td,
	union xhci_trb *event_trb, struct xhci_transfer_event *event,
	struct xhci_virt_ep *ep, int *status)
{
	struct xhci_ring *ep_ring;
	union xhci_trb *cur_trb;
	struct xhci_segment *cur_seg;
	u32 trb_comp_code;

	ep_ring = xhci_dma_to_transfer_ring(ep, le64_to_cpu(event->buffer));
	trb_comp_code = GET_COMP_CODE(le32_to_cpu(event->transfer_len));

	switch (trb_comp_code) {
	case COMP_SUCCESS:
		/* Double check that the HW transferred everything. */
		if (event_trb != td->last_trb ||
		    EVENT_TRB_LEN(le32_to_cpu(event->transfer_len)) != 0) {
			xhci_warn(xhci, "WARN Successful completion "
					"on short TX\n");
			if (td->urb->transfer_flags & URB_SHORT_NOT_OK)
				*status = -EREMOTEIO;
			else
				*status = 0;
			if ((xhci->quirks & XHCI_TRUST_TX_LENGTH))
				trb_comp_code = COMP_SHORT_PACKET;
		} else {
			*status = 0;
		}
		break;
	case COMP_STOPPED_SHORT_PACKET:
	case COMP_SHORT_PACKET:
		if (td->urb->transfer_flags & URB_SHORT_NOT_OK)
			*status = -EREMOTEIO;
		else
			*status = 0;
		break;
	default:
		/* Others already handled above */
		break;
	}
	if (trb_comp_code == COMP_SHORT_PACKET)
		xhci_dbg(xhci, "ep %#x - asked for %d bytes, "
				"%d bytes untransferred\n",
				td->urb->ep->desc.bEndpointAddress,
				td->urb->transfer_buffer_length,
				EVENT_TRB_LEN(le32_to_cpu(event->transfer_len)));
	/* Stopped - short packet completion */
	if (trb_comp_code == COMP_STOPPED_SHORT_PACKET) {
		td->urb->actual_length =
			EVENT_TRB_LEN(le32_to_cpu(event->transfer_len));

		if (td->urb->transfer_buffer_length <
				td->urb->actual_length) {
			xhci_warn(xhci, "HC gave bad length of %d bytes txed\n",
				EVENT_TRB_LEN(le32_to_cpu(event->transfer_len)));
			td->urb->actual_length = 0;
			 /* status will be set by usb core for canceled urbs */
		}
	/* Fast path - was this the last TRB in the TD for this URB? */
	} else if (event_trb == td->last_trb) {
		if (EVENT_TRB_LEN(le32_to_cpu(event->transfer_len)) != 0) {
			td->urb->actual_length =
				td->urb->transfer_buffer_length -
				EVENT_TRB_LEN(le32_to_cpu(event->transfer_len));
			if (td->urb->transfer_buffer_length <
					td->urb->actual_length) {
				xhci_warn(xhci, "HC gave bad length "
						"of %d bytes left\n",
					  EVENT_TRB_LEN(le32_to_cpu(event->transfer_len)));
				td->urb->actual_length = 0;
				if (td->urb->transfer_flags & URB_SHORT_NOT_OK)
					*status = -EREMOTEIO;
				else
					*status = 0;
			}
			/* Don't overwrite a previously set error code */
			if (*status == -EINPROGRESS) {
				if (td->urb->transfer_flags & URB_SHORT_NOT_OK)
					*status = -EREMOTEIO;
				else
					*status = 0;
			}
		} else {
			td->urb->actual_length =
				td->urb->transfer_buffer_length;
			/* Ignore a short packet completion if the
			 * untransferred length was zero.
			 */
			if (*status == -EREMOTEIO)
				*status = 0;
		}
	} else {
		/* Slow path - walk the list, starting from the dequeue
		 * pointer, to get the actual length transferred.
		 */
		td->urb->actual_length = 0;
		for (cur_trb = ep_ring->dequeue, cur_seg = ep_ring->deq_seg;
				cur_trb != event_trb;
				next_trb(xhci, ep_ring, &cur_seg, &cur_trb)) {
			if (!TRB_TYPE_NOOP_LE32(cur_trb->generic.field[3]) &&
			    !TRB_TYPE_LINK_LE32(cur_trb->generic.field[3]))
				td->urb->actual_length +=
					TRB_LEN(le32_to_cpu(cur_trb->generic.field[2]));
		}
		/* If the ring didn't stop on a Link or No-op TRB, add
		 * in the actual bytes transferred from the Normal TRB
		 */
		if (trb_comp_code != COMP_STOPPED_LENGTH_INVALID)
			td->urb->actual_length +=
				TRB_LEN(le32_to_cpu(cur_trb->generic.field[2])) -
				EVENT_TRB_LEN(le32_to_cpu(event->transfer_len));
	}

	return finish_td(xhci, td, event_trb, event, ep, status, false);
}

/*
 * If this function returns an error condition, it means it got a Transfer
 * event with a corrupted Slot ID, Endpoint ID, or TRB DMA address.
 * At this point, the host controller is probably hosed and should be reset.
 */
static int handle_tx_event(struct xhci_hcd *xhci,
		struct xhci_transfer_event *event)
	__releases(&xhci->lock)
	__acquires(&xhci->lock)
{
	struct xhci_virt_device *xdev;
	struct xhci_virt_ep *ep;
	struct xhci_ring *ep_ring;
	unsigned int slot_id;
	int ep_index;
	struct xhci_td *td = NULL;
	dma_addr_t event_dma;
	struct xhci_segment *event_seg;
	union xhci_trb *event_trb;
	struct urb *urb = NULL;
	int status = -EINPROGRESS;
	struct urb_priv *urb_priv;
	struct xhci_ep_ctx *ep_ctx;
	struct list_head *tmp;
	u32 trb_comp_code;
	int ret = 0;
	int td_num = 0;
	bool handling_skipped_tds = false;

	slot_id = TRB_TO_SLOT_ID(le32_to_cpu(event->flags));
	xdev = xhci->devs[slot_id];
	if (!xdev) {
		xhci_err(xhci, "ERROR Transfer event pointed to bad slot %u\n",
			 slot_id);
		xhci_err(xhci, "@%016llx %08x %08x %08x %08x\n",
			 (unsigned long long) xhci_trb_virt_to_dma(
				 xhci->event_ring->deq_seg,
				 xhci->event_ring->dequeue),
			 lower_32_bits(le64_to_cpu(event->buffer)),
			 upper_32_bits(le64_to_cpu(event->buffer)),
			 le32_to_cpu(event->transfer_len),
			 le32_to_cpu(event->flags));
		return -ENODEV;
	}

	/* Endpoint ID is 1 based, our index is zero based */
	ep_index = TRB_TO_EP_ID(le32_to_cpu(event->flags)) - 1;
	ep = &xdev->eps[ep_index];
	ep_ring = xhci_dma_to_transfer_ring(ep, le64_to_cpu(event->buffer));
	ep_ctx = xhci_get_ep_ctx(xhci, xdev->out_ctx, ep_index);
	if (!ep_ring ||
	    (le32_to_cpu(ep_ctx->ep_info) & EP_STATE_MASK) ==
	    EP_STATE_DISABLED) {
		xhci_err(xhci,
			 "ERROR Transfer event for disabled endpoint slot %u ep %u or incorrect stream ring\n",
			 slot_id, ep_index);
		xhci_err(xhci, "@%016llx %08x %08x %08x %08x\n",
			 (unsigned long long) xhci_trb_virt_to_dma(
				 xhci->event_ring->deq_seg,
				 xhci->event_ring->dequeue),
			 lower_32_bits(le64_to_cpu(event->buffer)),
			 upper_32_bits(le64_to_cpu(event->buffer)),
			 le32_to_cpu(event->transfer_len),
			 le32_to_cpu(event->flags));
		return -ENODEV;
	}

	/* Count current td numbers if ep->skip is set */
	if (ep->skip) {
		list_for_each(tmp, &ep_ring->td_list)
			td_num++;
	}

	event_dma = le64_to_cpu(event->buffer);
	trb_comp_code = GET_COMP_CODE(le32_to_cpu(event->transfer_len));
	/* Look for common error cases */
	switch (trb_comp_code) {
	/* Skip codes that require special handling depending on
	 * transfer type
	 */
	case COMP_SUCCESS:
		if (EVENT_TRB_LEN(le32_to_cpu(event->transfer_len)) == 0)
			break;
		if (xhci->quirks & XHCI_TRUST_TX_LENGTH)
			trb_comp_code = COMP_SHORT_PACKET;
		else
			xhci_warn_ratelimited(xhci,
					      "WARN Successful completion on short TX for slot %u ep %u: needs XHCI_TRUST_TX_LENGTH quirk?\n",
					      slot_id, ep_index);
	case COMP_SHORT_PACKET:
		break;
	case COMP_STOPPED:
		xhci_dbg(xhci, "Stopped on Transfer TRB for slot %u ep %u\n",
			 slot_id, ep_index);
		break;
	case COMP_STOPPED_LENGTH_INVALID:
		xhci_dbg(xhci,
			 "Stopped on No-op or Link TRB for slot %u ep %u\n",
			 slot_id, ep_index);
		break;
	case COMP_STOPPED_SHORT_PACKET:
		xhci_dbg(xhci,
			 "Stopped with short packet transfer detected for slot %u ep %u\n",
			 slot_id, ep_index);
		break;
	case COMP_STALL_ERROR:
		xhci_dbg(xhci, "Stalled endpoint for slot %u ep %u\n", slot_id,
			 ep_index);
		ep->ep_state |= EP_HALTED;
		status = -EPIPE;
		break;
	case COMP_TRB_ERROR:
		xhci_warn(xhci,
			  "WARN: TRB error for slot %u ep %u on endpoint\n",
			  slot_id, ep_index);
		status = -EILSEQ;
		break;
	case COMP_SPLIT_TRANSACTION_ERROR:
	case COMP_USB_TRANSACTION_ERROR:
		xhci_dbg(xhci, "Transfer error for slot %u ep %u on endpoint\n",
			 slot_id, ep_index);
		status = -EPROTO;
		break;
	case COMP_BABBLE_DETECTED_ERROR:
		xhci_dbg(xhci, "Babble error for slot %u ep %u on endpoint\n",
			 slot_id, ep_index);
		status = -EOVERFLOW;
		break;
	case COMP_DATA_BUFFER_ERROR:
		xhci_warn(xhci,
			  "WARN: HC couldn't access mem fast enough for slot %u ep %u\n",
			  slot_id, ep_index);
		status = -ENOSR;
		break;
	case COMP_BANDWIDTH_OVERRUN_ERROR:
		xhci_warn(xhci,
			  "WARN: bandwidth overrun event for slot %u ep %u on endpoint\n",
			  slot_id, ep_index);
		break;
	case COMP_ISOCH_BUFFER_OVERRUN:
		xhci_warn(xhci,
			  "WARN: buffer overrun event for slot %u ep %u on endpoint",
			  slot_id, ep_index);
		break;
	case COMP_RING_UNDERRUN:
		/*
		 * When the Isoch ring is empty, the xHC will generate
		 * a Ring Overrun Event for IN Isoch endpoint or Ring
		 * Underrun Event for OUT Isoch endpoint.
		 */
		xhci_dbg(xhci, "underrun event on endpoint\n");
		if (!list_empty(&ep_ring->td_list))
			xhci_dbg(xhci, "Underrun Event for slot %d ep %d "
					"still with TDs queued?\n",
				 TRB_TO_SLOT_ID(le32_to_cpu(event->flags)),
				 ep_index);
		goto cleanup;
	case COMP_RING_OVERRUN:
		xhci_dbg(xhci, "overrun event on endpoint\n");
		if (!list_empty(&ep_ring->td_list))
			xhci_dbg(xhci, "Overrun Event for slot %d ep %d "
					"still with TDs queued?\n",
				 TRB_TO_SLOT_ID(le32_to_cpu(event->flags)),
				 ep_index);
		goto cleanup;
	case COMP_INCOMPATIBLE_DEVICE_ERROR:
		xhci_warn(xhci,
			  "WARN: detect an incompatible device for slot %u ep %u",
			  slot_id, ep_index);
		status = -EPROTO;
		break;
	case COMP_MISSED_SERVICE_ERROR:
		/*
		 * When encounter missed service error, one or more isoc tds
		 * may be missed by xHC.
		 * Set skip flag of the ep_ring; Complete the missed tds as
		 * short transfer when process the ep_ring next time.
		 */
		ep->skip = true;
		xhci_dbg(xhci,
			 "Miss service interval error for slot %u ep %u, set skip flag\n",
			 slot_id, ep_index);
		goto cleanup;
	case COMP_NO_PING_RESPONSE_ERROR:
		ep->skip = true;
		xhci_dbg(xhci,
			 "No Ping response error for slot %u ep %u, Skip one Isoc TD\n",
			 slot_id, ep_index);
		goto cleanup;
	default:
		if (xhci_is_vendor_info_code(xhci, trb_comp_code)) {
			status = 0;
			break;
		}
		xhci_warn(xhci,
			  "ERROR Unknown event condition %u for slot %u ep %u , HC probably busted\n",
			  trb_comp_code, slot_id, ep_index);
		goto cleanup;
	}

	do {
		/* This TRB should be in the TD at the head of this ring's
		 * TD list.
		 */
		if (list_empty(&ep_ring->td_list)) {
			/*
			 * A stopped endpoint may generate an extra completion
			 * event if the device was suspended.  Don't print
			 * warnings.
			 */
			if (!(trb_comp_code == COMP_STOPPED ||
				trb_comp_code == COMP_STOPPED_LENGTH_INVALID)) {
				xhci_warn(xhci, "WARN Event TRB for slot %d ep %d with no TDs queued?\n",
						TRB_TO_SLOT_ID(le32_to_cpu(event->flags)),
						ep_index);
			}
			if (ep->skip) {
				ep->skip = false;
				xhci_dbg(xhci,
					 "td_list is empty while skip flag set. Clear skip flag for slot %u ep %u.\n",
					 slot_id, ep_index);
			}
			ret = 0;
			goto cleanup;
		}

		/* We've skipped all the TDs on the ep ring when ep->skip set */
		if (ep->skip && td_num == 0) {
			ep->skip = false;
			xhci_dbg(xhci,
				 "All tds on the ep_ring skipped. Clear skip flag for slot %u ep %u.\n",
				 slot_id, ep_index);
			ret = 0;
			goto cleanup;
		}

		td = list_entry(ep_ring->td_list.next, struct xhci_td, td_list);
		if (ep->skip)
			td_num--;

		/* Is this a TRB in the currently executing TD? */
		event_seg = trb_in_td(xhci, ep_ring->deq_seg, ep_ring->dequeue,
				td->last_trb, event_dma, false);

		/*
		 * Skip the Force Stopped Event. The event_trb(event_dma) of FSE
		 * is not in the current TD pointed by ep_ring->dequeue because
		 * that the hardware dequeue pointer still at the previous TRB
		 * of the current TD. The previous TRB maybe a Link TD or the
		 * last TRB of the previous TD. The command completion handle
		 * will take care the rest.
		 */
		if (!event_seg && (trb_comp_code == COMP_STOPPED ||
				   trb_comp_code == COMP_STOPPED_LENGTH_INVALID)) {
			ret = 0;
			goto cleanup;
		}

		if (!event_seg) {
			if (!ep->skip ||
			    !usb_endpoint_xfer_isoc(&td->urb->ep->desc)) {
				/* Some host controllers give a spurious
				 * successful event after a short transfer.
				 * Ignore it.
				 */
				if ((xhci->quirks & XHCI_SPURIOUS_SUCCESS) &&
						ep_ring->last_td_was_short) {
					ep_ring->last_td_was_short = false;
					ret = 0;
					goto cleanup;
				}
				/* HC is busted, give up! */
				xhci_err(xhci,
					"ERROR Transfer event TRB DMA ptr not "
					"part of current TD ep_index %d "
					"comp_code %u\n", ep_index,
					trb_comp_code);
				trb_in_td(xhci, ep_ring->deq_seg,
					  ep_ring->dequeue, td->last_trb,
					  event_dma, true);
				return -ESHUTDOWN;
			}

			ret = skip_isoc_td(xhci, td, event, ep, &status);
			goto cleanup;
		}
		if (trb_comp_code == COMP_SHORT_PACKET)
			ep_ring->last_td_was_short = true;
		else
			ep_ring->last_td_was_short = false;

		if (ep->skip) {
			xhci_dbg(xhci,
				 "Found td. Clear skip flag for slot %u ep %u.\n",
				 slot_id, ep_index);
			ep->skip = false;
		}

		event_trb = &event_seg->trbs[(event_dma - event_seg->dma) /
						sizeof(*event_trb)];

		trace_xhci_handle_transfer(ep_ring,
				(struct xhci_generic_trb *) event_trb);

		/*
		 * No-op TRB should not trigger interrupts.
		 * If event_trb is a no-op TRB, it means the
		 * corresponding TD has been cancelled. Just ignore
		 * the TD.
		 */
		if (TRB_TYPE_NOOP_LE32(event_trb->generic.field[3])) {
			xhci_dbg(xhci,
				 "event_trb is a no-op TRB. Skip it\n");
			goto cleanup;
		}

		/* Now update the urb's actual_length and give back to
		 * the core
		 */
		if (usb_endpoint_xfer_control(&td->urb->ep->desc))
			ret = process_ctrl_td(xhci, td, event_trb, event, ep,
						 &status);
		else if (usb_endpoint_xfer_isoc(&td->urb->ep->desc))
			ret = process_isoc_td(xhci, td, event_trb, event, ep,
						 &status);
		else
			ret = process_bulk_intr_td(xhci, td, event_trb, event,
						 ep, &status);

cleanup:


		handling_skipped_tds = ep->skip &&
			trb_comp_code != COMP_MISSED_SERVICE_ERROR &&
			trb_comp_code != COMP_NO_PING_RESPONSE_ERROR;

		/*
		 * Do not update event ring dequeue pointer if we're in a loop
		 * processing missed tds.
		 */
		if (!handling_skipped_tds)
			inc_deq(xhci, xhci->event_ring);

		if (ret) {
			urb = td->urb;
			urb_priv = urb->hcpriv;

			xhci_urb_free_priv(urb_priv);

			usb_hcd_unlink_urb_from_ep(bus_to_hcd(urb->dev->bus), urb);
			if ((urb->actual_length != urb->transfer_buffer_length &&
						(urb->transfer_flags &
						 URB_SHORT_NOT_OK)) ||
					(status != 0 &&
					 !usb_endpoint_xfer_isoc(&urb->ep->desc)))
				xhci_dbg(xhci, "Giveback URB %p, len = %d, "
						"expected = %d, status = %d\n",
						urb, urb->actual_length,
						urb->transfer_buffer_length,
						status);
			spin_unlock(&xhci->lock);
			/* EHCI, UHCI, and OHCI always unconditionally set the
			 * urb->status of an isochronous endpoint to 0.
			 */
			if (usb_pipetype(urb->pipe) == PIPE_ISOCHRONOUS)
				status = 0;
			usb_hcd_giveback_urb(bus_to_hcd(urb->dev->bus), urb, status);
			spin_lock(&xhci->lock);
		}

	/*
	 * If ep->skip is set, it means there are missed tds on the
	 * endpoint ring need to take care of.
	 * Process them as short transfer until reach the td pointed by
	 * the event.
	 */
	} while (handling_skipped_tds);

	return 0;
}

/*
 * This function handles all OS-owned events on the event ring.  It may drop
 * xhci->lock between event processing (e.g. to pass up port status changes).
 * Returns >0 for "possibly more events to process" (caller should call again),
 * otherwise 0 if done.  In future, <0 returns should indicate error code.
 */
static int xhci_handle_event(struct xhci_hcd *xhci)
{
	union xhci_trb *event;
	int update_ptrs = 1;
	int ret;

	if (!xhci->event_ring || !xhci->event_ring->dequeue) {
		xhci->error_bitmask |= 1 << 1;
		return 0;
	}

	event = xhci->event_ring->dequeue;
	/* Does the HC or OS own the TRB? */
	if ((le32_to_cpu(event->event_cmd.flags) & TRB_CYCLE) !=
	    xhci->event_ring->cycle_state) {
		xhci->error_bitmask |= 1 << 2;
		return 0;
	}

	trace_xhci_handle_event(xhci->event_ring, &event->generic);

	/*
	 * Barrier between reading the TRB_CYCLE (valid) flag above and any
	 * speculative reads of the event's flags/data below.
	 */
	rmb();
	/* FIXME: Handle more event types. */
	switch ((le32_to_cpu(event->event_cmd.flags) & TRB_TYPE_BITMASK)) {
	case TRB_TYPE(TRB_COMPLETION):
		handle_cmd_completion(xhci, &event->event_cmd);
		break;
	case TRB_TYPE(TRB_PORT_STATUS):
		handle_port_status(xhci, event);
		update_ptrs = 0;
		break;
	case TRB_TYPE(TRB_TRANSFER):
		ret = handle_tx_event(xhci, &event->trans_event);
		if (ret < 0)
			xhci->error_bitmask |= 1 << 9;
		else
			update_ptrs = 0;
		break;
	case TRB_TYPE(TRB_DEV_NOTE):
		handle_device_notification(xhci, event);
		break;
	default:
		if ((le32_to_cpu(event->event_cmd.flags) & TRB_TYPE_BITMASK) >=
		    TRB_TYPE(48))
			handle_vendor_event(xhci, event);
		else
			xhci->error_bitmask |= 1 << 3;
	}
	/* Any of the above functions may drop and re-acquire the lock, so check
	 * to make sure a watchdog timer didn't mark the host as non-responsive.
	 */
	if (xhci->xhc_state & XHCI_STATE_DYING) {
		xhci_dbg(xhci, "xHCI host dying, returning from "
				"event handler.\n");
		return 0;
	}

	if (update_ptrs)
		/* Update SW event ring dequeue pointer */
		inc_deq(xhci, xhci->event_ring);

	/* Are there more items on the event ring?  Caller will call us again to
	 * check.
	 */
	return 1;
}

/*
 * xHCI spec says we can get an interrupt, and if the HC has an error condition,
 * we might get bad data out of the event ring.  Section 4.10.2.7 has a list of
 * indicators of an event TRB error, but we check the status *first* to be safe.
 */
irqreturn_t xhci_irq(struct usb_hcd *hcd)
{
	struct xhci_hcd *xhci = hcd_to_xhci(hcd);
	u32 status;
	u64 temp_64;
	union xhci_trb *event_ring_deq;
	dma_addr_t deq;

	spin_lock(&xhci->lock);
	/* Check if the xHC generated the interrupt, or the irq is shared */
	status = readl(&xhci->op_regs->status);
	if (status == 0xffffffff)
		goto hw_died;

	if (!(status & STS_EINT)) {
		spin_unlock(&xhci->lock);
		return IRQ_NONE;
	}
	if (status & STS_FATAL) {
		xhci_warn(xhci, "WARNING: Host System Error\n");
		xhci_halt(xhci);
hw_died:
		spin_unlock(&xhci->lock);
		return IRQ_HANDLED;
	}

	/*
	 * Clear the op reg interrupt status first,
	 * so we can receive interrupts from other MSI-X interrupters.
	 * Write 1 to clear the interrupt status.
	 */
	status |= STS_EINT;
	writel(status, &xhci->op_regs->status);
	/* FIXME when MSI-X is supported and there are multiple vectors */
	/* Clear the MSI-X event interrupt status */

	if (hcd->irq) {
		u32 irq_pending;
		/* Acknowledge the PCI interrupt */
		irq_pending = readl(&xhci->ir_set->irq_pending);
		irq_pending |= IMAN_IP;
		writel(irq_pending, &xhci->ir_set->irq_pending);
	}

	if (xhci->xhc_state & XHCI_STATE_DYING ||
	    xhci->xhc_state & XHCI_STATE_HALTED) {
		xhci_dbg(xhci, "xHCI dying, ignoring interrupt. "
				"Shouldn't IRQs be disabled?\n");
		/* Clear the event handler busy flag (RW1C);
		 * the event ring should be empty.
		 */
		temp_64 = xhci_read_64(xhci, &xhci->ir_set->erst_dequeue);
		xhci_write_64(xhci, temp_64 | ERST_EHB,
				&xhci->ir_set->erst_dequeue);
		spin_unlock(&xhci->lock);

		return IRQ_HANDLED;
	}

	event_ring_deq = xhci->event_ring->dequeue;
	/* FIXME this should be a delayed service routine
	 * that clears the EHB.
	 */
	while (xhci_handle_event(xhci) > 0) {}

	temp_64 = xhci_read_64(xhci, &xhci->ir_set->erst_dequeue);
	/* If necessary, update the HW's version of the event ring deq ptr. */
	if (event_ring_deq != xhci->event_ring->dequeue) {
		deq = xhci_trb_virt_to_dma(xhci->event_ring->deq_seg,
				xhci->event_ring->dequeue);
		if (deq == 0)
			xhci_warn(xhci, "WARN something wrong with SW event "
					"ring dequeue ptr.\n");
		/* Update HC event ring dequeue pointer */
		temp_64 &= ERST_PTR_MASK;
		temp_64 |= ((u64) deq & (u64) ~ERST_PTR_MASK);
	}

	/* Clear the event handler busy flag (RW1C); event ring is empty. */
	temp_64 |= ERST_EHB;
	xhci_write_64(xhci, temp_64, &xhci->ir_set->erst_dequeue);

	spin_unlock(&xhci->lock);

	return IRQ_HANDLED;
}

irqreturn_t xhci_msi_irq(int irq, void *hcd)
{
	return xhci_irq(hcd);
}

/****		Endpoint Ring Operations	****/

/*
 * Generic function for queueing a TRB on a ring.
 * The caller must have checked to make sure there's room on the ring.
 *
 * @more_trbs_coming:	Will you enqueue more TRBs before calling
 *			prepare_transfer()?
 */
static void queue_trb(struct xhci_hcd *xhci, struct xhci_ring *ring,
		bool more_trbs_coming,
		u32 field1, u32 field2, u32 field3, u32 field4)
{
	struct xhci_generic_trb *trb;

	trb = &ring->enqueue->generic;
	trb->field[0] = cpu_to_le32(field1);
	trb->field[1] = cpu_to_le32(field2);
	trb->field[2] = cpu_to_le32(field3);
	trb->field[3] = cpu_to_le32(field4);

	trace_xhci_queue_trb(ring, trb);

	inc_enq(xhci, ring, more_trbs_coming);
}

/*
 * Does various checks on the endpoint ring, and makes it ready to queue num_trbs.
 * FIXME allocate segments if the ring is full.
 */
static int prepare_ring(struct xhci_hcd *xhci, struct xhci_ring *ep_ring,
		u32 ep_state, unsigned int num_trbs, gfp_t mem_flags)
{
	unsigned int num_trbs_needed;

	/* Make sure the endpoint has been added to xHC schedule */
	switch (ep_state) {
	case EP_STATE_DISABLED:
		/*
		 * USB core changed config/interfaces without notifying us,
		 * or hardware is reporting the wrong state.
		 */
		xhci_warn(xhci, "WARN urb submitted to disabled ep\n");
		return -ENOENT;
	case EP_STATE_ERROR:
		xhci_warn(xhci, "WARN waiting for error on ep to be cleared\n");
		/* FIXME event handling code for error needs to clear it */
		/* XXX not sure if this should be -ENOENT or not */
		return -EINVAL;
	case EP_STATE_HALTED:
		xhci_dbg(xhci, "WARN halted endpoint, queueing URB anyway.\n");
	case EP_STATE_STOPPED:
	case EP_STATE_RUNNING:
		break;
	default:
		xhci_err(xhci, "ERROR unknown endpoint state for ep\n");
		/*
		 * FIXME issue Configure Endpoint command to try to get the HC
		 * back into a known state.
		 */
		return -EINVAL;
	}

	while (1) {
		if (room_on_ring(xhci, ep_ring, num_trbs))
			break;

		if (ep_ring == xhci->cmd_ring) {
			xhci_err(xhci, "Do not support expand command ring\n");
			return -ENOMEM;
		}

		xhci_dbg_trace(xhci, trace_xhci_dbg_ring_expansion,
				"ERROR no room on ep ring, try ring expansion");
		num_trbs_needed = num_trbs - ep_ring->num_trbs_free;
		if (xhci_ring_expansion(xhci, ep_ring, num_trbs_needed,
					mem_flags)) {
			xhci_err(xhci, "Ring expansion failed\n");
			return -ENOMEM;
		}
	}

	if (enqueue_is_link_trb(ep_ring)) {
		struct xhci_ring *ring = ep_ring;
		union xhci_trb *next;

		next = ring->enqueue;

		while (last_trb(xhci, ring, ring->enq_seg, next)) {
			/* If we're not dealing with 0.95 hardware or isoc rings
			 * on AMD 0.96 host, clear the chain bit.
			 */
			if (!xhci_link_trb_quirk(xhci) &&
					!(ring->type == TYPE_ISOC &&
					 (xhci->quirks & XHCI_AMD_0x96_HOST)))
				next->link.control &= cpu_to_le32(~TRB_CHAIN);
			else
				next->link.control |= cpu_to_le32(TRB_CHAIN);

			wmb();
			next->link.control ^= cpu_to_le32(TRB_CYCLE);

			/* Toggle the cycle bit after the last ring segment. */
			if (last_trb_on_last_seg(xhci, ring, ring->enq_seg, next)) {
				ring->cycle_state ^= 1;
			}
			ring->enq_seg = ring->enq_seg->next;
			ring->enqueue = ring->enq_seg->trbs;
			next = ring->enqueue;
		}
	}

	return 0;
}

static int prepare_transfer(struct xhci_hcd *xhci,
		struct xhci_virt_device *xdev,
		unsigned int ep_index,
		unsigned int stream_id,
		unsigned int num_trbs,
		struct urb *urb,
		unsigned int td_index,
		gfp_t mem_flags)
{
	int ret;
	struct urb_priv *urb_priv;
	struct xhci_td	*td;
	struct xhci_ring *ep_ring;
	struct xhci_ep_ctx *ep_ctx = xhci_get_ep_ctx(xhci, xdev->out_ctx, ep_index);

	ep_ring = xhci_stream_id_to_ring(xdev, ep_index, stream_id);
	if (!ep_ring) {
		xhci_dbg(xhci, "Can't prepare ring for bad stream ID %u\n",
				stream_id);
		return -EINVAL;
	}

	ret = prepare_ring(xhci, ep_ring,
			   le32_to_cpu(ep_ctx->ep_info) & EP_STATE_MASK,
			   num_trbs, mem_flags);
	if (ret)
		return ret;

	urb_priv = urb->hcpriv;
	td = urb_priv->td[td_index];

	INIT_LIST_HEAD(&td->td_list);
	INIT_LIST_HEAD(&td->cancelled_td_list);

	if (td_index == 0) {
		ret = usb_hcd_link_urb_to_ep(bus_to_hcd(urb->dev->bus), urb);
		if (unlikely(ret))
			return ret;
	}

	td->urb = urb;
	/* Add this TD to the tail of the endpoint ring's TD list */
	list_add_tail(&td->td_list, &ep_ring->td_list);
	td->start_seg = ep_ring->enq_seg;
	td->first_trb = ep_ring->enqueue;

	urb_priv->td[td_index] = td;

	return 0;
}

static unsigned int count_sg_trbs_needed(struct xhci_hcd *xhci, struct urb *urb)
{
	int num_sgs, num_trbs, running_total, temp, i;
	struct scatterlist *sg;

	sg = NULL;
	num_sgs = urb->num_mapped_sgs;
	temp = urb->transfer_buffer_length;

	num_trbs = 0;
	for_each_sg(urb->sg, sg, num_sgs, i) {
		unsigned int len = sg_dma_len(sg);

		/* Scatter gather list entries may cross 64KB boundaries */
		running_total = TRB_MAX_BUFF_SIZE -
			(sg_dma_address(sg) & (TRB_MAX_BUFF_SIZE - 1));
		running_total &= TRB_MAX_BUFF_SIZE - 1;
		if (running_total != 0)
			num_trbs++;

		/* How many more 64KB chunks to transfer, how many more TRBs? */
		while (running_total < sg_dma_len(sg) && running_total < temp) {
			num_trbs++;
			running_total += TRB_MAX_BUFF_SIZE;
		}
		len = min_t(int, len, temp);
		temp -= len;
		if (temp == 0)
			break;
	}
	return num_trbs;
}

static void check_trb_math(struct urb *urb, int num_trbs, int running_total)
{
	if (num_trbs != 0)
		dev_err(&urb->dev->dev, "%s - ep %#x - Miscalculated number of "
				"TRBs, %d left\n", __func__,
				urb->ep->desc.bEndpointAddress, num_trbs);
	if (running_total != urb->transfer_buffer_length)
		dev_err(&urb->dev->dev, "%s - ep %#x - Miscalculated tx length, "
				"queued %#x (%d), asked for %#x (%d)\n",
				__func__,
				urb->ep->desc.bEndpointAddress,
				running_total, running_total,
				urb->transfer_buffer_length,
				urb->transfer_buffer_length);
}

static void giveback_first_trb(struct xhci_hcd *xhci, int slot_id,
		unsigned int ep_index, unsigned int stream_id, int start_cycle,
		struct xhci_generic_trb *start_trb)
{
	/*
	 * Pass all the TRBs to the hardware at once and make sure this write
	 * isn't reordered.
	 */
	wmb();
	if (start_cycle)
		start_trb->field[3] |= cpu_to_le32(start_cycle);
	else
		start_trb->field[3] &= cpu_to_le32(~TRB_CYCLE);
	xhci_ring_ep_doorbell(xhci, slot_id, ep_index, stream_id);
}

/*
 * xHCI uses normal TRBs for both bulk and interrupt.  When the interrupt
 * endpoint is to be serviced, the xHC will consume (at most) one TD.  A TD
 * (comprised of sg list entries) can take several service intervals to
 * transmit.
 */
int xhci_queue_intr_tx(struct xhci_hcd *xhci, gfp_t mem_flags,
		struct urb *urb, int slot_id, unsigned int ep_index)
{
	struct xhci_ep_ctx *ep_ctx = xhci_get_ep_ctx(xhci,
			xhci->devs[slot_id]->out_ctx, ep_index);
	int xhci_interval;
	int ep_interval;

	xhci_interval = EP_INTERVAL_TO_UFRAMES(le32_to_cpu(ep_ctx->ep_info));
	ep_interval = urb->interval;
	/* Convert to microframes */
	if (urb->dev->speed == USB_SPEED_LOW ||
			urb->dev->speed == USB_SPEED_FULL)
		ep_interval *= 8;
	/* FIXME change this to a warning and a suggestion to use the new API
	 * to set the polling interval (once the API is added).
	 */
	if (xhci_interval != ep_interval) {
		dev_dbg_ratelimited(&urb->dev->dev,
				"Driver uses different interval (%d microframe%s) than xHCI (%d microframe%s)\n",
				ep_interval, ep_interval == 1 ? "" : "s",
				xhci_interval, xhci_interval == 1 ? "" : "s");
		urb->interval = xhci_interval;
		/* Convert back to frames for LS/FS devices */
		if (urb->dev->speed == USB_SPEED_LOW ||
				urb->dev->speed == USB_SPEED_FULL)
			urb->interval /= 8;
	}
	return xhci_queue_bulk_tx(xhci, mem_flags, urb, slot_id, ep_index);
}

/*
 * For xHCI 1.0 host controllers, TD size is the number of max packet sized
 * packets remaining in the TD (*not* including this TRB).
 *
 * Total TD packet count = total_packet_count =
 *     DIV_ROUND_UP(TD size in bytes / wMaxPacketSize)
 *
 * Packets transferred up to and including this TRB = packets_transferred =
 *     rounddown(total bytes transferred including this TRB / wMaxPacketSize)
 *
 * TD size = total_packet_count - packets_transferred
 *
 * For xHCI 0.96 and older, TD size field should be the remaining bytes
 * including this TRB, right shifted by 10
 *
 * For all hosts it must fit in bits 21:17, so it can't be bigger than 31.
 * This is taken care of in the TRB_TD_SIZE() macro
 *
 * The last TRB in a TD must have the TD size set to zero.
 */
static u32 xhci_td_remainder(struct xhci_hcd *xhci, int transferred,
			      int trb_buff_len, unsigned int td_total_len,
			      struct urb *urb, unsigned int num_trbs_left)
{
	u32 maxp, total_packet_count;

	if (xhci->hci_version < 0x100)
		return ((td_total_len - transferred) >> 10);

	maxp = GET_MAX_PACKET(usb_endpoint_maxp(&urb->ep->desc));
	total_packet_count = DIV_ROUND_UP(td_total_len, maxp);

	/* One TRB with a zero-length data packet. */
	if (num_trbs_left == 0 || (transferred == 0 && trb_buff_len == 0) ||
	    trb_buff_len == td_total_len)
		return 0;

	/* Queueing functions don't count the current TRB into transferred */
	return (total_packet_count - ((transferred + trb_buff_len) / maxp));
}


static int queue_bulk_sg_tx(struct xhci_hcd *xhci, gfp_t mem_flags,
		struct urb *urb, int slot_id, unsigned int ep_index)
{
	struct xhci_ring *ep_ring;
	unsigned int num_trbs;
	struct urb_priv *urb_priv;
	struct xhci_td *td;
	struct scatterlist *sg;
	int num_sgs;
	int trb_buff_len, this_sg_len, running_total, ret;
	unsigned int total_packet_count;
	bool zero_length_needed;
	bool first_trb;
	int last_trb_num;
	u64 addr;
	bool more_trbs_coming;

	struct xhci_generic_trb *start_trb;
	int start_cycle;

	ep_ring = xhci_urb_to_transfer_ring(xhci, urb);
	if (!ep_ring)
		return -EINVAL;

	num_trbs = count_sg_trbs_needed(xhci, urb);
	num_sgs = urb->num_mapped_sgs;
	total_packet_count = DIV_ROUND_UP(urb->transfer_buffer_length,
			usb_endpoint_maxp(&urb->ep->desc));

	ret = prepare_transfer(xhci, xhci->devs[slot_id],
			ep_index, urb->stream_id,
			num_trbs, urb, 0, mem_flags);
	if (ret < 0)
		return ret;

	urb_priv = urb->hcpriv;

	/* Deal with URB_ZERO_PACKET - need one more td/trb */
	zero_length_needed = urb->transfer_flags & URB_ZERO_PACKET &&
		urb_priv->length == 2;
	if (zero_length_needed) {
		num_trbs++;
		xhci_dbg(xhci, "Creating zero length td.\n");
		ret = prepare_transfer(xhci, xhci->devs[slot_id],
				ep_index, urb->stream_id,
				1, urb, 1, mem_flags);
		if (ret < 0)
			return ret;
	}

	td = urb_priv->td[0];

	/*
	 * Don't give the first TRB to the hardware (by toggling the cycle bit)
	 * until we've finished creating all the other TRBs.  The ring's cycle
	 * state may change as we enqueue the other TRBs, so save it too.
	 */
	start_trb = &ep_ring->enqueue->generic;
	start_cycle = ep_ring->cycle_state;

	running_total = 0;
	/*
	 * How much data is in the first TRB?
	 *
	 * There are three forces at work for TRB buffer pointers and lengths:
	 * 1. We don't want to walk off the end of this sg-list entry buffer.
	 * 2. The transfer length that the driver requested may be smaller than
	 *    the amount of memory allocated for this scatter-gather list.
	 * 3. TRBs buffers can't cross 64KB boundaries.
	 */
	sg = urb->sg;
	addr = (u64) sg_dma_address(sg);
	this_sg_len = sg_dma_len(sg);
	trb_buff_len = TRB_MAX_BUFF_SIZE - (addr & (TRB_MAX_BUFF_SIZE - 1));
	trb_buff_len = min_t(int, trb_buff_len, this_sg_len);
	if (trb_buff_len > urb->transfer_buffer_length)
		trb_buff_len = urb->transfer_buffer_length;

	first_trb = true;
	last_trb_num = zero_length_needed ? 2 : 1;
	/* Queue the first TRB, even if it's zero-length */
	do {
		u32 field = 0;
		u32 length_field = 0;
		u32 remainder = 0;

		/* Don't change the cycle bit of the first TRB until later */
		if (first_trb) {
			first_trb = false;
			if (start_cycle == 0)
				field |= 0x1;
		} else
			field |= ep_ring->cycle_state;

		/* Chain all the TRBs together; clear the chain bit in the last
		 * TRB to indicate it's the last TRB in the chain.
		 */
		if (num_trbs > last_trb_num) {
			field |= TRB_CHAIN;
		} else if (num_trbs == last_trb_num) {
			td->last_trb = ep_ring->enqueue;
			field |= TRB_IOC;
		} else if (zero_length_needed && num_trbs == 1) {
			trb_buff_len = 0;
			urb_priv->td[1]->last_trb = ep_ring->enqueue;
			field |= TRB_IOC;
		}

		/* Only set interrupt on short packet for IN endpoints */
		if (usb_urb_dir_in(urb))
			field |= TRB_ISP;

		if (TRB_MAX_BUFF_SIZE -
				(addr & (TRB_MAX_BUFF_SIZE - 1)) < trb_buff_len) {
			xhci_warn(xhci, "WARN: sg dma xfer crosses 64KB boundaries!\n");
			xhci_dbg(xhci, "Next boundary at %#x, end dma = %#x\n",
					(unsigned int) (addr + TRB_MAX_BUFF_SIZE) & ~(TRB_MAX_BUFF_SIZE - 1),
					(unsigned int) addr + trb_buff_len);
		}

		/* Set the TRB length, TD size, and interrupter fields. */
		remainder = xhci_td_remainder(xhci, running_total, trb_buff_len,
					   urb->transfer_buffer_length,
					   urb, num_trbs - 1);

		length_field = TRB_LEN(trb_buff_len) |
			TRB_TD_SIZE(remainder) |
			TRB_INTR_TARGET(0);

		if (num_trbs > 1)
			more_trbs_coming = true;
		else
			more_trbs_coming = false;
		queue_trb(xhci, ep_ring, more_trbs_coming,
				lower_32_bits(addr),
				upper_32_bits(addr),
				length_field,
				field | TRB_TYPE(TRB_NORMAL));
		--num_trbs;
		running_total += trb_buff_len;

		/* Calculate length for next transfer --
		 * Are we done queueing all the TRBs for this sg entry?
		 */
		this_sg_len -= trb_buff_len;
		if (this_sg_len == 0) {
			--num_sgs;
			if (num_sgs == 0)
				break;
			sg = sg_next(sg);
			addr = (u64) sg_dma_address(sg);
			this_sg_len = sg_dma_len(sg);
		} else {
			addr += trb_buff_len;
		}

		trb_buff_len = TRB_MAX_BUFF_SIZE -
			(addr & (TRB_MAX_BUFF_SIZE - 1));
		trb_buff_len = min_t(int, trb_buff_len, this_sg_len);
		if (running_total + trb_buff_len > urb->transfer_buffer_length)
			trb_buff_len =
				urb->transfer_buffer_length - running_total;
	} while (num_trbs > 0);

	check_trb_math(urb, num_trbs, running_total);
	giveback_first_trb(xhci, slot_id, ep_index, urb->stream_id,
			start_cycle, start_trb);
	return 0;
}

/* This is very similar to what ehci-q.c qtd_fill() does */
int xhci_queue_bulk_tx(struct xhci_hcd *xhci, gfp_t mem_flags,
		struct urb *urb, int slot_id, unsigned int ep_index)
{
	struct xhci_ring *ep_ring;
	struct urb_priv *urb_priv;
	struct xhci_td *td;
	int num_trbs;
	struct xhci_generic_trb *start_trb;
	bool first_trb;
	int last_trb_num;
	bool more_trbs_coming;
	bool zero_length_needed;
	int start_cycle;
	u32 field, length_field;

	int running_total, trb_buff_len, ret;
	unsigned int total_packet_count;
	u64 addr;

	if (urb->num_sgs)
		return queue_bulk_sg_tx(xhci, mem_flags, urb, slot_id, ep_index);

	ep_ring = xhci_urb_to_transfer_ring(xhci, urb);
	if (!ep_ring)
		return -EINVAL;

	num_trbs = 0;
	/* How much data is (potentially) left before the 64KB boundary? */
	running_total = TRB_MAX_BUFF_SIZE -
		(urb->transfer_dma & (TRB_MAX_BUFF_SIZE - 1));
	running_total &= TRB_MAX_BUFF_SIZE - 1;

	/* If there's some data on this 64KB chunk, or we have to send a
	 * zero-length transfer, we need at least one TRB
	 */
	if (running_total != 0 || urb->transfer_buffer_length == 0)
		num_trbs++;
	/* How many more 64KB chunks to transfer, how many more TRBs? */
	while (running_total < urb->transfer_buffer_length) {
		num_trbs++;
		running_total += TRB_MAX_BUFF_SIZE;
	}

	ret = prepare_transfer(xhci, xhci->devs[slot_id],
			ep_index, urb->stream_id,
			num_trbs, urb, 0, mem_flags);
	if (ret < 0)
		return ret;

	urb_priv = urb->hcpriv;

	/* Deal with URB_ZERO_PACKET - need one more td/trb */
	zero_length_needed = urb->transfer_flags & URB_ZERO_PACKET &&
		urb_priv->length == 2;
	if (zero_length_needed) {
		num_trbs++;
		xhci_dbg(xhci, "Creating zero length td.\n");
		ret = prepare_transfer(xhci, xhci->devs[slot_id],
				ep_index, urb->stream_id,
				1, urb, 1, mem_flags);
		if (ret < 0)
			return ret;
	}

	td = urb_priv->td[0];

	/*
	 * Don't give the first TRB to the hardware (by toggling the cycle bit)
	 * until we've finished creating all the other TRBs.  The ring's cycle
	 * state may change as we enqueue the other TRBs, so save it too.
	 */
	start_trb = &ep_ring->enqueue->generic;
	start_cycle = ep_ring->cycle_state;

	running_total = 0;
	total_packet_count = DIV_ROUND_UP(urb->transfer_buffer_length,
			usb_endpoint_maxp(&urb->ep->desc));
	/* How much data is in the first TRB? */
	addr = (u64) urb->transfer_dma;
	trb_buff_len = TRB_MAX_BUFF_SIZE -
		(urb->transfer_dma & (TRB_MAX_BUFF_SIZE - 1));
	if (trb_buff_len > urb->transfer_buffer_length)
		trb_buff_len = urb->transfer_buffer_length;

	first_trb = true;
	last_trb_num = zero_length_needed ? 2 : 1;
	/* Queue the first TRB, even if it's zero-length */
	do {
		u32 remainder = 0;
		field = 0;

		/* Don't change the cycle bit of the first TRB until later */
		if (first_trb) {
			first_trb = false;
			if (start_cycle == 0)
				field |= 0x1;
		} else
			field |= ep_ring->cycle_state;

		/* Chain all the TRBs together; clear the chain bit in the last
		 * TRB to indicate it's the last TRB in the chain.
		 */
		if (num_trbs > last_trb_num) {
			field |= TRB_CHAIN;
		} else if (num_trbs == last_trb_num) {
			td->last_trb = ep_ring->enqueue;
			field |= TRB_IOC;
		} else if (zero_length_needed && num_trbs == 1) {
			trb_buff_len = 0;
			urb_priv->td[1]->last_trb = ep_ring->enqueue;
			field |= TRB_IOC;
		}

		/* Only set interrupt on short packet for IN endpoints */
		if (usb_urb_dir_in(urb))
			field |= TRB_ISP;

		/* Set the TRB length, TD size, and interrupter fields. */
		remainder = xhci_td_remainder(xhci, running_total, trb_buff_len,
					   urb->transfer_buffer_length,
					   urb, num_trbs - 1);

		length_field = TRB_LEN(trb_buff_len) |
			TRB_TD_SIZE(remainder) |
			TRB_INTR_TARGET(0);

		if (num_trbs > 1)
			more_trbs_coming = true;
		else
			more_trbs_coming = false;
		queue_trb(xhci, ep_ring, more_trbs_coming,
				lower_32_bits(addr),
				upper_32_bits(addr),
				length_field,
				field | TRB_TYPE(TRB_NORMAL));
		--num_trbs;
		running_total += trb_buff_len;

		/* Calculate length for next transfer */
		addr += trb_buff_len;
		trb_buff_len = urb->transfer_buffer_length - running_total;
		if (trb_buff_len > TRB_MAX_BUFF_SIZE)
			trb_buff_len = TRB_MAX_BUFF_SIZE;
	} while (num_trbs > 0);

	check_trb_math(urb, num_trbs, running_total);
	giveback_first_trb(xhci, slot_id, ep_index, urb->stream_id,
			start_cycle, start_trb);
	return 0;
}

/* Caller must have locked xhci->lock */
int xhci_queue_ctrl_tx(struct xhci_hcd *xhci, gfp_t mem_flags,
		struct urb *urb, int slot_id, unsigned int ep_index)
{
	struct xhci_ring *ep_ring;
	int num_trbs;
	int ret;
	struct usb_ctrlrequest *setup;
	struct xhci_generic_trb *start_trb;
	int start_cycle;
	u32 field, length_field, remainder;
	struct urb_priv *urb_priv;
	struct xhci_td *td;

	ep_ring = xhci_urb_to_transfer_ring(xhci, urb);
	if (!ep_ring)
		return -EINVAL;

	/*
	 * Need to copy setup packet into setup TRB, so we can't use the setup
	 * DMA address.
	 */
	if (!urb->setup_packet)
		return -EINVAL;

	/* 1 TRB for setup, 1 for status */
	num_trbs = 2;
	/*
	 * Don't need to check if we need additional event data and normal TRBs,
	 * since data in control transfers will never get bigger than 16MB
	 * XXX: can we get a buffer that crosses 64KB boundaries?
	 */
	if (urb->transfer_buffer_length > 0)
		num_trbs++;
	ret = prepare_transfer(xhci, xhci->devs[slot_id],
			ep_index, urb->stream_id,
			num_trbs, urb, 0, mem_flags);
	if (ret < 0)
		return ret;

	urb_priv = urb->hcpriv;
	td = urb_priv->td[0];

	/*
	 * Don't give the first TRB to the hardware (by toggling the cycle bit)
	 * until we've finished creating all the other TRBs.  The ring's cycle
	 * state may change as we enqueue the other TRBs, so save it too.
	 */
	start_trb = &ep_ring->enqueue->generic;
	start_cycle = ep_ring->cycle_state;

	/* Queue setup TRB - see section 6.4.1.2.1 */
	/* FIXME better way to translate setup_packet into two u32 fields? */
	setup = (struct usb_ctrlrequest *) urb->setup_packet;
	field = 0;
	field |= TRB_IDT | TRB_TYPE(TRB_SETUP);
	if (start_cycle == 0)
		field |= 0x1;

	/* xHCI 1.0/1.1 6.4.1.2.1: Transfer Type field */
	if (xhci->hci_version >= 0x100) {
		if (urb->transfer_buffer_length > 0) {
			if (setup->bRequestType & USB_DIR_IN)
				field |= TRB_TX_TYPE(TRB_DATA_IN);
			else
				field |= TRB_TX_TYPE(TRB_DATA_OUT);
		}
	}

	queue_trb(xhci, ep_ring, true,
		  setup->bRequestType | setup->bRequest << 8 | le16_to_cpu(setup->wValue) << 16,
		  le16_to_cpu(setup->wIndex) | le16_to_cpu(setup->wLength) << 16,
		  TRB_LEN(8) | TRB_INTR_TARGET(0),
		  /* Immediate data in pointer */
		  field);

	/* If there's data, queue data TRBs */
	/* Only set interrupt on short packet for IN endpoints */
	if (usb_urb_dir_in(urb))
		field = TRB_ISP | TRB_TYPE(TRB_DATA);
	else
		field = TRB_TYPE(TRB_DATA);

	remainder = xhci_td_remainder(xhci, 0,
				   urb->transfer_buffer_length,
				   urb->transfer_buffer_length,
				   urb, 1);

	length_field = TRB_LEN(urb->transfer_buffer_length) |
		TRB_TD_SIZE(remainder) |
		TRB_INTR_TARGET(0);

	if (urb->transfer_buffer_length > 0) {
		if (setup->bRequestType & USB_DIR_IN)
			field |= TRB_DIR_IN;
		queue_trb(xhci, ep_ring, true,
				lower_32_bits(urb->transfer_dma),
				upper_32_bits(urb->transfer_dma),
				length_field,
				field | ep_ring->cycle_state);
	}

	/* Save the DMA address of the last TRB in the TD */
	td->last_trb = ep_ring->enqueue;

	/* Queue status TRB - see Table 7 and sections 4.11.2.2 and 6.4.1.2.3 */
	/* If the device sent data, the status stage is an OUT transfer */
	if (urb->transfer_buffer_length > 0 && setup->bRequestType & USB_DIR_IN)
		field = 0;
	else
		field = TRB_DIR_IN;
	queue_trb(xhci, ep_ring, false,
			0,
			0,
			TRB_INTR_TARGET(0),
			/* Event on completion */
			field | TRB_IOC | TRB_TYPE(TRB_STATUS) | ep_ring->cycle_state);

	giveback_first_trb(xhci, slot_id, ep_index, 0,
			start_cycle, start_trb);
	return 0;
}

static int count_isoc_trbs_needed(struct xhci_hcd *xhci,
		struct urb *urb, int i)
{
	int num_trbs = 0;
	u64 addr, td_len;

	addr = (u64) (urb->transfer_dma + urb->iso_frame_desc[i].offset);
	td_len = urb->iso_frame_desc[i].length;

	num_trbs = DIV_ROUND_UP(td_len + (addr & (TRB_MAX_BUFF_SIZE - 1)),
			TRB_MAX_BUFF_SIZE);
	if (num_trbs == 0)
		num_trbs++;

	return num_trbs;
}

/*
 * The transfer burst count field of the isochronous TRB defines the number of
 * bursts that are required to move all packets in this TD.  Only SuperSpeed
 * devices can burst up to bMaxBurst number of packets per service interval.
 * This field is zero based, meaning a value of zero in the field means one
 * burst.  Basically, for everything but SuperSpeed devices, this field will be
 * zero.  Only xHCI 1.0 host controllers support this field.
 */
static unsigned int xhci_get_burst_count(struct xhci_hcd *xhci,
		struct usb_device *udev,
		struct urb *urb, unsigned int total_packet_count)
{
	unsigned int max_burst;

	if (xhci->hci_version < 0x100 || udev->speed < USB_SPEED_SUPER)
		return 0;

	max_burst = urb->ep->ss_ep_comp.bMaxBurst;
	return DIV_ROUND_UP(total_packet_count, max_burst + 1) - 1;
}

/*
 * Returns the number of packets in the last "burst" of packets.  This field is
 * valid for all speeds of devices.  USB 2.0 devices can only do one "burst", so
 * the last burst packet count is equal to the total number of packets in the
 * TD.  SuperSpeed endpoints can have up to 3 bursts.  All but the last burst
 * must contain (bMaxBurst + 1) number of packets, but the last burst can
 * contain 1 to (bMaxBurst + 1) packets.
 */
static unsigned int xhci_get_last_burst_packet_count(struct xhci_hcd *xhci,
		struct usb_device *udev,
		struct urb *urb, unsigned int total_packet_count)
{
	unsigned int max_burst;
	unsigned int residue;

	if (xhci->hci_version < 0x100)
		return 0;

	switch (udev->speed) {
	case USB_SPEED_SUPER_PLUS:
	case USB_SPEED_SUPER:
		/* bMaxBurst is zero based: 0 means 1 packet per burst */
		max_burst = urb->ep->ss_ep_comp.bMaxBurst;
		residue = total_packet_count % (max_burst + 1);
		/* If residue is zero, the last burst contains (max_burst + 1)
		 * number of packets, but the TLBPC field is zero-based.
		 */
		if (residue == 0)
			return max_burst;
		return residue - 1;
	default:
		if (total_packet_count == 0)
			return 0;
		return total_packet_count - 1;
	}
}

/*
 * Calculates Frame ID field of the isochronous TRB identifies the
 * target frame that the Interval associated with this Isochronous
 * Transfer Descriptor will start on. Refer to 4.11.2.5 in 1.1 spec.
 *
 * Returns actual frame id on success, negative value on error.
 */
static int xhci_get_isoc_frame_id(struct xhci_hcd *xhci,
		struct urb *urb, int index)
{
	int start_frame, ist, ret = 0;
	int start_frame_id, end_frame_id, current_frame_id;

	if (urb->dev->speed == USB_SPEED_LOW ||
			urb->dev->speed == USB_SPEED_FULL)
		start_frame = urb->start_frame + index * urb->interval;
	else
		start_frame = (urb->start_frame + index * urb->interval) >> 3;

	/* Isochronous Scheduling Threshold (IST, bits 0~3 in HCSPARAMS2):
	 *
	 * If bit [3] of IST is cleared to '0', software can add a TRB no
	 * later than IST[2:0] Microframes before that TRB is scheduled to
	 * be executed.
	 * If bit [3] of IST is set to '1', software can add a TRB no later
	 * than IST[2:0] Frames before that TRB is scheduled to be executed.
	 */
	ist = HCS_IST(xhci->hcs_params2) & 0x7;
	if (HCS_IST(xhci->hcs_params2) & (1 << 3))
		ist <<= 3;

	/* Software shall not schedule an Isoch TD with a Frame ID value that
	 * is less than the Start Frame ID or greater than the End Frame ID,
	 * where:
	 *
	 * End Frame ID = (Current MFINDEX register value + 895 ms.) MOD 2048
	 * Start Frame ID = (Current MFINDEX register value + IST + 1) MOD 2048
	 *
	 * Both the End Frame ID and Start Frame ID values are calculated
	 * in microframes. When software determines the valid Frame ID value;
	 * The End Frame ID value should be rounded down to the nearest Frame
	 * boundary, and the Start Frame ID value should be rounded up to the
	 * nearest Frame boundary.
	 */
	current_frame_id = readl(&xhci->run_regs->microframe_index);
	start_frame_id = roundup(current_frame_id + ist + 1, 8);
	end_frame_id = rounddown(current_frame_id + 895 * 8, 8);

	start_frame &= 0x7ff;
	start_frame_id = (start_frame_id >> 3) & 0x7ff;
	end_frame_id = (end_frame_id >> 3) & 0x7ff;

	xhci_dbg(xhci, "%s: index %d, reg 0x%x start_frame_id 0x%x, end_frame_id 0x%x, start_frame 0x%x\n",
		 __func__, index, readl(&xhci->run_regs->microframe_index),
		 start_frame_id, end_frame_id, start_frame);

	if (start_frame_id < end_frame_id) {
		if (start_frame > end_frame_id ||
				start_frame < start_frame_id)
			ret = -EINVAL;
	} else if (start_frame_id > end_frame_id) {
		if ((start_frame > end_frame_id &&
				start_frame < start_frame_id))
			ret = -EINVAL;
	} else {
			ret = -EINVAL;
	}

	if (index == 0) {
		if (ret == -EINVAL || start_frame == start_frame_id) {
			start_frame = start_frame_id + 1;
			if (urb->dev->speed == USB_SPEED_LOW ||
					urb->dev->speed == USB_SPEED_FULL)
				urb->start_frame = start_frame;
			else
				urb->start_frame = start_frame << 3;
			ret = 0;
		}
	}

	if (ret) {
		xhci_warn(xhci, "Frame ID %d (reg %d, index %d) beyond range (%d, %d)\n",
				start_frame, current_frame_id, index,
				start_frame_id, end_frame_id);
		xhci_warn(xhci, "Ignore frame ID field, use SIA bit instead\n");
		return ret;
	}

	return start_frame;
}

/* This is for isoc transfer */
static int xhci_queue_isoc_tx(struct xhci_hcd *xhci, gfp_t mem_flags,
		struct urb *urb, int slot_id, unsigned int ep_index)
{
	struct xhci_ring *ep_ring;
	struct urb_priv *urb_priv;
	struct xhci_td *td;
	int num_tds, trbs_per_td;
	struct xhci_generic_trb *start_trb;
	bool first_trb;
	int start_cycle;
	u32 field, length_field;
	int running_total, trb_buff_len, td_len, td_remain_len, ret;
	u64 start_addr, addr;
	int i, j;
	bool more_trbs_coming;
	struct xhci_virt_ep *xep;

	xep = &xhci->devs[slot_id]->eps[ep_index];
	ep_ring = xhci->devs[slot_id]->eps[ep_index].ring;

	num_tds = urb->number_of_packets;
	if (num_tds < 1) {
		xhci_dbg(xhci, "Isoc URB with zero packets?\n");
		return -EINVAL;
	}

	start_addr = (u64) urb->transfer_dma;
	start_trb = &ep_ring->enqueue->generic;
	start_cycle = ep_ring->cycle_state;

	urb_priv = urb->hcpriv;
	/* Queue the first TRB, even if it's zero-length */
	for (i = 0; i < num_tds; i++) {
		unsigned int total_packet_count;
		unsigned int burst_count;
		unsigned int residue;

		first_trb = true;
		running_total = 0;
		addr = start_addr + urb->iso_frame_desc[i].offset;
		td_len = urb->iso_frame_desc[i].length;
		td_remain_len = td_len;
		total_packet_count = DIV_ROUND_UP(td_len,
				GET_MAX_PACKET(
					usb_endpoint_maxp(&urb->ep->desc)));
		/* A zero-length transfer still involves at least one packet. */
		if (total_packet_count == 0)
			total_packet_count++;
		burst_count = xhci_get_burst_count(xhci, urb->dev, urb,
				total_packet_count);
		residue = xhci_get_last_burst_packet_count(xhci,
				urb->dev, urb, total_packet_count);

		trbs_per_td = count_isoc_trbs_needed(xhci, urb, i);

		ret = prepare_transfer(xhci, xhci->devs[slot_id], ep_index,
				urb->stream_id, trbs_per_td, urb, i, mem_flags);
		if (ret < 0) {
			if (i == 0)
				return ret;
			goto cleanup;
		}

		td = urb_priv->td[i];
		for (j = 0; j < trbs_per_td; j++) {
			int frame_id = 0;
			u32 remainder = 0;
			field = 0;

			if (first_trb) {
				field = TRB_TBC(burst_count) |
					TRB_TLBPC(residue);
				/* Queue the isoc TRB */
				field |= TRB_TYPE(TRB_ISOC);

				/* Calculate Frame ID and SIA fields */
				if (!(urb->transfer_flags & URB_ISO_ASAP) &&
						HCC_CFC(xhci->hcc_params)) {
					frame_id = xhci_get_isoc_frame_id(xhci,
									  urb,
									  i);
					if (frame_id >= 0)
						field |= TRB_FRAME_ID(frame_id);
					else
						field |= TRB_SIA;
				} else
					field |= TRB_SIA;

				if (i == 0) {
					if (start_cycle == 0)
						field |= 0x1;
				} else
					field |= ep_ring->cycle_state;
				first_trb = false;
			} else {
				/* Queue other normal TRBs */
				field |= TRB_TYPE(TRB_NORMAL);
				field |= ep_ring->cycle_state;
			}

			/* Only set interrupt on short packet for IN EPs */
			if (usb_urb_dir_in(urb))
				field |= TRB_ISP;

			/* Chain all the TRBs together; clear the chain bit in
			 * the last TRB to indicate it's the last TRB in the
			 * chain.
			 */
			if (j < trbs_per_td - 1) {
				field |= TRB_CHAIN;
				more_trbs_coming = true;
			} else {
				td->last_trb = ep_ring->enqueue;
				field |= TRB_IOC;
				if (xhci->hci_version == 0x100 &&
						!(xhci->quirks &
							XHCI_AVOID_BEI)) {
					/* Set BEI bit except for the last td */
					if (i < num_tds - 1)
						field |= TRB_BEI;
				}
				more_trbs_coming = false;
			}

			/* Calculate TRB length */
			trb_buff_len = TRB_MAX_BUFF_SIZE -
				(addr & ((1 << TRB_MAX_BUFF_SHIFT) - 1));
			if (trb_buff_len > td_remain_len)
				trb_buff_len = td_remain_len;

			/* Set the TRB length, TD size, & interrupter fields. */
			remainder = xhci_td_remainder(xhci, running_total,
						   trb_buff_len, td_len,
						   urb, trbs_per_td - j - 1);

			length_field = TRB_LEN(trb_buff_len) |
				TRB_TD_SIZE(remainder) |
				TRB_INTR_TARGET(0);

			queue_trb(xhci, ep_ring, more_trbs_coming,
				lower_32_bits(addr),
				upper_32_bits(addr),
				length_field,
				field);
			running_total += trb_buff_len;

			addr += trb_buff_len;
			td_remain_len -= trb_buff_len;
		}

		/* Check TD length */
		if (running_total != td_len) {
			xhci_err(xhci, "ISOC TD length unmatch\n");
			ret = -EINVAL;
			goto cleanup;
		}
	}

	/* store the next frame id */
	if (HCC_CFC(xhci->hcc_params))
		xep->next_frame_id = urb->start_frame + num_tds * urb->interval;

	if (xhci_to_hcd(xhci)->self.bandwidth_isoc_reqs == 0) {
		if (xhci->quirks & XHCI_AMD_PLL_FIX)
			usb_amd_quirk_pll_disable();
	}
	xhci_to_hcd(xhci)->self.bandwidth_isoc_reqs++;

	giveback_first_trb(xhci, slot_id, ep_index, urb->stream_id,
			start_cycle, start_trb);
	return 0;
cleanup:
	/* Clean up a partially enqueued isoc transfer. */

	for (i--; i >= 0; i--)
		list_del_init(&urb_priv->td[i]->td_list);

	/* Use the first TD as a temporary variable to turn the TDs we've queued
	 * into No-ops with a software-owned cycle bit. That way the hardware
	 * won't accidentally start executing bogus TDs when we partially
	 * overwrite them.  td->first_trb and td->start_seg are already set.
	 */
	urb_priv->td[0]->last_trb = ep_ring->enqueue;
	/* Every TRB except the first & last will have its cycle bit flipped. */
	td_to_noop(xhci, ep_ring, urb_priv->td[0], true);

	/* Reset the ring enqueue back to the first TRB and its cycle bit. */
	ep_ring->enqueue = urb_priv->td[0]->first_trb;
	ep_ring->enq_seg = urb_priv->td[0]->start_seg;
	ep_ring->cycle_state = start_cycle;
	ep_ring->num_trbs_free = ep_ring->num_trbs_free_temp;
	usb_hcd_unlink_urb_from_ep(bus_to_hcd(urb->dev->bus), urb);
	return ret;
}

/*
 * Check transfer ring to guarantee there is enough room for the urb.
 * Update ISO URB start_frame and interval.
 * Update interval as xhci_queue_intr_tx does. Use xhci frame_index to
 * update urb->start_frame if URB_ISO_ASAP is set in transfer_flags or
 * Contiguous Frame ID is not supported by HC.
 */
int xhci_queue_isoc_tx_prepare(struct xhci_hcd *xhci, gfp_t mem_flags,
		struct urb *urb, int slot_id, unsigned int ep_index)
{
	struct xhci_virt_device *xdev;
	struct xhci_ring *ep_ring;
	struct xhci_ep_ctx *ep_ctx;
	int start_frame;
	int xhci_interval;
	int ep_interval;
	int num_tds, num_trbs, i;
	int ret;
	struct xhci_virt_ep *xep;
	int ist;

	xdev = xhci->devs[slot_id];
	xep = &xhci->devs[slot_id]->eps[ep_index];
	ep_ring = xdev->eps[ep_index].ring;
	ep_ctx = xhci_get_ep_ctx(xhci, xdev->out_ctx, ep_index);

	num_trbs = 0;
	num_tds = urb->number_of_packets;
	for (i = 0; i < num_tds; i++)
		num_trbs += count_isoc_trbs_needed(xhci, urb, i);

	/* Check the ring to guarantee there is enough room for the whole urb.
	 * Do not insert any td of the urb to the ring if the check failed.
	 */
	ret = prepare_ring(xhci, ep_ring, le32_to_cpu(ep_ctx->ep_info) & EP_STATE_MASK,
			   num_trbs, mem_flags);
	if (ret)
		return ret;

	/*
	 * Check interval value. This should be done before we start to
	 * calculate the start frame value.
	 */
	xhci_interval = EP_INTERVAL_TO_UFRAMES(le32_to_cpu(ep_ctx->ep_info));
	ep_interval = urb->interval;
	/* Convert to microframes */
	if (urb->dev->speed == USB_SPEED_LOW ||
			urb->dev->speed == USB_SPEED_FULL)
		ep_interval *= 8;
	/* FIXME change this to a warning and a suggestion to use the new API
	 * to set the polling interval (once the API is added).
	 */
	if (xhci_interval != ep_interval) {
		dev_dbg_ratelimited(&urb->dev->dev,
				"Driver uses different interval (%d microframe%s) than xHCI (%d microframe%s)\n",
				ep_interval, ep_interval == 1 ? "" : "s",
				xhci_interval, xhci_interval == 1 ? "" : "s");
		urb->interval = xhci_interval;
		/* Convert back to frames for LS/FS devices */
		if (urb->dev->speed == USB_SPEED_LOW ||
				urb->dev->speed == USB_SPEED_FULL)
			urb->interval /= 8;
	}

	/* Calculate the start frame and put it in urb->start_frame. */
	if (HCC_CFC(xhci->hcc_params) && !list_empty(&ep_ring->td_list)) {
		if ((le32_to_cpu(ep_ctx->ep_info) & EP_STATE_MASK) ==
				EP_STATE_RUNNING) {
			urb->start_frame = xep->next_frame_id;
			goto skip_start_over;
		}
	}

	start_frame = readl(&xhci->run_regs->microframe_index);
	start_frame &= 0x3fff;
	/*
	 * Round up to the next frame and consider the time before trb really
	 * gets scheduled by hardare.
	 */
	ist = HCS_IST(xhci->hcs_params2) & 0x7;
	if (HCS_IST(xhci->hcs_params2) & (1 << 3))
		ist <<= 3;
	start_frame += ist + XHCI_CFC_DELAY;
	start_frame = roundup(start_frame, 8);

	/*
	 * Round up to the next ESIT (Endpoint Service Interval Time) if ESIT
	 * is greate than 8 microframes.
	 */
	if (urb->dev->speed == USB_SPEED_LOW ||
			urb->dev->speed == USB_SPEED_FULL) {
		start_frame = roundup(start_frame, urb->interval << 3);
		urb->start_frame = start_frame >> 3;
	} else {
		start_frame = roundup(start_frame, urb->interval);
		urb->start_frame = start_frame;
	}

skip_start_over:
	ep_ring->num_trbs_free_temp = ep_ring->num_trbs_free;

	return xhci_queue_isoc_tx(xhci, mem_flags, urb, slot_id, ep_index);
}

/****		Command Ring Operations		****/

/* Generic function for queueing a command TRB on the command ring.
 * Check to make sure there's room on the command ring for one command TRB.
 * Also check that there's room reserved for commands that must not fail.
 * If this is a command that must not fail, meaning command_must_succeed = TRUE,
 * then only check for the number of reserved spots.
 * Don't decrement xhci->cmd_ring_reserved_trbs after we've queued the TRB
 * because the command event handler may want to resubmit a failed command.
 */
static int queue_command(struct xhci_hcd *xhci, struct xhci_command *cmd,
			 u32 field1, u32 field2,
			 u32 field3, u32 field4, bool command_must_succeed)
{
	int reserved_trbs = xhci->cmd_ring_reserved_trbs;
	int ret;

	if ((xhci->xhc_state & XHCI_STATE_DYING) ||
		(xhci->xhc_state & XHCI_STATE_HALTED) ||
		(xhci->xhc_state & XHCI_STATE_REMOVING)) {
		xhci_dbg(xhci, "xHCI dying or halted, can't queue_command\n");
		return -ESHUTDOWN;
	}

	if (!command_must_succeed)
		reserved_trbs++;

	ret = prepare_ring(xhci, xhci->cmd_ring, EP_STATE_RUNNING,
			reserved_trbs, GFP_ATOMIC);
	if (ret < 0) {
		xhci_err(xhci, "ERR: No room for command on command ring\n");
		if (command_must_succeed)
			xhci_err(xhci, "ERR: Reserved TRB counting for "
					"unfailable commands failed.\n");
		return ret;
	}

	cmd->command_trb = xhci->cmd_ring->enqueue;
	list_add_tail(&cmd->cmd_list, &xhci->cmd_list);

	/* if there are no other commands queued we start the timeout timer */
	if (xhci->cmd_list.next == &cmd->cmd_list &&
	    !delayed_work_pending(&xhci->cmd_timer)) {
		xhci->current_cmd = cmd;
		xhci_mod_cmd_timer(xhci, XHCI_CMD_DEFAULT_TIMEOUT);
	}

	queue_trb(xhci, xhci->cmd_ring, false, field1, field2, field3,
			field4 | xhci->cmd_ring->cycle_state);
	return 0;
}

/* Queue a slot enable or disable request on the command ring */
int xhci_queue_slot_control(struct xhci_hcd *xhci, struct xhci_command *cmd,
		u32 trb_type, u32 slot_id)
{
	return queue_command(xhci, cmd, 0, 0, 0,
			TRB_TYPE(trb_type) | SLOT_ID_FOR_TRB(slot_id), false);
}

/* Queue an address device command TRB */
int xhci_queue_address_device(struct xhci_hcd *xhci, struct xhci_command *cmd,
		dma_addr_t in_ctx_ptr, u32 slot_id, enum xhci_setup_dev setup)
{
	return queue_command(xhci, cmd, lower_32_bits(in_ctx_ptr),
			upper_32_bits(in_ctx_ptr), 0,
			TRB_TYPE(TRB_ADDR_DEV) | SLOT_ID_FOR_TRB(slot_id)
			| (setup == SETUP_CONTEXT_ONLY ? TRB_BSR : 0), false);
}

int xhci_queue_vendor_command(struct xhci_hcd *xhci, struct xhci_command *cmd,
		u32 field1, u32 field2, u32 field3, u32 field4)
{
	return queue_command(xhci, cmd, field1, field2, field3, field4, false);
}

/* Queue a reset device command TRB */
int xhci_queue_reset_device(struct xhci_hcd *xhci, struct xhci_command *cmd,
		u32 slot_id)
{
	return queue_command(xhci, cmd, 0, 0, 0,
			TRB_TYPE(TRB_RESET_DEV) | SLOT_ID_FOR_TRB(slot_id),
			false);
}

/* Queue a configure endpoint command TRB */
int xhci_queue_configure_endpoint(struct xhci_hcd *xhci,
		struct xhci_command *cmd, dma_addr_t in_ctx_ptr,
		u32 slot_id, bool command_must_succeed)
{
	return queue_command(xhci, cmd, lower_32_bits(in_ctx_ptr),
			upper_32_bits(in_ctx_ptr), 0,
			TRB_TYPE(TRB_CONFIG_EP) | SLOT_ID_FOR_TRB(slot_id),
			command_must_succeed);
}

/* Queue an evaluate context command TRB */
int xhci_queue_evaluate_context(struct xhci_hcd *xhci, struct xhci_command *cmd,
		dma_addr_t in_ctx_ptr, u32 slot_id, bool command_must_succeed)
{
	return queue_command(xhci, cmd, lower_32_bits(in_ctx_ptr),
			upper_32_bits(in_ctx_ptr), 0,
			TRB_TYPE(TRB_EVAL_CONTEXT) | SLOT_ID_FOR_TRB(slot_id),
			command_must_succeed);
}

/*
 * Suspend is set to indicate "Stop Endpoint Command" is being issued to stop
 * activity on an endpoint that is about to be suspended.
 */
int xhci_queue_stop_endpoint(struct xhci_hcd *xhci, struct xhci_command *cmd,
			     int slot_id, unsigned int ep_index, int suspend)
{
	u32 trb_slot_id = SLOT_ID_FOR_TRB(slot_id);
	u32 trb_ep_index = EP_ID_FOR_TRB(ep_index);
	u32 type = TRB_TYPE(TRB_STOP_RING);
	u32 trb_suspend = SUSPEND_PORT_FOR_TRB(suspend);

	return queue_command(xhci, cmd, 0, 0, 0,
			trb_slot_id | trb_ep_index | type | trb_suspend, false);
}

/* Set Transfer Ring Dequeue Pointer command */
void xhci_queue_new_dequeue_state(struct xhci_hcd *xhci,
		unsigned int slot_id, unsigned int ep_index,
		unsigned int stream_id,
		struct xhci_dequeue_state *deq_state)
{
	dma_addr_t addr;
	u32 trb_slot_id = SLOT_ID_FOR_TRB(slot_id);
	u32 trb_ep_index = EP_ID_FOR_TRB(ep_index);
	u32 trb_stream_id = STREAM_ID_FOR_TRB(stream_id);
	u32 trb_sct = 0;
	u32 type = TRB_TYPE(TRB_SET_DEQ);
	struct xhci_virt_ep *ep;
	struct xhci_command *cmd;
	int ret;

	xhci_dbg_trace(xhci, trace_xhci_dbg_cancel_urb,
		"Set TR Deq Ptr cmd, new deq seg = %p (0x%llx dma), new deq ptr = %p (0x%llx dma), new cycle = %u",
		deq_state->new_deq_seg,
		(unsigned long long)deq_state->new_deq_seg->dma,
		deq_state->new_deq_ptr,
		(unsigned long long)xhci_trb_virt_to_dma(
			deq_state->new_deq_seg, deq_state->new_deq_ptr),
		deq_state->new_cycle_state);

	addr = xhci_trb_virt_to_dma(deq_state->new_deq_seg,
				    deq_state->new_deq_ptr);
	if (addr == 0) {
		xhci_warn(xhci, "WARN Cannot submit Set TR Deq Ptr\n");
		xhci_warn(xhci, "WARN deq seg = %p, deq pt = %p\n",
			  deq_state->new_deq_seg, deq_state->new_deq_ptr);
		return;
	}
	ep = &xhci->devs[slot_id]->eps[ep_index];
	if ((ep->ep_state & SET_DEQ_PENDING)) {
		xhci_warn(xhci, "WARN Cannot submit Set TR Deq Ptr\n");
		xhci_warn(xhci, "A Set TR Deq Ptr command is pending.\n");
		return;
	}

	/* This function gets called from contexts where it cannot sleep */
	cmd = xhci_alloc_command(xhci, false, false, GFP_ATOMIC);
	if (!cmd) {
		xhci_warn(xhci, "WARN Cannot submit Set TR Deq Ptr: ENOMEM\n");
		return;
	}

	ep->queued_deq_seg = deq_state->new_deq_seg;
	ep->queued_deq_ptr = deq_state->new_deq_ptr;
	if (stream_id)
		trb_sct = SCT_FOR_TRB(SCT_PRI_TR);
	ret = queue_command(xhci, cmd,
		lower_32_bits(addr) | trb_sct | deq_state->new_cycle_state,
		upper_32_bits(addr), trb_stream_id,
		trb_slot_id | trb_ep_index | type, false);
	if (ret < 0) {
		xhci_free_command(xhci, cmd);
		return;
	}

	/* Stop the TD queueing code from ringing the doorbell until
	 * this command completes.  The HC won't set the dequeue pointer
	 * if the ring is running, and ringing the doorbell starts the
	 * ring running.
	 */
	ep->ep_state |= SET_DEQ_PENDING;
}

int xhci_queue_reset_ep(struct xhci_hcd *xhci, struct xhci_command *cmd,
			int slot_id, unsigned int ep_index)
{
	u32 trb_slot_id = SLOT_ID_FOR_TRB(slot_id);
	u32 trb_ep_index = EP_ID_FOR_TRB(ep_index);
	u32 type = TRB_TYPE(TRB_RESET_EP);

	return queue_command(xhci, cmd, 0, 0, 0,
			trb_slot_id | trb_ep_index | type, false);
}<|MERGE_RESOLUTION|>--- conflicted
+++ resolved
@@ -1715,11 +1715,7 @@
 	 * RExit to a disconnect state).  If so, let the the driver know it's
 	 * out of the RExit state.
 	 */
-<<<<<<< HEAD
-	if (!DEV_SUPERSPEED_ANY(portsc) &&
-=======
-	if (!DEV_SUPERSPEED_ANY(temp) && hcd->speed < HCD_USB3 &&
->>>>>>> b6b5ee65
+	if (!DEV_SUPERSPEED_ANY(portsc) && hcd->speed < HCD_USB3 &&
 			test_and_clear_bit(faked_port_index,
 				&bus_state->rexit_ports)) {
 		complete(&bus_state->rexit_done[faked_port_index]);
