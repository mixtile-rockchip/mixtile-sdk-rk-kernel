// SPDX-License-Identifier: GPL-2.0
/*
  USB Driver layer for GSM modems

  Copyright (C) 2005  Matthias Urlichs <smurf@smurf.noris.de>

  Portions copied from the Keyspan driver by Hugh Blemings <hugh@blemings.org>

  History: see the git log.

  Work sponsored by: Sigos GmbH, Germany <info@sigos.de>

  This driver exists because the "normal" serial driver doesn't work too well
  with GSM modems. Issues:
  - data loss -- one single Receive URB is not nearly enough
  - controlling the baud rate doesn't make sense
*/

#define DRIVER_AUTHOR "Matthias Urlichs <smurf@smurf.noris.de>"
#define DRIVER_DESC "USB Driver for GSM modems"

#include <linux/kernel.h>
#include <linux/jiffies.h>
#include <linux/errno.h>
#include <linux/slab.h>
#include <linux/tty.h>
#include <linux/tty_flip.h>
#include <linux/module.h>
#include <linux/bitops.h>
#include <linux/uaccess.h>
#include <linux/usb.h>
#include <linux/usb/serial.h>
#include <linux/serial.h>
#include "usb-wwan.h"

/*
 * Generate DTR/RTS signals on the port using the SET_CONTROL_LINE_STATE request
 * in CDC ACM.
 */
static int usb_wwan_send_setup(struct usb_serial_port *port)
{
	struct usb_serial *serial = port->serial;
	struct usb_wwan_port_private *portdata;
	int val = 0;
	int ifnum;
	int res;

	portdata = usb_get_serial_port_data(port);

	if (portdata->dtr_state)
		val |= 0x01;
	if (portdata->rts_state)
		val |= 0x02;

	ifnum = serial->interface->cur_altsetting->desc.bInterfaceNumber;

	res = usb_autopm_get_interface(serial->interface);
	if (res)
		return res;

	res = usb_control_msg(serial->dev, usb_sndctrlpipe(serial->dev, 0),
				0x22, 0x21, val, ifnum, NULL, 0,
				USB_CTRL_SET_TIMEOUT);

	usb_autopm_put_interface(port->serial->interface);

	return res;
}

void usb_wwan_dtr_rts(struct usb_serial_port *port, int on)
{
	struct usb_wwan_port_private *portdata;
	struct usb_wwan_intf_private *intfdata;

	intfdata = usb_get_serial_data(port->serial);

	if (!intfdata->use_send_setup)
		return;

	portdata = usb_get_serial_port_data(port);
	/* FIXME: locking */
	portdata->rts_state = on;
	portdata->dtr_state = on;

	usb_wwan_send_setup(port);
}
EXPORT_SYMBOL(usb_wwan_dtr_rts);

int usb_wwan_tiocmget(struct tty_struct *tty)
{
	struct usb_serial_port *port = tty->driver_data;
	unsigned int value;
	struct usb_wwan_port_private *portdata;

	portdata = usb_get_serial_port_data(port);

	value = ((portdata->rts_state) ? TIOCM_RTS : 0) |
	    ((portdata->dtr_state) ? TIOCM_DTR : 0) |
	    ((portdata->cts_state) ? TIOCM_CTS : 0) |
	    ((portdata->dsr_state) ? TIOCM_DSR : 0) |
	    ((portdata->dcd_state) ? TIOCM_CAR : 0) |
	    ((portdata->ri_state) ? TIOCM_RNG : 0);

	return value;
}
EXPORT_SYMBOL(usb_wwan_tiocmget);

int usb_wwan_tiocmset(struct tty_struct *tty,
		      unsigned int set, unsigned int clear)
{
	struct usb_serial_port *port = tty->driver_data;
	struct usb_wwan_port_private *portdata;
	struct usb_wwan_intf_private *intfdata;

	portdata = usb_get_serial_port_data(port);
	intfdata = usb_get_serial_data(port->serial);

	if (!intfdata->use_send_setup)
		return -EINVAL;

	/* FIXME: what locks portdata fields ? */
	if (set & TIOCM_RTS)
		portdata->rts_state = 1;
	if (set & TIOCM_DTR)
		portdata->dtr_state = 1;

	if (clear & TIOCM_RTS)
		portdata->rts_state = 0;
	if (clear & TIOCM_DTR)
		portdata->dtr_state = 0;
	return usb_wwan_send_setup(port);
}
EXPORT_SYMBOL(usb_wwan_tiocmset);

static int get_serial_info(struct usb_serial_port *port,
			   struct serial_struct __user *retinfo)
{
	struct serial_struct tmp;

	memset(&tmp, 0, sizeof(tmp));
	tmp.line            = port->minor;
	tmp.port            = port->port_number;
	tmp.baud_base       = tty_get_baud_rate(port->port.tty);
	tmp.close_delay	    = port->port.close_delay / 10;
	tmp.closing_wait    = port->port.closing_wait == ASYNC_CLOSING_WAIT_NONE ?
				 ASYNC_CLOSING_WAIT_NONE :
				 port->port.closing_wait / 10;

	if (copy_to_user(retinfo, &tmp, sizeof(*retinfo)))
		return -EFAULT;
	return 0;
}

static int set_serial_info(struct usb_serial_port *port,
			   struct serial_struct __user *newinfo)
{
	struct serial_struct new_serial;
	unsigned int closing_wait, close_delay;
	int retval = 0;

	if (copy_from_user(&new_serial, newinfo, sizeof(new_serial)))
		return -EFAULT;

	close_delay = new_serial.close_delay * 10;
	closing_wait = new_serial.closing_wait == ASYNC_CLOSING_WAIT_NONE ?
			ASYNC_CLOSING_WAIT_NONE : new_serial.closing_wait * 10;

	mutex_lock(&port->port.mutex);

	if (!capable(CAP_SYS_ADMIN)) {
		if ((close_delay != port->port.close_delay) ||
		    (closing_wait != port->port.closing_wait))
			retval = -EPERM;
		else
			retval = -EOPNOTSUPP;
	} else {
		port->port.close_delay  = close_delay;
		port->port.closing_wait = closing_wait;
	}

	mutex_unlock(&port->port.mutex);
	return retval;
}

int usb_wwan_ioctl(struct tty_struct *tty,
		   unsigned int cmd, unsigned long arg)
{
	struct usb_serial_port *port = tty->driver_data;

	dev_dbg(&port->dev, "%s cmd 0x%04x\n", __func__, cmd);

	switch (cmd) {
	case TIOCGSERIAL:
		return get_serial_info(port,
				       (struct serial_struct __user *) arg);
	case TIOCSSERIAL:
		return set_serial_info(port,
				       (struct serial_struct __user *) arg);
	default:
		break;
	}

	dev_dbg(&port->dev, "%s arg not supported\n", __func__);

	return -ENOIOCTLCMD;
}
EXPORT_SYMBOL(usb_wwan_ioctl);

int usb_wwan_write(struct tty_struct *tty, struct usb_serial_port *port,
		   const unsigned char *buf, int count)
{
	struct usb_wwan_port_private *portdata;
	struct usb_wwan_intf_private *intfdata;
	int i;
	int left, todo;
	struct urb *this_urb = NULL;	/* spurious */
	int err;
	unsigned long flags;

	portdata = usb_get_serial_port_data(port);
	intfdata = usb_get_serial_data(port->serial);

	dev_dbg(&port->dev, "%s: write (%d chars)\n", __func__, count);

	i = 0;
	left = count;
	for (i = 0; left > 0 && i < N_OUT_URB; i++) {
		todo = left;
		if (todo > OUT_BUFLEN)
			todo = OUT_BUFLEN;

		this_urb = portdata->out_urbs[i];
		if (test_and_set_bit(i, &portdata->out_busy)) {
			if (time_before(jiffies,
					portdata->tx_start_time[i] + 10 * HZ))
				continue;
			usb_unlink_urb(this_urb);
			continue;
		}
		dev_dbg(&port->dev, "%s: endpoint %d buf %d\n", __func__,
			usb_pipeendpoint(this_urb->pipe), i);

		err = usb_autopm_get_interface_async(port->serial->interface);
		if (err < 0) {
			clear_bit(i, &portdata->out_busy);
			break;
		}

		/* send the data */
		memcpy(this_urb->transfer_buffer, buf, todo);
		this_urb->transfer_buffer_length = todo;

		spin_lock_irqsave(&intfdata->susp_lock, flags);
		if (intfdata->suspended) {
			usb_anchor_urb(this_urb, &portdata->delayed);
			spin_unlock_irqrestore(&intfdata->susp_lock, flags);
		} else {
			intfdata->in_flight++;
			spin_unlock_irqrestore(&intfdata->susp_lock, flags);
			err = usb_submit_urb(this_urb, GFP_ATOMIC);
			if (err) {
				dev_err(&port->dev,
					"%s: submit urb %d failed: %d\n",
					__func__, i, err);
				clear_bit(i, &portdata->out_busy);
				spin_lock_irqsave(&intfdata->susp_lock, flags);
				intfdata->in_flight--;
				spin_unlock_irqrestore(&intfdata->susp_lock,
						       flags);
				usb_autopm_put_interface_async(port->serial->interface);
				break;
			}
		}

		portdata->tx_start_time[i] = jiffies;
		buf += todo;
		left -= todo;
	}

	count -= left;
	dev_dbg(&port->dev, "%s: wrote (did %d)\n", __func__, count);
	return count;
}
EXPORT_SYMBOL(usb_wwan_write);

static void usb_wwan_indat_callback(struct urb *urb)
{
	int err;
	int endpoint;
	struct usb_serial_port *port;
	struct device *dev;
	unsigned char *data = urb->transfer_buffer;
	int status = urb->status;

	endpoint = usb_pipeendpoint(urb->pipe);
	port = urb->context;
	dev = &port->dev;

	if (status) {
		dev_dbg(dev, "%s: nonzero status: %d on endpoint %02x.\n",
			__func__, status, endpoint);
	} else {
		if (urb->actual_length) {
			tty_insert_flip_string(&port->port, data,
					urb->actual_length);
			tty_flip_buffer_push(&port->port);
		} else
			dev_dbg(dev, "%s: empty read urb received\n", __func__);
	}
	/* Resubmit urb so we continue receiving */
	err = usb_submit_urb(urb, GFP_ATOMIC);
	if (err) {
		if (err != -EPERM && err != -ENODEV) {
			dev_err(dev, "%s: resubmit read urb failed. (%d)\n",
				__func__, err);
			/* busy also in error unless we are killed */
			usb_mark_last_busy(port->serial->dev);
		}
	} else {
		usb_mark_last_busy(port->serial->dev);
	}
}

static void usb_wwan_outdat_callback(struct urb *urb)
{
	struct usb_serial_port *port;
	struct usb_wwan_port_private *portdata;
	struct usb_wwan_intf_private *intfdata;
	unsigned long flags;
	int i;

	port = urb->context;
	intfdata = usb_get_serial_data(port->serial);

	usb_serial_port_softint(port);
	usb_autopm_put_interface_async(port->serial->interface);
	portdata = usb_get_serial_port_data(port);
	spin_lock_irqsave(&intfdata->susp_lock, flags);
	intfdata->in_flight--;
	spin_unlock_irqrestore(&intfdata->susp_lock, flags);

	for (i = 0; i < N_OUT_URB; ++i) {
		if (portdata->out_urbs[i] == urb) {
			smp_mb__before_atomic();
			clear_bit(i, &portdata->out_busy);
			break;
		}
	}
}

int usb_wwan_write_room(struct tty_struct *tty)
{
	struct usb_serial_port *port = tty->driver_data;
	struct usb_wwan_port_private *portdata;
	int i;
	int data_len = 0;
	struct urb *this_urb;

	portdata = usb_get_serial_port_data(port);

	for (i = 0; i < N_OUT_URB; i++) {
		this_urb = portdata->out_urbs[i];
		if (this_urb && !test_bit(i, &portdata->out_busy))
			data_len += OUT_BUFLEN;
	}

	dev_dbg(&port->dev, "%s: %d\n", __func__, data_len);
	return data_len;
}
EXPORT_SYMBOL(usb_wwan_write_room);

int usb_wwan_chars_in_buffer(struct tty_struct *tty)
{
	struct usb_serial_port *port = tty->driver_data;
	struct usb_wwan_port_private *portdata;
	int i;
	int data_len = 0;
	struct urb *this_urb;

	portdata = usb_get_serial_port_data(port);

	for (i = 0; i < N_OUT_URB; i++) {
		this_urb = portdata->out_urbs[i];
		/* FIXME: This locking is insufficient as this_urb may
		   go unused during the test */
		if (this_urb && test_bit(i, &portdata->out_busy))
			data_len += this_urb->transfer_buffer_length;
	}
	dev_dbg(&port->dev, "%s: %d\n", __func__, data_len);
	return data_len;
}
EXPORT_SYMBOL(usb_wwan_chars_in_buffer);

int usb_wwan_open(struct tty_struct *tty, struct usb_serial_port *port)
{
	struct usb_wwan_port_private *portdata;
	struct usb_wwan_intf_private *intfdata;
	struct usb_serial *serial = port->serial;
	int i, err;
	struct urb *urb;

	portdata = usb_get_serial_port_data(port);
	intfdata = usb_get_serial_data(serial);

	if (port->interrupt_in_urb) {
		err = usb_submit_urb(port->interrupt_in_urb, GFP_KERNEL);
		if (err) {
			dev_err(&port->dev, "%s: submit int urb failed: %d\n",
				__func__, err);
		}
	}

	/* Start reading from the IN endpoint */
	for (i = 0; i < N_IN_URB; i++) {
		urb = portdata->in_urbs[i];
		if (!urb)
			continue;
		err = usb_submit_urb(urb, GFP_KERNEL);
		if (err) {
			dev_err(&port->dev,
				"%s: submit read urb %d failed: %d\n",
				__func__, i, err);
		}
	}

	spin_lock_irq(&intfdata->susp_lock);
	if (++intfdata->open_ports == 1)
		serial->interface->needs_remote_wakeup = 1;
	spin_unlock_irq(&intfdata->susp_lock);
	/* this balances a get in the generic USB serial code */
	usb_autopm_put_interface(serial->interface);

	return 0;
}
EXPORT_SYMBOL(usb_wwan_open);

static void unbusy_queued_urb(struct urb *urb,
					struct usb_wwan_port_private *portdata)
{
	int i;

	for (i = 0; i < N_OUT_URB; i++) {
		if (urb == portdata->out_urbs[i]) {
			clear_bit(i, &portdata->out_busy);
			break;
		}
	}
}

void usb_wwan_close(struct usb_serial_port *port)
{
	int i;
	struct usb_serial *serial = port->serial;
	struct usb_wwan_port_private *portdata;
	struct usb_wwan_intf_private *intfdata = usb_get_serial_data(serial);
	struct urb *urb;

	portdata = usb_get_serial_port_data(port);

	/*
	 * Need to take susp_lock to make sure port is not already being
	 * resumed, but no need to hold it due to initialized
	 */
	spin_lock_irq(&intfdata->susp_lock);
	if (--intfdata->open_ports == 0)
		serial->interface->needs_remote_wakeup = 0;
	spin_unlock_irq(&intfdata->susp_lock);

	for (;;) {
		urb = usb_get_from_anchor(&portdata->delayed);
		if (!urb)
			break;
		unbusy_queued_urb(urb, portdata);
		usb_autopm_put_interface_async(serial->interface);
	}

	for (i = 0; i < N_IN_URB; i++)
		usb_kill_urb(portdata->in_urbs[i]);
	for (i = 0; i < N_OUT_URB; i++)
		usb_kill_urb(portdata->out_urbs[i]);
	usb_kill_urb(port->interrupt_in_urb);

	usb_autopm_get_interface_no_resume(serial->interface);
}
EXPORT_SYMBOL(usb_wwan_close);

static struct urb *usb_wwan_setup_urb(struct usb_serial_port *port,
				      int endpoint,
				      int dir, void *ctx, char *buf, int len,
				      void (*callback) (struct urb *))
{
	struct usb_serial *serial = port->serial;
	struct usb_wwan_intf_private *intfdata = usb_get_serial_data(serial);
	struct urb *urb;
	struct usb_device_descriptor *desc = &serial->dev->descriptor;

	urb = usb_alloc_urb(0, GFP_KERNEL);	/* No ISO */
	if (!urb)
		return NULL;

	usb_fill_bulk_urb(urb, serial->dev,
			  usb_sndbulkpipe(serial->dev, endpoint) | dir,
			  buf, len, callback, ctx);

<<<<<<< HEAD
	if (dir == USB_DIR_OUT) {
		if ((desc->idVendor == cpu_to_le16(0x1286) &&
		     desc->idProduct == cpu_to_le16(0x4e3c)))
			urb->transfer_flags |= URB_ZERO_PACKET;
	}
=======
	if (intfdata->use_zlp && dir == USB_DIR_OUT)
		urb->transfer_flags |= URB_ZERO_PACKET;

>>>>>>> 1b44c9bd
	return urb;
}

int usb_wwan_port_probe(struct usb_serial_port *port)
{
	struct usb_wwan_port_private *portdata;
	struct urb *urb;
	u8 *buffer;
	int i;

	if (!port->bulk_in_size || !port->bulk_out_size)
		return -ENODEV;

	portdata = kzalloc(sizeof(*portdata), GFP_KERNEL);
	if (!portdata)
		return -ENOMEM;

	init_usb_anchor(&portdata->delayed);

	for (i = 0; i < N_IN_URB; i++) {
		buffer = (u8 *)__get_free_page(GFP_KERNEL);
		if (!buffer)
			goto bail_out_error;
		portdata->in_buffer[i] = buffer;

		urb = usb_wwan_setup_urb(port, port->bulk_in_endpointAddress,
						USB_DIR_IN, port,
						buffer, IN_BUFLEN,
						usb_wwan_indat_callback);
		portdata->in_urbs[i] = urb;
	}

	for (i = 0; i < N_OUT_URB; i++) {
		buffer = kmalloc(OUT_BUFLEN, GFP_KERNEL);
		if (!buffer)
			goto bail_out_error2;
		portdata->out_buffer[i] = buffer;

		urb = usb_wwan_setup_urb(port, port->bulk_out_endpointAddress,
						USB_DIR_OUT, port,
						buffer, OUT_BUFLEN,
						usb_wwan_outdat_callback);
		portdata->out_urbs[i] = urb;
	}

	usb_set_serial_port_data(port, portdata);

	return 0;

bail_out_error2:
	for (i = 0; i < N_OUT_URB; i++) {
		usb_free_urb(portdata->out_urbs[i]);
		kfree(portdata->out_buffer[i]);
	}
bail_out_error:
	for (i = 0; i < N_IN_URB; i++) {
		usb_free_urb(portdata->in_urbs[i]);
		free_page((unsigned long)portdata->in_buffer[i]);
	}
	kfree(portdata);

	return -ENOMEM;
}
EXPORT_SYMBOL_GPL(usb_wwan_port_probe);

int usb_wwan_port_remove(struct usb_serial_port *port)
{
	int i;
	struct usb_wwan_port_private *portdata;

	portdata = usb_get_serial_port_data(port);
	usb_set_serial_port_data(port, NULL);

	for (i = 0; i < N_IN_URB; i++) {
		usb_free_urb(portdata->in_urbs[i]);
		free_page((unsigned long)portdata->in_buffer[i]);
	}
	for (i = 0; i < N_OUT_URB; i++) {
		usb_free_urb(portdata->out_urbs[i]);
		kfree(portdata->out_buffer[i]);
	}

	kfree(portdata);

	return 0;
}
EXPORT_SYMBOL(usb_wwan_port_remove);

#ifdef CONFIG_PM
static void stop_urbs(struct usb_serial *serial)
{
	int i, j;
	struct usb_serial_port *port;
	struct usb_wwan_port_private *portdata;

	for (i = 0; i < serial->num_ports; ++i) {
		port = serial->port[i];
		portdata = usb_get_serial_port_data(port);
		if (!portdata)
			continue;
		for (j = 0; j < N_IN_URB; j++)
			usb_kill_urb(portdata->in_urbs[j]);
		for (j = 0; j < N_OUT_URB; j++)
			usb_kill_urb(portdata->out_urbs[j]);
		usb_kill_urb(port->interrupt_in_urb);
	}
}

int usb_wwan_suspend(struct usb_serial *serial, pm_message_t message)
{
	struct usb_wwan_intf_private *intfdata = usb_get_serial_data(serial);

	spin_lock_irq(&intfdata->susp_lock);
	if (PMSG_IS_AUTO(message)) {
		if (intfdata->in_flight) {
			spin_unlock_irq(&intfdata->susp_lock);
			return -EBUSY;
		}
	}
	intfdata->suspended = 1;
	spin_unlock_irq(&intfdata->susp_lock);

	stop_urbs(serial);

	return 0;
}
EXPORT_SYMBOL(usb_wwan_suspend);

/* Caller must hold susp_lock. */
static int usb_wwan_submit_delayed_urbs(struct usb_serial_port *port)
{
	struct usb_serial *serial = port->serial;
	struct usb_wwan_intf_private *data = usb_get_serial_data(serial);
	struct usb_wwan_port_private *portdata;
	struct urb *urb;
	int err_count = 0;
	int err;

	portdata = usb_get_serial_port_data(port);

	for (;;) {
		urb = usb_get_from_anchor(&portdata->delayed);
		if (!urb)
			break;

		err = usb_submit_urb(urb, GFP_ATOMIC);
		if (err) {
			dev_err(&port->dev, "%s: submit urb failed: %d\n",
					__func__, err);
			err_count++;
			unbusy_queued_urb(urb, portdata);
			usb_autopm_put_interface_async(serial->interface);
			continue;
		}
		data->in_flight++;
	}

	if (err_count)
		return -EIO;

	return 0;
}

int usb_wwan_resume(struct usb_serial *serial)
{
	int i, j;
	struct usb_serial_port *port;
	struct usb_wwan_intf_private *intfdata = usb_get_serial_data(serial);
	struct usb_wwan_port_private *portdata;
	struct urb *urb;
	int err;
	int err_count = 0;

	spin_lock_irq(&intfdata->susp_lock);
	for (i = 0; i < serial->num_ports; i++) {
		port = serial->port[i];

		if (!tty_port_initialized(&port->port))
			continue;

		portdata = usb_get_serial_port_data(port);

		if (port->interrupt_in_urb) {
			err = usb_submit_urb(port->interrupt_in_urb,
					GFP_ATOMIC);
			if (err) {
				dev_err(&port->dev,
					"%s: submit int urb failed: %d\n",
					__func__, err);
				err_count++;
			}
		}

		err = usb_wwan_submit_delayed_urbs(port);
		if (err)
			err_count++;

		for (j = 0; j < N_IN_URB; j++) {
			urb = portdata->in_urbs[j];
			err = usb_submit_urb(urb, GFP_ATOMIC);
			if (err < 0) {
				dev_err(&port->dev,
					"%s: submit read urb %d failed: %d\n",
					__func__, i, err);
				err_count++;
			}
		}
	}
	intfdata->suspended = 0;
	spin_unlock_irq(&intfdata->susp_lock);

	if (err_count)
		return -EIO;

	return 0;
}
EXPORT_SYMBOL(usb_wwan_resume);
#endif

MODULE_AUTHOR(DRIVER_AUTHOR);
MODULE_DESCRIPTION(DRIVER_DESC);
MODULE_LICENSE("GPL v2");<|MERGE_RESOLUTION|>--- conflicted
+++ resolved
@@ -502,17 +502,14 @@
 			  usb_sndbulkpipe(serial->dev, endpoint) | dir,
 			  buf, len, callback, ctx);
 
-<<<<<<< HEAD
+	if (intfdata->use_zlp && dir == USB_DIR_OUT)
+		urb->transfer_flags |= URB_ZERO_PACKET;
+
 	if (dir == USB_DIR_OUT) {
 		if ((desc->idVendor == cpu_to_le16(0x1286) &&
 		     desc->idProduct == cpu_to_le16(0x4e3c)))
 			urb->transfer_flags |= URB_ZERO_PACKET;
 	}
-=======
-	if (intfdata->use_zlp && dir == USB_DIR_OUT)
-		urb->transfer_flags |= URB_ZERO_PACKET;
-
->>>>>>> 1b44c9bd
 	return urb;
 }
 
