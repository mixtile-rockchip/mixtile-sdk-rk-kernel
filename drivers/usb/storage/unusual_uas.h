/* SPDX-License-Identifier: GPL-2.0+ */
/*
 * Driver for USB Attached SCSI devices - Unusual Devices File
 *
 *   (c) 2013 Hans de Goede <hdegoede@redhat.com>
 *
 * Based on the same file for the usb-storage driver, which is:
 *   (c) 2000-2002 Matthew Dharm (mdharm-usb@one-eyed-alien.net)
 *   (c) 2000 Adam J. Richter (adam@yggdrasil.com), Yggdrasil Computing, Inc.
 */

/*
 * IMPORTANT NOTE: This file must be included in another file which defines
 * a UNUSUAL_DEV macro before this file is included.
 */

/*
 * If you edit this file, please try to keep it sorted first by VendorID,
 * then by ProductID.
 *
 * If you want to add an entry for this file, be sure to include the
 * following information:
 *	- a patch that adds the entry for your device, including your
 *	  email address right above the entry (plus maybe a brief
 *	  explanation of the reason for the entry),
 *	- lsusb -v output for the device
 * Send your submission to Hans de Goede <hdegoede@redhat.com>
 * and don't forget to CC: the USB development list <linux-usb@vger.kernel.org>
 */

/* Reported-by: Till Dörges <doerges@pre-sense.de> */
UNUSUAL_DEV(0x054c, 0x087d, 0x0000, 0x9999,
		"Sony",
		"PSZ-HA*",
		USB_SC_DEVICE, USB_PR_DEVICE, NULL,
		US_FL_NO_REPORT_OPCODES),

/*
 *  Initially Reported-by: Julian Groß <julian.g@posteo.de>
 *  Further reports David C. Partridge <david.partridge@perdrix.co.uk>
 */
UNUSUAL_DEV(0x059f, 0x105f, 0x0000, 0x9999,
		"LaCie",
		"2Big Quadra USB3",
		USB_SC_DEVICE, USB_PR_DEVICE, NULL,
		US_FL_NO_REPORT_OPCODES | US_FL_NO_SAME),

/* Reported-by: Julian Sikorski <belegdol@gmail.com> */
UNUSUAL_DEV(0x059f, 0x1061, 0x0000, 0x9999,
		"LaCie",
		"Rugged USB3-FW",
		USB_SC_DEVICE, USB_PR_DEVICE, NULL,
		US_FL_NO_REPORT_OPCODES | US_FL_NO_SAME),

/* Reported-by: Hongling Zeng <zenghongling@kylinos.cn> */
UNUSUAL_DEV(0x090c, 0x2000, 0x0000, 0x9999,
		"Hiksemi",
		"External HDD",
		USB_SC_DEVICE, USB_PR_DEVICE, NULL,
		US_FL_IGNORE_UAS),

/*
 * Apricorn USB3 dongle sometimes returns "USBSUSBSUSBS" in response to SCSI
 * commands in UAS mode.  Observed with the 1.28 firmware; are there others?
 */
UNUSUAL_DEV(0x0984, 0x0301, 0x0128, 0x0128,
		"Apricorn",
		"",
		USB_SC_DEVICE, USB_PR_DEVICE, NULL,
		US_FL_IGNORE_UAS),

<<<<<<< HEAD
UNUSUAL_DEV(0x0bc2, 0x2321, 0x0000, 0x9999,
		"Seagate",
		"Expansion HDD",
=======
/* Reported-by: Tom Hu <huxiaoying@kylinos.cn> */
UNUSUAL_DEV(0x0b05, 0x1932, 0x0000, 0x9999,
		"ASUS",
		"External HDD",
>>>>>>> d40d310e
		USB_SC_DEVICE, USB_PR_DEVICE, NULL,
		US_FL_IGNORE_UAS),

/* Reported-by: David Webb <djw@noc.ac.uk> */
UNUSUAL_DEV(0x0bc2, 0x331a, 0x0000, 0x9999,
		"Seagate",
		"Expansion Desk",
		USB_SC_DEVICE, USB_PR_DEVICE, NULL,
		US_FL_NO_REPORT_LUNS),

/* Reported-by: Hongling Zeng <zenghongling@kylinos.cn> */
UNUSUAL_DEV(0x0bda, 0x9210, 0x0000, 0x9999,
		"Hiksemi",
		"External HDD",
		USB_SC_DEVICE, USB_PR_DEVICE, NULL,
		US_FL_IGNORE_UAS),

/* Reported-by: Benjamin Tissoires <benjamin.tissoires@redhat.com> */
UNUSUAL_DEV(0x13fd, 0x3940, 0x0000, 0x9999,
		"Initio Corporation",
		"INIC-3069",
		USB_SC_DEVICE, USB_PR_DEVICE, NULL,
		US_FL_NO_ATA_1X | US_FL_IGNORE_RESIDUE),

/* Reported-by: Tom Arild Naess <tanaess@gmail.com> */
UNUSUAL_DEV(0x152d, 0x0539, 0x0000, 0x9999,
		"JMicron",
		"JMS539",
		USB_SC_DEVICE, USB_PR_DEVICE, NULL,
		US_FL_NO_REPORT_OPCODES),

/* Reported-by: Claudio Bizzarri <claudio.bizzarri@gmail.com> */
UNUSUAL_DEV(0x152d, 0x0567, 0x0000, 0x9999,
		"JMicron",
		"JMS567",
		USB_SC_DEVICE, USB_PR_DEVICE, NULL,
		US_FL_BROKEN_FUA | US_FL_NO_REPORT_OPCODES),

/* Reported-by: David Kozub <zub@linux.fjfi.cvut.cz> */
UNUSUAL_DEV(0x152d, 0x0578, 0x0000, 0x9999,
		"JMicron",
		"JMS567",
		USB_SC_DEVICE, USB_PR_DEVICE, NULL,
		US_FL_BROKEN_FUA),

UNUSUAL_DEV(0x152d, 0x0583, 0x0000, 0x9999,
		"JMicron",
		"JMS583",
		USB_SC_DEVICE, USB_PR_DEVICE, NULL,
		US_FL_BROKEN_FUA | US_FL_NO_REPORT_OPCODES),

/* Reported-by: Thinh Nguyen <thinhn@synopsys.com> */
UNUSUAL_DEV(0x154b, 0xf00b, 0x0000, 0x9999,
		"PNY",
		"Pro Elite SSD",
		USB_SC_DEVICE, USB_PR_DEVICE, NULL,
		US_FL_NO_ATA_1X),

/* Reported-by: Thinh Nguyen <thinhn@synopsys.com> */
UNUSUAL_DEV(0x154b, 0xf00d, 0x0000, 0x9999,
		"PNY",
		"Pro Elite SSD",
		USB_SC_DEVICE, USB_PR_DEVICE, NULL,
		US_FL_NO_ATA_1X),

<<<<<<< HEAD
UNUSUAL_DEV(0x174c, 0x55aa, 0x0000, 0x9999,
		"WINTOGO",
		"CHIPFANCIER",
		USB_SC_DEVICE, USB_PR_DEVICE, NULL,
		US_FL_BROKEN_FUA | US_FL_NO_REPORT_OPCODES),
=======
/* Reported-by: Hongling Zeng <zenghongling@kylinos.cn> */
UNUSUAL_DEV(0x17ef, 0x3899, 0x0000, 0x9999,
		"Thinkplus",
		"External HDD",
		USB_SC_DEVICE, USB_PR_DEVICE, NULL,
		US_FL_IGNORE_UAS),
>>>>>>> d40d310e

/* Reported-by: Hans de Goede <hdegoede@redhat.com> */
UNUSUAL_DEV(0x2109, 0x0711, 0x0000, 0x9999,
		"VIA",
		"VL711",
		USB_SC_DEVICE, USB_PR_DEVICE, NULL,
		US_FL_NO_ATA_1X),

/* Reported-by: Icenowy Zheng <icenowy@aosc.io> */
UNUSUAL_DEV(0x2537, 0x1068, 0x0000, 0x9999,
		"Norelsys",
		"NS1068X",
		USB_SC_DEVICE, USB_PR_DEVICE, NULL,
		US_FL_IGNORE_UAS),

/*
 * Initially Reported-by: Takeo Nakayama <javhera@gmx.com>
 * UAS Ignore Reported by Steven Ellis <sellis@redhat.com>
 */
UNUSUAL_DEV(0x357d, 0x7788, 0x0000, 0x9999,
		"JMicron",
		"JMS566",
		USB_SC_DEVICE, USB_PR_DEVICE, NULL,
		US_FL_NO_REPORT_OPCODES | US_FL_IGNORE_UAS),

/* Reported-by: Hans de Goede <hdegoede@redhat.com> */
UNUSUAL_DEV(0x4971, 0x1012, 0x0000, 0x9999,
		"Hitachi",
		"External HDD",
		USB_SC_DEVICE, USB_PR_DEVICE, NULL,
		US_FL_IGNORE_UAS),

/* Reported-by: Richard Henderson <rth@redhat.com> */
UNUSUAL_DEV(0x4971, 0x8017, 0x0000, 0x9999,
		"SimpleTech",
		"External HDD",
		USB_SC_DEVICE, USB_PR_DEVICE, NULL,
		US_FL_NO_REPORT_OPCODES),

/* "G-DRIVE" external HDD hangs on write without these.
 * Patch submitted by Alexander Kappner <agk@godking.net>
 */
UNUSUAL_DEV(0x4971, 0x8024, 0x0000, 0x9999,
		"SimpleTech",
		"External HDD",
		USB_SC_DEVICE, USB_PR_DEVICE, NULL,
		US_FL_ALWAYS_SYNC),<|MERGE_RESOLUTION|>--- conflicted
+++ resolved
@@ -69,16 +69,16 @@
 		USB_SC_DEVICE, USB_PR_DEVICE, NULL,
 		US_FL_IGNORE_UAS),
 
-<<<<<<< HEAD
+/* Reported-by: Tom Hu <huxiaoying@kylinos.cn> */
+UNUSUAL_DEV(0x0b05, 0x1932, 0x0000, 0x9999,
+		"ASUS",
+		"External HDD",
+		USB_SC_DEVICE, USB_PR_DEVICE, NULL,
+		US_FL_IGNORE_UAS),
+
 UNUSUAL_DEV(0x0bc2, 0x2321, 0x0000, 0x9999,
 		"Seagate",
 		"Expansion HDD",
-=======
-/* Reported-by: Tom Hu <huxiaoying@kylinos.cn> */
-UNUSUAL_DEV(0x0b05, 0x1932, 0x0000, 0x9999,
-		"ASUS",
-		"External HDD",
->>>>>>> d40d310e
 		USB_SC_DEVICE, USB_PR_DEVICE, NULL,
 		US_FL_IGNORE_UAS),
 
@@ -144,20 +144,18 @@
 		USB_SC_DEVICE, USB_PR_DEVICE, NULL,
 		US_FL_NO_ATA_1X),
 
-<<<<<<< HEAD
 UNUSUAL_DEV(0x174c, 0x55aa, 0x0000, 0x9999,
 		"WINTOGO",
 		"CHIPFANCIER",
 		USB_SC_DEVICE, USB_PR_DEVICE, NULL,
 		US_FL_BROKEN_FUA | US_FL_NO_REPORT_OPCODES),
-=======
+
 /* Reported-by: Hongling Zeng <zenghongling@kylinos.cn> */
 UNUSUAL_DEV(0x17ef, 0x3899, 0x0000, 0x9999,
 		"Thinkplus",
 		"External HDD",
 		USB_SC_DEVICE, USB_PR_DEVICE, NULL,
 		US_FL_IGNORE_UAS),
->>>>>>> d40d310e
 
 /* Reported-by: Hans de Goede <hdegoede@redhat.com> */
 UNUSUAL_DEV(0x2109, 0x0711, 0x0000, 0x9999,
