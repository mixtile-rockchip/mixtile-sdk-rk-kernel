--- conflicted
+++ resolved
@@ -1888,20 +1888,6 @@
 
 	status = serial_port_in(port, UART_LSR);
 
-<<<<<<< HEAD
-#ifdef CONFIG_ARCH_ROCKCHIP
-	if (status & (UART_LSR_DR | UART_LSR_BI)) {
-		int dma_err = -1;
-
-		if (up->dma && up->dma->rxchan)
-			dma_err = handle_rx_dma(up, iir);
-
-		if (!up->dma || dma_err)
-			status = serial8250_rx_chars(up, status);
-	}
-#else
-	if (status & (UART_LSR_DR | UART_LSR_BI)) {
-=======
 	/*
 	 * If port is stopped and there are no error conditions in the
 	 * FIFO, then don't drain the FIFO, as this may lead to TTY buffer
@@ -1916,11 +1902,19 @@
 		skip_rx = true;
 
 	if (status & (UART_LSR_DR | UART_LSR_BI) && !skip_rx) {
->>>>>>> 141de28f
+#ifdef CONFIG_ARCH_ROCKCHIP
+		int dma_err = -1;
+
+		if (up->dma && up->dma->rxchan)
+			dma_err = handle_rx_dma(up, iir);
+
+		if (!up->dma || dma_err)
+			status = serial8250_rx_chars(up, status);
+#else
 		if (!up->dma || handle_rx_dma(up, iir))
 			status = serial8250_rx_chars(up, status);
-	}
 #endif
+	}
 	serial8250_modem_status(up);
 #ifdef CONFIG_ARCH_ROCKCHIP
 	if ((!up->dma || (up->dma && (!up->dma->txchan || up->dma->tx_err))) &&
