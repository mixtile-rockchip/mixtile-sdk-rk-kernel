/* SPDX-License-Identifier: MIT */
/*
 * Copyright (C) 2017 Google, Inc.
 *
 * Authors:
 * Sean Paul <seanpaul@chromium.org>
 */

<<<<<<< HEAD
#include <drm/drm_hdcp.h>
=======
#include <linux/component.h>
>>>>>>> 0ecfebd2
#include <linux/i2c.h>
#include <linux/random.h>

#include <drm/drm_hdcp.h>
#include <drm/i915_component.h>

#include "i915_reg.h"
#include "intel_drv.h"
#include "intel_hdcp.h"

#define KEY_LOAD_TRIES	5
#define ENCRYPT_STATUS_CHANGE_TIMEOUT_MS	50
<<<<<<< HEAD
=======
#define HDCP2_LC_RETRY_CNT			3
>>>>>>> 0ecfebd2

static
bool intel_hdcp_is_ksv_valid(u8 *ksv)
{
	int i, ones = 0;
	/* KSV has 20 1's and 20 0's */
	for (i = 0; i < DRM_HDCP_KSV_LEN; i++)
		ones += hweight8(ksv[i]);
	if (ones != 20)
		return false;

	return true;
}

static
int intel_hdcp_read_valid_bksv(struct intel_digital_port *intel_dig_port,
			       const struct intel_hdcp_shim *shim, u8 *bksv)
{
	int ret, i, tries = 2;

	/* HDCP spec states that we must retry the bksv if it is invalid */
	for (i = 0; i < tries; i++) {
		ret = shim->read_bksv(intel_dig_port, bksv);
		if (ret)
			return ret;
		if (intel_hdcp_is_ksv_valid(bksv))
			break;
	}
	if (i == tries) {
		DRM_DEBUG_KMS("Bksv is invalid\n");
		return -ENODEV;
	}

	return 0;
}

/* Is HDCP1.4 capable on Platform and Sink */
bool intel_hdcp_capable(struct intel_connector *connector)
{
	struct intel_digital_port *intel_dig_port = conn_to_dig_port(connector);
	const struct intel_hdcp_shim *shim = connector->hdcp.shim;
	bool capable = false;
	u8 bksv[5];

	if (!shim)
		return capable;

	if (shim->hdcp_capable) {
		shim->hdcp_capable(intel_dig_port, &capable);
	} else {
		if (!intel_hdcp_read_valid_bksv(intel_dig_port, shim, bksv))
			capable = true;
	}

	return capable;
}
<<<<<<< HEAD
=======

/* Is HDCP2.2 capable on Platform and Sink */
static bool intel_hdcp2_capable(struct intel_connector *connector)
{
	struct drm_i915_private *dev_priv = to_i915(connector->base.dev);
	struct intel_digital_port *intel_dig_port = conn_to_dig_port(connector);
	struct intel_hdcp *hdcp = &connector->hdcp;
	bool capable = false;

	/* I915 support for HDCP2.2 */
	if (!hdcp->hdcp2_supported)
		return false;

	/* MEI interface is solid */
	mutex_lock(&dev_priv->hdcp_comp_mutex);
	if (!dev_priv->hdcp_comp_added ||  !dev_priv->hdcp_master) {
		mutex_unlock(&dev_priv->hdcp_comp_mutex);
		return false;
	}
	mutex_unlock(&dev_priv->hdcp_comp_mutex);

	/* Sink's capability for HDCP2.2 */
	hdcp->shim->hdcp_2_2_capable(intel_dig_port, &capable);

	return capable;
}

static inline bool intel_hdcp_in_use(struct intel_connector *connector)
{
	struct drm_i915_private *dev_priv = to_i915(connector->base.dev);
	enum port port = connector->encoder->port;
	u32 reg;

	reg = I915_READ(PORT_HDCP_STATUS(port));
	return reg & HDCP_STATUS_ENC;
}

static inline bool intel_hdcp2_in_use(struct intel_connector *connector)
{
	struct drm_i915_private *dev_priv = to_i915(connector->base.dev);
	enum port port = connector->encoder->port;
	u32 reg;

	reg = I915_READ(HDCP2_STATUS_DDI(port));
	return reg & LINK_ENCRYPTION_STATUS;
}
>>>>>>> 0ecfebd2

static int intel_hdcp_poll_ksv_fifo(struct intel_digital_port *intel_dig_port,
				    const struct intel_hdcp_shim *shim)
{
	int ret, read_ret;
	bool ksv_ready;

	/* Poll for ksv list ready (spec says max time allowed is 5s) */
	ret = __wait_for(read_ret = shim->read_ksv_ready(intel_dig_port,
							 &ksv_ready),
			 read_ret || ksv_ready, 5 * 1000 * 1000, 1000,
			 100 * 1000);
	if (ret)
		return ret;
	if (read_ret)
		return read_ret;
	if (!ksv_ready)
		return -ETIMEDOUT;

	return 0;
}

static bool hdcp_key_loadable(struct drm_i915_private *dev_priv)
{
	struct i915_power_domains *power_domains = &dev_priv->power_domains;
	struct i915_power_well *power_well;
	enum i915_power_well_id id;
	bool enabled = false;

	/*
	 * On HSW and BDW, Display HW loads the Key as soon as Display resumes.
	 * On all BXT+, SW can load the keys only when the PW#1 is turned on.
	 */
	if (IS_HASWELL(dev_priv) || IS_BROADWELL(dev_priv))
		id = HSW_DISP_PW_GLOBAL;
	else
		id = SKL_DISP_PW_1;

	mutex_lock(&power_domains->lock);

	/* PG1 (power well #1) needs to be enabled */
	for_each_power_well(dev_priv, power_well) {
		if (power_well->desc->id == id) {
			enabled = power_well->desc->ops->is_enabled(dev_priv,
								    power_well);
			break;
		}
	}
	mutex_unlock(&power_domains->lock);

	/*
	 * Another req for hdcp key loadability is enabled state of pll for
	 * cdclk. Without active crtc we wont land here. So we are assuming that
	 * cdclk is already on.
	 */

	return enabled;
}

static void intel_hdcp_clear_keys(struct drm_i915_private *dev_priv)
{
	I915_WRITE(HDCP_KEY_CONF, HDCP_CLEAR_KEYS_TRIGGER);
	I915_WRITE(HDCP_KEY_STATUS, HDCP_KEY_LOAD_DONE | HDCP_KEY_LOAD_STATUS |
		   HDCP_FUSE_IN_PROGRESS | HDCP_FUSE_ERROR | HDCP_FUSE_DONE);
}

static int intel_hdcp_load_keys(struct drm_i915_private *dev_priv)
{
	int ret;
	u32 val;

	val = I915_READ(HDCP_KEY_STATUS);
	if ((val & HDCP_KEY_LOAD_DONE) && (val & HDCP_KEY_LOAD_STATUS))
		return 0;

	/*
	 * On HSW and BDW HW loads the HDCP1.4 Key when Display comes
	 * out of reset. So if Key is not already loaded, its an error state.
	 */
	if (IS_HASWELL(dev_priv) || IS_BROADWELL(dev_priv))
		if (!(I915_READ(HDCP_KEY_STATUS) & HDCP_KEY_LOAD_DONE))
			return -ENXIO;

	/*
	 * Initiate loading the HDCP key from fuses.
	 *
	 * BXT+ platforms, HDCP key needs to be loaded by SW. Only Gen 9
	 * platforms except BXT and GLK, differ in the key load trigger process
	 * from other platforms. So GEN9_BC uses the GT Driver Mailbox i/f.
	 */
	if (IS_GEN9_BC(dev_priv)) {
		mutex_lock(&dev_priv->pcu_lock);
		ret = sandybridge_pcode_write(dev_priv,
					      SKL_PCODE_LOAD_HDCP_KEYS, 1);
		mutex_unlock(&dev_priv->pcu_lock);
		if (ret) {
			DRM_ERROR("Failed to initiate HDCP key load (%d)\n",
			          ret);
			return ret;
		}
	} else {
		I915_WRITE(HDCP_KEY_CONF, HDCP_KEY_LOAD_TRIGGER);
	}

	/* Wait for the keys to load (500us) */
	ret = __intel_wait_for_register(&dev_priv->uncore, HDCP_KEY_STATUS,
					HDCP_KEY_LOAD_DONE, HDCP_KEY_LOAD_DONE,
					10, 1, &val);
	if (ret)
		return ret;
	else if (!(val & HDCP_KEY_LOAD_STATUS))
		return -ENXIO;

	/* Send Aksv over to PCH display for use in authentication */
	I915_WRITE(HDCP_KEY_CONF, HDCP_AKSV_SEND_TRIGGER);

	return 0;
}

/* Returns updated SHA-1 index */
static int intel_write_sha_text(struct drm_i915_private *dev_priv, u32 sha_text)
{
	I915_WRITE(HDCP_SHA_TEXT, sha_text);
	if (intel_wait_for_register(&dev_priv->uncore, HDCP_REP_CTL,
				    HDCP_SHA1_READY, HDCP_SHA1_READY, 1)) {
		DRM_ERROR("Timed out waiting for SHA1 ready\n");
		return -ETIMEDOUT;
	}
	return 0;
}

static
u32 intel_hdcp_get_repeater_ctl(struct intel_digital_port *intel_dig_port)
{
	enum port port = intel_dig_port->base.port;
	switch (port) {
	case PORT_A:
		return HDCP_DDIA_REP_PRESENT | HDCP_DDIA_SHA1_M0;
	case PORT_B:
		return HDCP_DDIB_REP_PRESENT | HDCP_DDIB_SHA1_M0;
	case PORT_C:
		return HDCP_DDIC_REP_PRESENT | HDCP_DDIC_SHA1_M0;
	case PORT_D:
		return HDCP_DDID_REP_PRESENT | HDCP_DDID_SHA1_M0;
	case PORT_E:
		return HDCP_DDIE_REP_PRESENT | HDCP_DDIE_SHA1_M0;
	default:
		break;
	}
	DRM_ERROR("Unknown port %d\n", port);
	return -EINVAL;
}

static
int intel_hdcp_validate_v_prime(struct intel_digital_port *intel_dig_port,
				const struct intel_hdcp_shim *shim,
				u8 *ksv_fifo, u8 num_downstream, u8 *bstatus)
{
	struct drm_i915_private *dev_priv;
	u32 vprime, sha_text, sha_leftovers, rep_ctl;
	int ret, i, j, sha_idx;

	dev_priv = intel_dig_port->base.base.dev->dev_private;

	/* Process V' values from the receiver */
	for (i = 0; i < DRM_HDCP_V_PRIME_NUM_PARTS; i++) {
		ret = shim->read_v_prime_part(intel_dig_port, i, &vprime);
		if (ret)
			return ret;
		I915_WRITE(HDCP_SHA_V_PRIME(i), vprime);
	}

	/*
	 * We need to write the concatenation of all device KSVs, BINFO (DP) ||
	 * BSTATUS (HDMI), and M0 (which is added via HDCP_REP_CTL). This byte
	 * stream is written via the HDCP_SHA_TEXT register in 32-bit
	 * increments. Every 64 bytes, we need to write HDCP_REP_CTL again. This
	 * index will keep track of our progress through the 64 bytes as well as
	 * helping us work the 40-bit KSVs through our 32-bit register.
	 *
	 * NOTE: data passed via HDCP_SHA_TEXT should be big-endian
	 */
	sha_idx = 0;
	sha_text = 0;
	sha_leftovers = 0;
	rep_ctl = intel_hdcp_get_repeater_ctl(intel_dig_port);
	I915_WRITE(HDCP_REP_CTL, rep_ctl | HDCP_SHA1_TEXT_32);
	for (i = 0; i < num_downstream; i++) {
		unsigned int sha_empty;
		u8 *ksv = &ksv_fifo[i * DRM_HDCP_KSV_LEN];

		/* Fill up the empty slots in sha_text and write it out */
		sha_empty = sizeof(sha_text) - sha_leftovers;
		for (j = 0; j < sha_empty; j++)
			sha_text |= ksv[j] << ((sizeof(sha_text) - j - 1) * 8);

		ret = intel_write_sha_text(dev_priv, sha_text);
		if (ret < 0)
			return ret;

		/* Programming guide writes this every 64 bytes */
		sha_idx += sizeof(sha_text);
		if (!(sha_idx % 64))
			I915_WRITE(HDCP_REP_CTL, rep_ctl | HDCP_SHA1_TEXT_32);

		/* Store the leftover bytes from the ksv in sha_text */
		sha_leftovers = DRM_HDCP_KSV_LEN - sha_empty;
		sha_text = 0;
		for (j = 0; j < sha_leftovers; j++)
			sha_text |= ksv[sha_empty + j] <<
					((sizeof(sha_text) - j - 1) * 8);

		/*
		 * If we still have room in sha_text for more data, continue.
		 * Otherwise, write it out immediately.
		 */
		if (sizeof(sha_text) > sha_leftovers)
			continue;

		ret = intel_write_sha_text(dev_priv, sha_text);
		if (ret < 0)
			return ret;
		sha_leftovers = 0;
		sha_text = 0;
		sha_idx += sizeof(sha_text);
	}

	/*
	 * We need to write BINFO/BSTATUS, and M0 now. Depending on how many
	 * bytes are leftover from the last ksv, we might be able to fit them
	 * all in sha_text (first 2 cases), or we might need to split them up
	 * into 2 writes (last 2 cases).
	 */
	if (sha_leftovers == 0) {
		/* Write 16 bits of text, 16 bits of M0 */
		I915_WRITE(HDCP_REP_CTL, rep_ctl | HDCP_SHA1_TEXT_16);
		ret = intel_write_sha_text(dev_priv,
					   bstatus[0] << 8 | bstatus[1]);
		if (ret < 0)
			return ret;
		sha_idx += sizeof(sha_text);

		/* Write 32 bits of M0 */
		I915_WRITE(HDCP_REP_CTL, rep_ctl | HDCP_SHA1_TEXT_0);
		ret = intel_write_sha_text(dev_priv, 0);
		if (ret < 0)
			return ret;
		sha_idx += sizeof(sha_text);

		/* Write 16 bits of M0 */
		I915_WRITE(HDCP_REP_CTL, rep_ctl | HDCP_SHA1_TEXT_16);
		ret = intel_write_sha_text(dev_priv, 0);
		if (ret < 0)
			return ret;
		sha_idx += sizeof(sha_text);

	} else if (sha_leftovers == 1) {
		/* Write 24 bits of text, 8 bits of M0 */
		I915_WRITE(HDCP_REP_CTL, rep_ctl | HDCP_SHA1_TEXT_24);
		sha_text |= bstatus[0] << 16 | bstatus[1] << 8;
		/* Only 24-bits of data, must be in the LSB */
		sha_text = (sha_text & 0xffffff00) >> 8;
		ret = intel_write_sha_text(dev_priv, sha_text);
		if (ret < 0)
			return ret;
		sha_idx += sizeof(sha_text);

		/* Write 32 bits of M0 */
		I915_WRITE(HDCP_REP_CTL, rep_ctl | HDCP_SHA1_TEXT_0);
		ret = intel_write_sha_text(dev_priv, 0);
		if (ret < 0)
			return ret;
		sha_idx += sizeof(sha_text);

		/* Write 24 bits of M0 */
		I915_WRITE(HDCP_REP_CTL, rep_ctl | HDCP_SHA1_TEXT_8);
		ret = intel_write_sha_text(dev_priv, 0);
		if (ret < 0)
			return ret;
		sha_idx += sizeof(sha_text);

	} else if (sha_leftovers == 2) {
		/* Write 32 bits of text */
		I915_WRITE(HDCP_REP_CTL, rep_ctl | HDCP_SHA1_TEXT_32);
		sha_text |= bstatus[0] << 24 | bstatus[1] << 16;
		ret = intel_write_sha_text(dev_priv, sha_text);
		if (ret < 0)
			return ret;
		sha_idx += sizeof(sha_text);

		/* Write 64 bits of M0 */
		I915_WRITE(HDCP_REP_CTL, rep_ctl | HDCP_SHA1_TEXT_0);
		for (i = 0; i < 2; i++) {
			ret = intel_write_sha_text(dev_priv, 0);
			if (ret < 0)
				return ret;
			sha_idx += sizeof(sha_text);
		}
	} else if (sha_leftovers == 3) {
		/* Write 32 bits of text */
		I915_WRITE(HDCP_REP_CTL, rep_ctl | HDCP_SHA1_TEXT_32);
		sha_text |= bstatus[0] << 24;
		ret = intel_write_sha_text(dev_priv, sha_text);
		if (ret < 0)
			return ret;
		sha_idx += sizeof(sha_text);

		/* Write 8 bits of text, 24 bits of M0 */
		I915_WRITE(HDCP_REP_CTL, rep_ctl | HDCP_SHA1_TEXT_8);
		ret = intel_write_sha_text(dev_priv, bstatus[1]);
		if (ret < 0)
			return ret;
		sha_idx += sizeof(sha_text);

		/* Write 32 bits of M0 */
		I915_WRITE(HDCP_REP_CTL, rep_ctl | HDCP_SHA1_TEXT_0);
		ret = intel_write_sha_text(dev_priv, 0);
		if (ret < 0)
			return ret;
		sha_idx += sizeof(sha_text);

		/* Write 8 bits of M0 */
		I915_WRITE(HDCP_REP_CTL, rep_ctl | HDCP_SHA1_TEXT_24);
		ret = intel_write_sha_text(dev_priv, 0);
		if (ret < 0)
			return ret;
		sha_idx += sizeof(sha_text);
	} else {
		DRM_DEBUG_KMS("Invalid number of leftovers %d\n",
			      sha_leftovers);
		return -EINVAL;
	}

	I915_WRITE(HDCP_REP_CTL, rep_ctl | HDCP_SHA1_TEXT_32);
	/* Fill up to 64-4 bytes with zeros (leave the last write for length) */
	while ((sha_idx % 64) < (64 - sizeof(sha_text))) {
		ret = intel_write_sha_text(dev_priv, 0);
		if (ret < 0)
			return ret;
		sha_idx += sizeof(sha_text);
	}

	/*
	 * Last write gets the length of the concatenation in bits. That is:
	 *  - 5 bytes per device
	 *  - 10 bytes for BINFO/BSTATUS(2), M0(8)
	 */
	sha_text = (num_downstream * 5 + 10) * 8;
	ret = intel_write_sha_text(dev_priv, sha_text);
	if (ret < 0)
		return ret;

	/* Tell the HW we're done with the hash and wait for it to ACK */
	I915_WRITE(HDCP_REP_CTL, rep_ctl | HDCP_SHA1_COMPLETE_HASH);
	if (intel_wait_for_register(&dev_priv->uncore, HDCP_REP_CTL,
				    HDCP_SHA1_COMPLETE,
				    HDCP_SHA1_COMPLETE, 1)) {
		DRM_ERROR("Timed out waiting for SHA1 complete\n");
		return -ETIMEDOUT;
	}
	if (!(I915_READ(HDCP_REP_CTL) & HDCP_SHA1_V_MATCH)) {
		DRM_DEBUG_KMS("SHA-1 mismatch, HDCP failed\n");
		return -ENXIO;
	}

	return 0;
}

/* Implements Part 2 of the HDCP authorization procedure */
static
int intel_hdcp_auth_downstream(struct intel_digital_port *intel_dig_port,
			       const struct intel_hdcp_shim *shim)
{
	u8 bstatus[2], num_downstream, *ksv_fifo;
	int ret, i, tries = 3;

	ret = intel_hdcp_poll_ksv_fifo(intel_dig_port, shim);
	if (ret) {
		DRM_DEBUG_KMS("KSV list failed to become ready (%d)\n", ret);
		return ret;
	}

	ret = shim->read_bstatus(intel_dig_port, bstatus);
	if (ret)
		return ret;

	if (DRM_HDCP_MAX_DEVICE_EXCEEDED(bstatus[0]) ||
	    DRM_HDCP_MAX_CASCADE_EXCEEDED(bstatus[1])) {
		DRM_DEBUG_KMS("Max Topology Limit Exceeded\n");
		return -EPERM;
	}

	/*
	 * When repeater reports 0 device count, HDCP1.4 spec allows disabling
	 * the HDCP encryption. That implies that repeater can't have its own
	 * display. As there is no consumption of encrypted content in the
	 * repeater with 0 downstream devices, we are failing the
	 * authentication.
	 */
	num_downstream = DRM_HDCP_NUM_DOWNSTREAM(bstatus[0]);
	if (num_downstream == 0)
		return -EINVAL;

	ksv_fifo = kcalloc(DRM_HDCP_KSV_LEN, num_downstream, GFP_KERNEL);
	if (!ksv_fifo)
		return -ENOMEM;

	ret = shim->read_ksv_fifo(intel_dig_port, num_downstream, ksv_fifo);
	if (ret)
		goto err;

	/*
	 * When V prime mismatches, DP Spec mandates re-read of
	 * V prime atleast twice.
	 */
	for (i = 0; i < tries; i++) {
		ret = intel_hdcp_validate_v_prime(intel_dig_port, shim,
						  ksv_fifo, num_downstream,
						  bstatus);
		if (!ret)
			break;
	}

	if (i == tries) {
		DRM_DEBUG_KMS("V Prime validation failed.(%d)\n", ret);
		goto err;
	}

	DRM_DEBUG_KMS("HDCP is enabled (%d downstream devices)\n",
		      num_downstream);
	ret = 0;
err:
	kfree(ksv_fifo);
	return ret;
}

/* Implements Part 1 of the HDCP authorization procedure */
static int intel_hdcp_auth(struct intel_digital_port *intel_dig_port,
			   const struct intel_hdcp_shim *shim)
{
	struct drm_i915_private *dev_priv;
	enum port port;
	unsigned long r0_prime_gen_start;
	int ret, i, tries = 2;
	union {
		u32 reg[2];
		u8 shim[DRM_HDCP_AN_LEN];
	} an;
	union {
		u32 reg[2];
		u8 shim[DRM_HDCP_KSV_LEN];
	} bksv;
	union {
		u32 reg;
		u8 shim[DRM_HDCP_RI_LEN];
	} ri;
	bool repeater_present, hdcp_capable;

	dev_priv = intel_dig_port->base.base.dev->dev_private;

	port = intel_dig_port->base.port;

	/*
	 * Detects whether the display is HDCP capable. Although we check for
	 * valid Bksv below, the HDCP over DP spec requires that we check
	 * whether the display supports HDCP before we write An. For HDMI
	 * displays, this is not necessary.
	 */
	if (shim->hdcp_capable) {
		ret = shim->hdcp_capable(intel_dig_port, &hdcp_capable);
		if (ret)
			return ret;
		if (!hdcp_capable) {
			DRM_DEBUG_KMS("Panel is not HDCP capable\n");
			return -EINVAL;
		}
	}

	/* Initialize An with 2 random values and acquire it */
	for (i = 0; i < 2; i++)
		I915_WRITE(PORT_HDCP_ANINIT(port), get_random_u32());
	I915_WRITE(PORT_HDCP_CONF(port), HDCP_CONF_CAPTURE_AN);

	/* Wait for An to be acquired */
	if (intel_wait_for_register(&dev_priv->uncore, PORT_HDCP_STATUS(port),
				    HDCP_STATUS_AN_READY,
				    HDCP_STATUS_AN_READY, 1)) {
		DRM_ERROR("Timed out waiting for An\n");
		return -ETIMEDOUT;
	}

	an.reg[0] = I915_READ(PORT_HDCP_ANLO(port));
	an.reg[1] = I915_READ(PORT_HDCP_ANHI(port));
	ret = shim->write_an_aksv(intel_dig_port, an.shim);
	if (ret)
		return ret;

	r0_prime_gen_start = jiffies;

	memset(&bksv, 0, sizeof(bksv));

	ret = intel_hdcp_read_valid_bksv(intel_dig_port, shim, bksv.shim);
	if (ret < 0)
		return ret;

	I915_WRITE(PORT_HDCP_BKSVLO(port), bksv.reg[0]);
	I915_WRITE(PORT_HDCP_BKSVHI(port), bksv.reg[1]);

	ret = shim->repeater_present(intel_dig_port, &repeater_present);
	if (ret)
		return ret;
	if (repeater_present)
		I915_WRITE(HDCP_REP_CTL,
			   intel_hdcp_get_repeater_ctl(intel_dig_port));

	ret = shim->toggle_signalling(intel_dig_port, true);
	if (ret)
		return ret;

	I915_WRITE(PORT_HDCP_CONF(port), HDCP_CONF_AUTH_AND_ENC);

	/* Wait for R0 ready */
	if (wait_for(I915_READ(PORT_HDCP_STATUS(port)) &
		     (HDCP_STATUS_R0_READY | HDCP_STATUS_ENC), 1)) {
		DRM_ERROR("Timed out waiting for R0 ready\n");
		return -ETIMEDOUT;
	}

	/*
	 * Wait for R0' to become available. The spec says 100ms from Aksv, but
	 * some monitors can take longer than this. We'll set the timeout at
	 * 300ms just to be sure.
	 *
	 * On DP, there's an R0_READY bit available but no such bit
	 * exists on HDMI. Since the upper-bound is the same, we'll just do
	 * the stupid thing instead of polling on one and not the other.
	 */
	wait_remaining_ms_from_jiffies(r0_prime_gen_start, 300);

	tries = 3;

	/*
	 * DP HDCP Spec mandates the two more reattempt to read R0, incase
	 * of R0 mismatch.
	 */
	for (i = 0; i < tries; i++) {
		ri.reg = 0;
		ret = shim->read_ri_prime(intel_dig_port, ri.shim);
		if (ret)
			return ret;
		I915_WRITE(PORT_HDCP_RPRIME(port), ri.reg);

		/* Wait for Ri prime match */
		if (!wait_for(I915_READ(PORT_HDCP_STATUS(port)) &
		    (HDCP_STATUS_RI_MATCH | HDCP_STATUS_ENC), 1))
			break;
	}

	if (i == tries) {
		DRM_DEBUG_KMS("Timed out waiting for Ri prime match (%x)\n",
			      I915_READ(PORT_HDCP_STATUS(port)));
		return -ETIMEDOUT;
	}

	/* Wait for encryption confirmation */
<<<<<<< HEAD
	if (intel_wait_for_register(dev_priv, PORT_HDCP_STATUS(port),
=======
	if (intel_wait_for_register(&dev_priv->uncore, PORT_HDCP_STATUS(port),
>>>>>>> 0ecfebd2
				    HDCP_STATUS_ENC, HDCP_STATUS_ENC,
				    ENCRYPT_STATUS_CHANGE_TIMEOUT_MS)) {
		DRM_ERROR("Timed out waiting for encryption\n");
		return -ETIMEDOUT;
	}

	/*
	 * XXX: If we have MST-connected devices, we need to enable encryption
	 * on those as well.
	 */

	if (repeater_present)
		return intel_hdcp_auth_downstream(intel_dig_port, shim);

	DRM_DEBUG_KMS("HDCP is enabled (no repeater present)\n");
	return 0;
}

static int _intel_hdcp_disable(struct intel_connector *connector)
{
	struct intel_hdcp *hdcp = &connector->hdcp;
	struct drm_i915_private *dev_priv = connector->base.dev->dev_private;
	struct intel_digital_port *intel_dig_port = conn_to_dig_port(connector);
	enum port port = intel_dig_port->base.port;
	int ret;

	DRM_DEBUG_KMS("[%s:%d] HDCP is being disabled...\n",
		      connector->base.name, connector->base.base.id);

	hdcp->hdcp_encrypted = false;
	I915_WRITE(PORT_HDCP_CONF(port), 0);
<<<<<<< HEAD
	if (intel_wait_for_register(dev_priv, PORT_HDCP_STATUS(port), ~0, 0,
=======
	if (intel_wait_for_register(&dev_priv->uncore,
				    PORT_HDCP_STATUS(port), ~0, 0,
>>>>>>> 0ecfebd2
				    ENCRYPT_STATUS_CHANGE_TIMEOUT_MS)) {
		DRM_ERROR("Failed to disable HDCP, timeout clearing status\n");
		return -ETIMEDOUT;
	}

	ret = hdcp->shim->toggle_signalling(intel_dig_port, false);
	if (ret) {
		DRM_ERROR("Failed to disable HDCP signalling\n");
		return ret;
	}

	DRM_DEBUG_KMS("HDCP is disabled\n");
	return 0;
}

static int _intel_hdcp_enable(struct intel_connector *connector)
{
	struct intel_hdcp *hdcp = &connector->hdcp;
	struct drm_i915_private *dev_priv = connector->base.dev->dev_private;
	int i, ret, tries = 3;

	DRM_DEBUG_KMS("[%s:%d] HDCP is being enabled...\n",
		      connector->base.name, connector->base.base.id);

	if (!hdcp_key_loadable(dev_priv)) {
		DRM_ERROR("HDCP key Load is not possible\n");
		return -ENXIO;
	}

	for (i = 0; i < KEY_LOAD_TRIES; i++) {
		ret = intel_hdcp_load_keys(dev_priv);
		if (!ret)
			break;
		intel_hdcp_clear_keys(dev_priv);
	}
	if (ret) {
		DRM_ERROR("Could not load HDCP keys, (%d)\n", ret);
		return ret;
	}

	/* Incase of authentication failures, HDCP spec expects reauth. */
	for (i = 0; i < tries; i++) {
		ret = intel_hdcp_auth(conn_to_dig_port(connector), hdcp->shim);
<<<<<<< HEAD
		if (!ret)
=======
		if (!ret) {
			hdcp->hdcp_encrypted = true;
>>>>>>> 0ecfebd2
			return 0;
		}

		DRM_DEBUG_KMS("HDCP Auth failure (%d)\n", ret);

		/* Ensuring HDCP encryption and signalling are stopped. */
		_intel_hdcp_disable(connector);
	}

	DRM_DEBUG_KMS("HDCP authentication failed (%d tries/%d)\n", tries, ret);
	return ret;
}

static inline
struct intel_connector *intel_hdcp_to_connector(struct intel_hdcp *hdcp)
<<<<<<< HEAD
{
	return container_of(hdcp, struct intel_connector, hdcp);
}

static void intel_hdcp_check_work(struct work_struct *work)
{
	struct intel_hdcp *hdcp = container_of(to_delayed_work(work),
					       struct intel_hdcp,
					       check_work);
	struct intel_connector *connector = intel_hdcp_to_connector(hdcp);

	if (!intel_hdcp_check_link(connector))
		schedule_delayed_work(&hdcp->check_work,
				      DRM_HDCP_CHECK_PERIOD_MS);
=======
{
	return container_of(hdcp, struct intel_connector, hdcp);
}

/* Implements Part 3 of the HDCP authorization procedure */
static int intel_hdcp_check_link(struct intel_connector *connector)
{
	struct intel_hdcp *hdcp = &connector->hdcp;
	struct drm_i915_private *dev_priv = connector->base.dev->dev_private;
	struct intel_digital_port *intel_dig_port = conn_to_dig_port(connector);
	enum port port = intel_dig_port->base.port;
	int ret = 0;

	mutex_lock(&hdcp->mutex);

	/* Check_link valid only when HDCP1.4 is enabled */
	if (hdcp->value != DRM_MODE_CONTENT_PROTECTION_ENABLED ||
	    !hdcp->hdcp_encrypted) {
		ret = -EINVAL;
		goto out;
	}

	if (WARN_ON(!intel_hdcp_in_use(connector))) {
		DRM_ERROR("%s:%d HDCP link stopped encryption,%x\n",
			  connector->base.name, connector->base.base.id,
			  I915_READ(PORT_HDCP_STATUS(port)));
		ret = -ENXIO;
		hdcp->value = DRM_MODE_CONTENT_PROTECTION_DESIRED;
		schedule_work(&hdcp->prop_work);
		goto out;
	}

	if (hdcp->shim->check_link(intel_dig_port)) {
		if (hdcp->value != DRM_MODE_CONTENT_PROTECTION_UNDESIRED) {
			hdcp->value = DRM_MODE_CONTENT_PROTECTION_ENABLED;
			schedule_work(&hdcp->prop_work);
		}
		goto out;
	}

	DRM_DEBUG_KMS("[%s:%d] HDCP link failed, retrying authentication\n",
		      connector->base.name, connector->base.base.id);

	ret = _intel_hdcp_disable(connector);
	if (ret) {
		DRM_ERROR("Failed to disable hdcp (%d)\n", ret);
		hdcp->value = DRM_MODE_CONTENT_PROTECTION_DESIRED;
		schedule_work(&hdcp->prop_work);
		goto out;
	}

	ret = _intel_hdcp_enable(connector);
	if (ret) {
		DRM_ERROR("Failed to enable hdcp (%d)\n", ret);
		hdcp->value = DRM_MODE_CONTENT_PROTECTION_DESIRED;
		schedule_work(&hdcp->prop_work);
		goto out;
	}

out:
	mutex_unlock(&hdcp->mutex);
	return ret;
>>>>>>> 0ecfebd2
}

static void intel_hdcp_prop_work(struct work_struct *work)
{
	struct intel_hdcp *hdcp = container_of(work, struct intel_hdcp,
					       prop_work);
	struct intel_connector *connector = intel_hdcp_to_connector(hdcp);
	struct drm_device *dev = connector->base.dev;
	struct drm_connector_state *state;

	drm_modeset_lock(&dev->mode_config.connection_mutex, NULL);
	mutex_lock(&hdcp->mutex);

	/*
	 * This worker is only used to flip between ENABLED/DESIRED. Either of
	 * those to UNDESIRED is handled by core. If value == UNDESIRED,
	 * we're running just after hdcp has been disabled, so just exit
	 */
	if (hdcp->value != DRM_MODE_CONTENT_PROTECTION_UNDESIRED) {
		state = connector->base.state;
		state->content_protection = hdcp->value;
	}

	mutex_unlock(&hdcp->mutex);
	drm_modeset_unlock(&dev->mode_config.connection_mutex);
}

bool is_hdcp_supported(struct drm_i915_private *dev_priv, enum port port)
{
	/* PORT E doesn't have HDCP, and PORT F is disabled */
	return INTEL_GEN(dev_priv) >= 9 && port < PORT_E;
}

<<<<<<< HEAD
int intel_hdcp_init(struct intel_connector *connector,
		    const struct intel_hdcp_shim *shim)
{
	struct intel_hdcp *hdcp = &connector->hdcp;
=======
static int
hdcp2_prepare_ake_init(struct intel_connector *connector,
		       struct hdcp2_ake_init *ake_data)
{
	struct hdcp_port_data *data = &connector->hdcp.port_data;
	struct drm_i915_private *dev_priv = to_i915(connector->base.dev);
	struct i915_hdcp_comp_master *comp;
>>>>>>> 0ecfebd2
	int ret;

	mutex_lock(&dev_priv->hdcp_comp_mutex);
	comp = dev_priv->hdcp_master;

	if (!comp || !comp->ops) {
		mutex_unlock(&dev_priv->hdcp_comp_mutex);
		return -EINVAL;
	}

	ret = comp->ops->initiate_hdcp2_session(comp->mei_dev, data, ake_data);
	if (ret)
		DRM_DEBUG_KMS("Prepare_ake_init failed. %d\n", ret);
	mutex_unlock(&dev_priv->hdcp_comp_mutex);

<<<<<<< HEAD
	hdcp->shim = shim;
	mutex_init(&hdcp->mutex);
	INIT_DELAYED_WORK(&hdcp->check_work, intel_hdcp_check_work);
	INIT_WORK(&hdcp->prop_work, intel_hdcp_prop_work);
	return 0;
=======
	return ret;
>>>>>>> 0ecfebd2
}

static int
hdcp2_verify_rx_cert_prepare_km(struct intel_connector *connector,
				struct hdcp2_ake_send_cert *rx_cert,
				bool *paired,
				struct hdcp2_ake_no_stored_km *ek_pub_km,
				size_t *msg_sz)
{
<<<<<<< HEAD
	struct intel_hdcp *hdcp = &connector->hdcp;
	int ret;

	if (!hdcp->shim)
		return -ENOENT;

	mutex_lock(&hdcp->mutex);
=======
	struct hdcp_port_data *data = &connector->hdcp.port_data;
	struct drm_i915_private *dev_priv = to_i915(connector->base.dev);
	struct i915_hdcp_comp_master *comp;
	int ret;

	mutex_lock(&dev_priv->hdcp_comp_mutex);
	comp = dev_priv->hdcp_master;

	if (!comp || !comp->ops) {
		mutex_unlock(&dev_priv->hdcp_comp_mutex);
		return -EINVAL;
	}
>>>>>>> 0ecfebd2

	ret = comp->ops->verify_receiver_cert_prepare_km(comp->mei_dev, data,
							 rx_cert, paired,
							 ek_pub_km, msg_sz);
	if (ret < 0)
		DRM_DEBUG_KMS("Verify rx_cert failed. %d\n", ret);
	mutex_unlock(&dev_priv->hdcp_comp_mutex);

<<<<<<< HEAD
	hdcp->value = DRM_MODE_CONTENT_PROTECTION_ENABLED;
	schedule_work(&hdcp->prop_work);
	schedule_delayed_work(&hdcp->check_work,
			      DRM_HDCP_CHECK_PERIOD_MS);
out:
	mutex_unlock(&hdcp->mutex);
=======
>>>>>>> 0ecfebd2
	return ret;
}

static int hdcp2_verify_hprime(struct intel_connector *connector,
			       struct hdcp2_ake_send_hprime *rx_hprime)
{
<<<<<<< HEAD
	struct intel_hdcp *hdcp = &connector->hdcp;
	int ret = 0;

	if (!hdcp->shim)
		return -ENOENT;

	mutex_lock(&hdcp->mutex);

	if (hdcp->value != DRM_MODE_CONTENT_PROTECTION_UNDESIRED) {
		hdcp->value = DRM_MODE_CONTENT_PROTECTION_UNDESIRED;
		ret = _intel_hdcp_disable(connector);
	}

	mutex_unlock(&hdcp->mutex);
	cancel_delayed_work_sync(&hdcp->check_work);
=======
	struct hdcp_port_data *data = &connector->hdcp.port_data;
	struct drm_i915_private *dev_priv = to_i915(connector->base.dev);
	struct i915_hdcp_comp_master *comp;
	int ret;

	mutex_lock(&dev_priv->hdcp_comp_mutex);
	comp = dev_priv->hdcp_master;

	if (!comp || !comp->ops) {
		mutex_unlock(&dev_priv->hdcp_comp_mutex);
		return -EINVAL;
	}

	ret = comp->ops->verify_hprime(comp->mei_dev, data, rx_hprime);
	if (ret < 0)
		DRM_DEBUG_KMS("Verify hprime failed. %d\n", ret);
	mutex_unlock(&dev_priv->hdcp_comp_mutex);

>>>>>>> 0ecfebd2
	return ret;
}

static int
hdcp2_store_pairing_info(struct intel_connector *connector,
			 struct hdcp2_ake_send_pairing_info *pairing_info)
{
<<<<<<< HEAD
	u64 old_cp = old_state->content_protection;
	u64 new_cp = new_state->content_protection;
	struct drm_crtc_state *crtc_state;
=======
	struct hdcp_port_data *data = &connector->hdcp.port_data;
	struct drm_i915_private *dev_priv = to_i915(connector->base.dev);
	struct i915_hdcp_comp_master *comp;
	int ret;
>>>>>>> 0ecfebd2

	mutex_lock(&dev_priv->hdcp_comp_mutex);
	comp = dev_priv->hdcp_master;

	if (!comp || !comp->ops) {
		mutex_unlock(&dev_priv->hdcp_comp_mutex);
		return -EINVAL;
	}

	ret = comp->ops->store_pairing_info(comp->mei_dev, data, pairing_info);
	if (ret < 0)
		DRM_DEBUG_KMS("Store pairing info failed. %d\n", ret);
	mutex_unlock(&dev_priv->hdcp_comp_mutex);

	return ret;
}

static int
hdcp2_prepare_lc_init(struct intel_connector *connector,
		      struct hdcp2_lc_init *lc_init)
{
<<<<<<< HEAD
	struct intel_hdcp *hdcp = &connector->hdcp;
	struct drm_i915_private *dev_priv = connector->base.dev->dev_private;
	struct intel_digital_port *intel_dig_port = conn_to_dig_port(connector);
	enum port port = intel_dig_port->base.port;
	int ret = 0;

	if (!hdcp->shim)
		return -ENOENT;

	mutex_lock(&hdcp->mutex);

	if (hdcp->value == DRM_MODE_CONTENT_PROTECTION_UNDESIRED)
		goto out;

	if (!(I915_READ(PORT_HDCP_STATUS(port)) & HDCP_STATUS_ENC)) {
		DRM_ERROR("%s:%d HDCP check failed: link is not encrypted,%x\n",
			  connector->base.name, connector->base.base.id,
			  I915_READ(PORT_HDCP_STATUS(port)));
		ret = -ENXIO;
		hdcp->value = DRM_MODE_CONTENT_PROTECTION_DESIRED;
		schedule_work(&hdcp->prop_work);
		goto out;
	}

	if (hdcp->shim->check_link(intel_dig_port)) {
		if (hdcp->value != DRM_MODE_CONTENT_PROTECTION_UNDESIRED) {
			hdcp->value = DRM_MODE_CONTENT_PROTECTION_ENABLED;
			schedule_work(&hdcp->prop_work);
		}
		goto out;
=======
	struct hdcp_port_data *data = &connector->hdcp.port_data;
	struct drm_i915_private *dev_priv = to_i915(connector->base.dev);
	struct i915_hdcp_comp_master *comp;
	int ret;

	mutex_lock(&dev_priv->hdcp_comp_mutex);
	comp = dev_priv->hdcp_master;

	if (!comp || !comp->ops) {
		mutex_unlock(&dev_priv->hdcp_comp_mutex);
		return -EINVAL;
	}

	ret = comp->ops->initiate_locality_check(comp->mei_dev, data, lc_init);
	if (ret < 0)
		DRM_DEBUG_KMS("Prepare lc_init failed. %d\n", ret);
	mutex_unlock(&dev_priv->hdcp_comp_mutex);

	return ret;
}

static int
hdcp2_verify_lprime(struct intel_connector *connector,
		    struct hdcp2_lc_send_lprime *rx_lprime)
{
	struct hdcp_port_data *data = &connector->hdcp.port_data;
	struct drm_i915_private *dev_priv = to_i915(connector->base.dev);
	struct i915_hdcp_comp_master *comp;
	int ret;

	mutex_lock(&dev_priv->hdcp_comp_mutex);
	comp = dev_priv->hdcp_master;

	if (!comp || !comp->ops) {
		mutex_unlock(&dev_priv->hdcp_comp_mutex);
		return -EINVAL;
>>>>>>> 0ecfebd2
	}

	ret = comp->ops->verify_lprime(comp->mei_dev, data, rx_lprime);
	if (ret < 0)
		DRM_DEBUG_KMS("Verify L_Prime failed. %d\n", ret);
	mutex_unlock(&dev_priv->hdcp_comp_mutex);

<<<<<<< HEAD
	ret = _intel_hdcp_disable(connector);
	if (ret) {
		DRM_ERROR("Failed to disable hdcp (%d)\n", ret);
		hdcp->value = DRM_MODE_CONTENT_PROTECTION_DESIRED;
		schedule_work(&hdcp->prop_work);
		goto out;
	}

	ret = _intel_hdcp_enable(connector);
	if (ret) {
		DRM_DEBUG_KMS("Failed to enable hdcp (%d)\n", ret);
		hdcp->value = DRM_MODE_CONTENT_PROTECTION_DESIRED;
		schedule_work(&hdcp->prop_work);
		goto out;
	}

out:
	mutex_unlock(&hdcp->mutex);
=======
	return ret;
}

static int hdcp2_prepare_skey(struct intel_connector *connector,
			      struct hdcp2_ske_send_eks *ske_data)
{
	struct hdcp_port_data *data = &connector->hdcp.port_data;
	struct drm_i915_private *dev_priv = to_i915(connector->base.dev);
	struct i915_hdcp_comp_master *comp;
	int ret;

	mutex_lock(&dev_priv->hdcp_comp_mutex);
	comp = dev_priv->hdcp_master;

	if (!comp || !comp->ops) {
		mutex_unlock(&dev_priv->hdcp_comp_mutex);
		return -EINVAL;
	}

	ret = comp->ops->get_session_key(comp->mei_dev, data, ske_data);
	if (ret < 0)
		DRM_DEBUG_KMS("Get session key failed. %d\n", ret);
	mutex_unlock(&dev_priv->hdcp_comp_mutex);

	return ret;
}

static int
hdcp2_verify_rep_topology_prepare_ack(struct intel_connector *connector,
				      struct hdcp2_rep_send_receiverid_list
								*rep_topology,
				      struct hdcp2_rep_send_ack *rep_send_ack)
{
	struct hdcp_port_data *data = &connector->hdcp.port_data;
	struct drm_i915_private *dev_priv = to_i915(connector->base.dev);
	struct i915_hdcp_comp_master *comp;
	int ret;

	mutex_lock(&dev_priv->hdcp_comp_mutex);
	comp = dev_priv->hdcp_master;

	if (!comp || !comp->ops) {
		mutex_unlock(&dev_priv->hdcp_comp_mutex);
		return -EINVAL;
	}

	ret = comp->ops->repeater_check_flow_prepare_ack(comp->mei_dev, data,
							 rep_topology,
							 rep_send_ack);
	if (ret < 0)
		DRM_DEBUG_KMS("Verify rep topology failed. %d\n", ret);
	mutex_unlock(&dev_priv->hdcp_comp_mutex);

>>>>>>> 0ecfebd2
	return ret;
}

static int
hdcp2_verify_mprime(struct intel_connector *connector,
		    struct hdcp2_rep_stream_ready *stream_ready)
{
	struct hdcp_port_data *data = &connector->hdcp.port_data;
	struct drm_i915_private *dev_priv = to_i915(connector->base.dev);
	struct i915_hdcp_comp_master *comp;
	int ret;

	mutex_lock(&dev_priv->hdcp_comp_mutex);
	comp = dev_priv->hdcp_master;

	if (!comp || !comp->ops) {
		mutex_unlock(&dev_priv->hdcp_comp_mutex);
		return -EINVAL;
	}

	ret = comp->ops->verify_mprime(comp->mei_dev, data, stream_ready);
	if (ret < 0)
		DRM_DEBUG_KMS("Verify mprime failed. %d\n", ret);
	mutex_unlock(&dev_priv->hdcp_comp_mutex);

	return ret;
}

static int hdcp2_authenticate_port(struct intel_connector *connector)
{
	struct hdcp_port_data *data = &connector->hdcp.port_data;
	struct drm_i915_private *dev_priv = to_i915(connector->base.dev);
	struct i915_hdcp_comp_master *comp;
	int ret;

	mutex_lock(&dev_priv->hdcp_comp_mutex);
	comp = dev_priv->hdcp_master;

	if (!comp || !comp->ops) {
		mutex_unlock(&dev_priv->hdcp_comp_mutex);
		return -EINVAL;
	}

	ret = comp->ops->enable_hdcp_authentication(comp->mei_dev, data);
	if (ret < 0)
		DRM_DEBUG_KMS("Enable hdcp auth failed. %d\n", ret);
	mutex_unlock(&dev_priv->hdcp_comp_mutex);

	return ret;
}

static int hdcp2_close_mei_session(struct intel_connector *connector)
{
	struct drm_i915_private *dev_priv = to_i915(connector->base.dev);
	struct i915_hdcp_comp_master *comp;
	int ret;

	mutex_lock(&dev_priv->hdcp_comp_mutex);
	comp = dev_priv->hdcp_master;

	if (!comp || !comp->ops) {
		mutex_unlock(&dev_priv->hdcp_comp_mutex);
		return -EINVAL;
	}

	ret = comp->ops->close_hdcp_session(comp->mei_dev,
					     &connector->hdcp.port_data);
	mutex_unlock(&dev_priv->hdcp_comp_mutex);

	return ret;
}

static int hdcp2_deauthenticate_port(struct intel_connector *connector)
{
	return hdcp2_close_mei_session(connector);
}

/* Authentication flow starts from here */
static int hdcp2_authentication_key_exchange(struct intel_connector *connector)
{
	struct intel_digital_port *intel_dig_port = conn_to_dig_port(connector);
	struct intel_hdcp *hdcp = &connector->hdcp;
	union {
		struct hdcp2_ake_init ake_init;
		struct hdcp2_ake_send_cert send_cert;
		struct hdcp2_ake_no_stored_km no_stored_km;
		struct hdcp2_ake_send_hprime send_hprime;
		struct hdcp2_ake_send_pairing_info pairing_info;
	} msgs;
	const struct intel_hdcp_shim *shim = hdcp->shim;
	size_t size;
	int ret;

	/* Init for seq_num */
	hdcp->seq_num_v = 0;
	hdcp->seq_num_m = 0;

	ret = hdcp2_prepare_ake_init(connector, &msgs.ake_init);
	if (ret < 0)
		return ret;

	ret = shim->write_2_2_msg(intel_dig_port, &msgs.ake_init,
				  sizeof(msgs.ake_init));
	if (ret < 0)
		return ret;

	ret = shim->read_2_2_msg(intel_dig_port, HDCP_2_2_AKE_SEND_CERT,
				 &msgs.send_cert, sizeof(msgs.send_cert));
	if (ret < 0)
		return ret;

	if (msgs.send_cert.rx_caps[0] != HDCP_2_2_RX_CAPS_VERSION_VAL)
		return -EINVAL;

	hdcp->is_repeater = HDCP_2_2_RX_REPEATER(msgs.send_cert.rx_caps[2]);

	/*
	 * Here msgs.no_stored_km will hold msgs corresponding to the km
	 * stored also.
	 */
	ret = hdcp2_verify_rx_cert_prepare_km(connector, &msgs.send_cert,
					      &hdcp->is_paired,
					      &msgs.no_stored_km, &size);
	if (ret < 0)
		return ret;

	ret = shim->write_2_2_msg(intel_dig_port, &msgs.no_stored_km, size);
	if (ret < 0)
		return ret;

	ret = shim->read_2_2_msg(intel_dig_port, HDCP_2_2_AKE_SEND_HPRIME,
				 &msgs.send_hprime, sizeof(msgs.send_hprime));
	if (ret < 0)
		return ret;

	ret = hdcp2_verify_hprime(connector, &msgs.send_hprime);
	if (ret < 0)
		return ret;

	if (!hdcp->is_paired) {
		/* Pairing is required */
		ret = shim->read_2_2_msg(intel_dig_port,
					 HDCP_2_2_AKE_SEND_PAIRING_INFO,
					 &msgs.pairing_info,
					 sizeof(msgs.pairing_info));
		if (ret < 0)
			return ret;

		ret = hdcp2_store_pairing_info(connector, &msgs.pairing_info);
		if (ret < 0)
			return ret;
		hdcp->is_paired = true;
	}

	return 0;
}

static int hdcp2_locality_check(struct intel_connector *connector)
{
	struct intel_digital_port *intel_dig_port = conn_to_dig_port(connector);
	struct intel_hdcp *hdcp = &connector->hdcp;
	union {
		struct hdcp2_lc_init lc_init;
		struct hdcp2_lc_send_lprime send_lprime;
	} msgs;
	const struct intel_hdcp_shim *shim = hdcp->shim;
	int tries = HDCP2_LC_RETRY_CNT, ret, i;

	for (i = 0; i < tries; i++) {
		ret = hdcp2_prepare_lc_init(connector, &msgs.lc_init);
		if (ret < 0)
			continue;

		ret = shim->write_2_2_msg(intel_dig_port, &msgs.lc_init,
				      sizeof(msgs.lc_init));
		if (ret < 0)
			continue;

		ret = shim->read_2_2_msg(intel_dig_port,
					 HDCP_2_2_LC_SEND_LPRIME,
					 &msgs.send_lprime,
					 sizeof(msgs.send_lprime));
		if (ret < 0)
			continue;

		ret = hdcp2_verify_lprime(connector, &msgs.send_lprime);
		if (!ret)
			break;
	}

	return ret;
}

static int hdcp2_session_key_exchange(struct intel_connector *connector)
{
	struct intel_digital_port *intel_dig_port = conn_to_dig_port(connector);
	struct intel_hdcp *hdcp = &connector->hdcp;
	struct hdcp2_ske_send_eks send_eks;
	int ret;

	ret = hdcp2_prepare_skey(connector, &send_eks);
	if (ret < 0)
		return ret;

	ret = hdcp->shim->write_2_2_msg(intel_dig_port, &send_eks,
					sizeof(send_eks));
	if (ret < 0)
		return ret;

	return 0;
}

static
int hdcp2_propagate_stream_management_info(struct intel_connector *connector)
{
	struct intel_digital_port *intel_dig_port = conn_to_dig_port(connector);
	struct intel_hdcp *hdcp = &connector->hdcp;
	union {
		struct hdcp2_rep_stream_manage stream_manage;
		struct hdcp2_rep_stream_ready stream_ready;
	} msgs;
	const struct intel_hdcp_shim *shim = hdcp->shim;
	int ret;

	/* Prepare RepeaterAuth_Stream_Manage msg */
	msgs.stream_manage.msg_id = HDCP_2_2_REP_STREAM_MANAGE;
	drm_hdcp2_u32_to_seq_num(msgs.stream_manage.seq_num_m, hdcp->seq_num_m);

	/* K no of streams is fixed as 1. Stored as big-endian. */
	msgs.stream_manage.k = cpu_to_be16(1);

	/* For HDMI this is forced to be 0x0. For DP SST also this is 0x0. */
	msgs.stream_manage.streams[0].stream_id = 0;
	msgs.stream_manage.streams[0].stream_type = hdcp->content_type;

	/* Send it to Repeater */
	ret = shim->write_2_2_msg(intel_dig_port, &msgs.stream_manage,
				  sizeof(msgs.stream_manage));
	if (ret < 0)
		return ret;

	ret = shim->read_2_2_msg(intel_dig_port, HDCP_2_2_REP_STREAM_READY,
				 &msgs.stream_ready, sizeof(msgs.stream_ready));
	if (ret < 0)
		return ret;

	hdcp->port_data.seq_num_m = hdcp->seq_num_m;
	hdcp->port_data.streams[0].stream_type = hdcp->content_type;

	ret = hdcp2_verify_mprime(connector, &msgs.stream_ready);
	if (ret < 0)
		return ret;

	hdcp->seq_num_m++;

	if (hdcp->seq_num_m > HDCP_2_2_SEQ_NUM_MAX) {
		DRM_DEBUG_KMS("seq_num_m roll over.\n");
		return -1;
	}

	return 0;
}

static
int hdcp2_authenticate_repeater_topology(struct intel_connector *connector)
{
	struct intel_digital_port *intel_dig_port = conn_to_dig_port(connector);
	struct intel_hdcp *hdcp = &connector->hdcp;
	union {
		struct hdcp2_rep_send_receiverid_list recvid_list;
		struct hdcp2_rep_send_ack rep_ack;
	} msgs;
	const struct intel_hdcp_shim *shim = hdcp->shim;
	u8 *rx_info;
	u32 seq_num_v;
	int ret;

	ret = shim->read_2_2_msg(intel_dig_port, HDCP_2_2_REP_SEND_RECVID_LIST,
				 &msgs.recvid_list, sizeof(msgs.recvid_list));
	if (ret < 0)
		return ret;

	rx_info = msgs.recvid_list.rx_info;

	if (HDCP_2_2_MAX_CASCADE_EXCEEDED(rx_info[1]) ||
	    HDCP_2_2_MAX_DEVS_EXCEEDED(rx_info[1])) {
		DRM_DEBUG_KMS("Topology Max Size Exceeded\n");
		return -EINVAL;
	}

	/* Converting and Storing the seq_num_v to local variable as DWORD */
	seq_num_v = drm_hdcp2_seq_num_to_u32(msgs.recvid_list.seq_num_v);

	if (seq_num_v < hdcp->seq_num_v) {
		/* Roll over of the seq_num_v from repeater. Reauthenticate. */
		DRM_DEBUG_KMS("Seq_num_v roll over.\n");
		return -EINVAL;
	}

	ret = hdcp2_verify_rep_topology_prepare_ack(connector,
						    &msgs.recvid_list,
						    &msgs.rep_ack);
	if (ret < 0)
		return ret;

	hdcp->seq_num_v = seq_num_v;
	ret = shim->write_2_2_msg(intel_dig_port, &msgs.rep_ack,
				  sizeof(msgs.rep_ack));
	if (ret < 0)
		return ret;

	return 0;
}

static int hdcp2_authenticate_repeater(struct intel_connector *connector)
{
	int ret;

	ret = hdcp2_authenticate_repeater_topology(connector);
	if (ret < 0)
		return ret;

	return hdcp2_propagate_stream_management_info(connector);
}

static int hdcp2_authenticate_sink(struct intel_connector *connector)
{
	struct intel_digital_port *intel_dig_port = conn_to_dig_port(connector);
	struct intel_hdcp *hdcp = &connector->hdcp;
	const struct intel_hdcp_shim *shim = hdcp->shim;
	int ret;

	ret = hdcp2_authentication_key_exchange(connector);
	if (ret < 0) {
		DRM_DEBUG_KMS("AKE Failed. Err : %d\n", ret);
		return ret;
	}

	ret = hdcp2_locality_check(connector);
	if (ret < 0) {
		DRM_DEBUG_KMS("Locality Check failed. Err : %d\n", ret);
		return ret;
	}

	ret = hdcp2_session_key_exchange(connector);
	if (ret < 0) {
		DRM_DEBUG_KMS("SKE Failed. Err : %d\n", ret);
		return ret;
	}

	if (shim->config_stream_type) {
		ret = shim->config_stream_type(intel_dig_port,
					       hdcp->is_repeater,
					       hdcp->content_type);
		if (ret < 0)
			return ret;
	}

	if (hdcp->is_repeater) {
		ret = hdcp2_authenticate_repeater(connector);
		if (ret < 0) {
			DRM_DEBUG_KMS("Repeater Auth Failed. Err: %d\n", ret);
			return ret;
		}
	}

	hdcp->port_data.streams[0].stream_type = hdcp->content_type;
	ret = hdcp2_authenticate_port(connector);
	if (ret < 0)
		return ret;

	return ret;
}

static int hdcp2_enable_encryption(struct intel_connector *connector)
{
	struct intel_digital_port *intel_dig_port = conn_to_dig_port(connector);
	struct drm_i915_private *dev_priv = to_i915(connector->base.dev);
	struct intel_hdcp *hdcp = &connector->hdcp;
	enum port port = connector->encoder->port;
	int ret;

	WARN_ON(I915_READ(HDCP2_STATUS_DDI(port)) & LINK_ENCRYPTION_STATUS);

	if (hdcp->shim->toggle_signalling) {
		ret = hdcp->shim->toggle_signalling(intel_dig_port, true);
		if (ret) {
			DRM_ERROR("Failed to enable HDCP signalling. %d\n",
				  ret);
			return ret;
		}
	}

	if (I915_READ(HDCP2_STATUS_DDI(port)) & LINK_AUTH_STATUS) {
		/* Link is Authenticated. Now set for Encryption */
		I915_WRITE(HDCP2_CTL_DDI(port),
			   I915_READ(HDCP2_CTL_DDI(port)) |
			   CTL_LINK_ENCRYPTION_REQ);
	}

	ret = intel_wait_for_register(&dev_priv->uncore, HDCP2_STATUS_DDI(port),
				      LINK_ENCRYPTION_STATUS,
				      LINK_ENCRYPTION_STATUS,
				      ENCRYPT_STATUS_CHANGE_TIMEOUT_MS);

	return ret;
}

static int hdcp2_disable_encryption(struct intel_connector *connector)
{
	struct intel_digital_port *intel_dig_port = conn_to_dig_port(connector);
	struct drm_i915_private *dev_priv = to_i915(connector->base.dev);
	struct intel_hdcp *hdcp = &connector->hdcp;
	enum port port = connector->encoder->port;
	int ret;

	WARN_ON(!(I915_READ(HDCP2_STATUS_DDI(port)) & LINK_ENCRYPTION_STATUS));

	I915_WRITE(HDCP2_CTL_DDI(port),
		   I915_READ(HDCP2_CTL_DDI(port)) & ~CTL_LINK_ENCRYPTION_REQ);

	ret = intel_wait_for_register(&dev_priv->uncore, HDCP2_STATUS_DDI(port),
				      LINK_ENCRYPTION_STATUS, 0x0,
				      ENCRYPT_STATUS_CHANGE_TIMEOUT_MS);
	if (ret == -ETIMEDOUT)
		DRM_DEBUG_KMS("Disable Encryption Timedout");

	if (hdcp->shim->toggle_signalling) {
		ret = hdcp->shim->toggle_signalling(intel_dig_port, false);
		if (ret) {
			DRM_ERROR("Failed to disable HDCP signalling. %d\n",
				  ret);
			return ret;
		}
	}

	return ret;
}

static int hdcp2_authenticate_and_encrypt(struct intel_connector *connector)
{
	int ret, i, tries = 3;

	for (i = 0; i < tries; i++) {
		ret = hdcp2_authenticate_sink(connector);
		if (!ret)
			break;

		/* Clearing the mei hdcp session */
		DRM_DEBUG_KMS("HDCP2.2 Auth %d of %d Failed.(%d)\n",
			      i + 1, tries, ret);
		if (hdcp2_deauthenticate_port(connector) < 0)
			DRM_DEBUG_KMS("Port deauth failed.\n");
	}

	if (i != tries) {
		/*
		 * Ensuring the required 200mSec min time interval between
		 * Session Key Exchange and encryption.
		 */
		msleep(HDCP_2_2_DELAY_BEFORE_ENCRYPTION_EN);
		ret = hdcp2_enable_encryption(connector);
		if (ret < 0) {
			DRM_DEBUG_KMS("Encryption Enable Failed.(%d)\n", ret);
			if (hdcp2_deauthenticate_port(connector) < 0)
				DRM_DEBUG_KMS("Port deauth failed.\n");
		}
	}

	return ret;
}

static int _intel_hdcp2_enable(struct intel_connector *connector)
{
	struct intel_hdcp *hdcp = &connector->hdcp;
	int ret;

	DRM_DEBUG_KMS("[%s:%d] HDCP2.2 is being enabled. Type: %d\n",
		      connector->base.name, connector->base.base.id,
		      hdcp->content_type);

	ret = hdcp2_authenticate_and_encrypt(connector);
	if (ret) {
		DRM_DEBUG_KMS("HDCP2 Type%d  Enabling Failed. (%d)\n",
			      hdcp->content_type, ret);
		return ret;
	}

	DRM_DEBUG_KMS("[%s:%d] HDCP2.2 is enabled. Type %d\n",
		      connector->base.name, connector->base.base.id,
		      hdcp->content_type);

	hdcp->hdcp2_encrypted = true;
	return 0;
}

static int _intel_hdcp2_disable(struct intel_connector *connector)
{
	int ret;

	DRM_DEBUG_KMS("[%s:%d] HDCP2.2 is being Disabled\n",
		      connector->base.name, connector->base.base.id);

	ret = hdcp2_disable_encryption(connector);

	if (hdcp2_deauthenticate_port(connector) < 0)
		DRM_DEBUG_KMS("Port deauth failed.\n");

	connector->hdcp.hdcp2_encrypted = false;

	return ret;
}

/* Implements the Link Integrity Check for HDCP2.2 */
static int intel_hdcp2_check_link(struct intel_connector *connector)
{
	struct intel_digital_port *intel_dig_port = conn_to_dig_port(connector);
	struct drm_i915_private *dev_priv = to_i915(connector->base.dev);
	struct intel_hdcp *hdcp = &connector->hdcp;
	enum port port = connector->encoder->port;
	int ret = 0;

	mutex_lock(&hdcp->mutex);

	/* hdcp2_check_link is expected only when HDCP2.2 is Enabled */
	if (hdcp->value != DRM_MODE_CONTENT_PROTECTION_ENABLED ||
	    !hdcp->hdcp2_encrypted) {
		ret = -EINVAL;
		goto out;
	}

	if (WARN_ON(!intel_hdcp2_in_use(connector))) {
		DRM_ERROR("HDCP2.2 link stopped the encryption, %x\n",
			  I915_READ(HDCP2_STATUS_DDI(port)));
		ret = -ENXIO;
		hdcp->value = DRM_MODE_CONTENT_PROTECTION_DESIRED;
		schedule_work(&hdcp->prop_work);
		goto out;
	}

	ret = hdcp->shim->check_2_2_link(intel_dig_port);
	if (ret == HDCP_LINK_PROTECTED) {
		if (hdcp->value != DRM_MODE_CONTENT_PROTECTION_UNDESIRED) {
			hdcp->value = DRM_MODE_CONTENT_PROTECTION_ENABLED;
			schedule_work(&hdcp->prop_work);
		}
		goto out;
	}

	if (ret == HDCP_TOPOLOGY_CHANGE) {
		if (hdcp->value == DRM_MODE_CONTENT_PROTECTION_UNDESIRED)
			goto out;

		DRM_DEBUG_KMS("HDCP2.2 Downstream topology change\n");
		ret = hdcp2_authenticate_repeater_topology(connector);
		if (!ret) {
			hdcp->value = DRM_MODE_CONTENT_PROTECTION_ENABLED;
			schedule_work(&hdcp->prop_work);
			goto out;
		}
		DRM_DEBUG_KMS("[%s:%d] Repeater topology auth failed.(%d)\n",
			      connector->base.name, connector->base.base.id,
			      ret);
	} else {
		DRM_DEBUG_KMS("[%s:%d] HDCP2.2 link failed, retrying auth\n",
			      connector->base.name, connector->base.base.id);
	}

	ret = _intel_hdcp2_disable(connector);
	if (ret) {
		DRM_ERROR("[%s:%d] Failed to disable hdcp2.2 (%d)\n",
			  connector->base.name, connector->base.base.id, ret);
		hdcp->value = DRM_MODE_CONTENT_PROTECTION_DESIRED;
		schedule_work(&hdcp->prop_work);
		goto out;
	}

	ret = _intel_hdcp2_enable(connector);
	if (ret) {
		DRM_DEBUG_KMS("[%s:%d] Failed to enable hdcp2.2 (%d)\n",
			      connector->base.name, connector->base.base.id,
			      ret);
		hdcp->value = DRM_MODE_CONTENT_PROTECTION_DESIRED;
		schedule_work(&hdcp->prop_work);
		goto out;
	}

out:
	mutex_unlock(&hdcp->mutex);
	return ret;
}

static void intel_hdcp_check_work(struct work_struct *work)
{
	struct intel_hdcp *hdcp = container_of(to_delayed_work(work),
					       struct intel_hdcp,
					       check_work);
	struct intel_connector *connector = intel_hdcp_to_connector(hdcp);

	if (!intel_hdcp2_check_link(connector))
		schedule_delayed_work(&hdcp->check_work,
				      DRM_HDCP2_CHECK_PERIOD_MS);
	else if (!intel_hdcp_check_link(connector))
		schedule_delayed_work(&hdcp->check_work,
				      DRM_HDCP_CHECK_PERIOD_MS);
}

static int i915_hdcp_component_bind(struct device *i915_kdev,
				    struct device *mei_kdev, void *data)
{
	struct drm_i915_private *dev_priv = kdev_to_i915(i915_kdev);

	DRM_DEBUG("I915 HDCP comp bind\n");
	mutex_lock(&dev_priv->hdcp_comp_mutex);
	dev_priv->hdcp_master = (struct i915_hdcp_comp_master *)data;
	dev_priv->hdcp_master->mei_dev = mei_kdev;
	mutex_unlock(&dev_priv->hdcp_comp_mutex);

	return 0;
}

static void i915_hdcp_component_unbind(struct device *i915_kdev,
				       struct device *mei_kdev, void *data)
{
	struct drm_i915_private *dev_priv = kdev_to_i915(i915_kdev);

	DRM_DEBUG("I915 HDCP comp unbind\n");
	mutex_lock(&dev_priv->hdcp_comp_mutex);
	dev_priv->hdcp_master = NULL;
	mutex_unlock(&dev_priv->hdcp_comp_mutex);
}

static const struct component_ops i915_hdcp_component_ops = {
	.bind   = i915_hdcp_component_bind,
	.unbind = i915_hdcp_component_unbind,
};

static inline int initialize_hdcp_port_data(struct intel_connector *connector)
{
	struct intel_hdcp *hdcp = &connector->hdcp;
	struct hdcp_port_data *data = &hdcp->port_data;

	data->port = connector->encoder->port;
	data->port_type = (u8)HDCP_PORT_TYPE_INTEGRATED;
	data->protocol = (u8)hdcp->shim->protocol;

	data->k = 1;
	if (!data->streams)
		data->streams = kcalloc(data->k,
					sizeof(struct hdcp2_streamid_type),
					GFP_KERNEL);
	if (!data->streams) {
		DRM_ERROR("Out of Memory\n");
		return -ENOMEM;
	}

	data->streams[0].stream_id = 0;
	data->streams[0].stream_type = hdcp->content_type;

	return 0;
}

static bool is_hdcp2_supported(struct drm_i915_private *dev_priv)
{
	if (!IS_ENABLED(CONFIG_INTEL_MEI_HDCP))
		return false;

	return (INTEL_GEN(dev_priv) >= 10 || IS_GEMINILAKE(dev_priv) ||
		IS_KABYLAKE(dev_priv));
}

void intel_hdcp_component_init(struct drm_i915_private *dev_priv)
{
	int ret;

	if (!is_hdcp2_supported(dev_priv))
		return;

	mutex_lock(&dev_priv->hdcp_comp_mutex);
	WARN_ON(dev_priv->hdcp_comp_added);

	dev_priv->hdcp_comp_added = true;
	mutex_unlock(&dev_priv->hdcp_comp_mutex);
	ret = component_add_typed(dev_priv->drm.dev, &i915_hdcp_component_ops,
				  I915_COMPONENT_HDCP);
	if (ret < 0) {
		DRM_DEBUG_KMS("Failed at component add(%d)\n", ret);
		mutex_lock(&dev_priv->hdcp_comp_mutex);
		dev_priv->hdcp_comp_added = false;
		mutex_unlock(&dev_priv->hdcp_comp_mutex);
		return;
	}
}

static void intel_hdcp2_init(struct intel_connector *connector)
{
	struct intel_hdcp *hdcp = &connector->hdcp;
	int ret;

	ret = initialize_hdcp_port_data(connector);
	if (ret) {
		DRM_DEBUG_KMS("Mei hdcp data init failed\n");
		return;
	}

	hdcp->hdcp2_supported = true;
}

int intel_hdcp_init(struct intel_connector *connector,
		    const struct intel_hdcp_shim *shim)
{
	struct drm_i915_private *dev_priv = to_i915(connector->base.dev);
	struct intel_hdcp *hdcp = &connector->hdcp;
	int ret;

	if (!shim)
		return -EINVAL;

	ret = drm_connector_attach_content_protection_property(&connector->base);
	if (ret)
		return ret;

	hdcp->shim = shim;
	mutex_init(&hdcp->mutex);
	INIT_DELAYED_WORK(&hdcp->check_work, intel_hdcp_check_work);
	INIT_WORK(&hdcp->prop_work, intel_hdcp_prop_work);

	if (is_hdcp2_supported(dev_priv))
		intel_hdcp2_init(connector);
	init_waitqueue_head(&hdcp->cp_irq_queue);

	return 0;
}

int intel_hdcp_enable(struct intel_connector *connector)
{
	struct intel_hdcp *hdcp = &connector->hdcp;
	unsigned long check_link_interval = DRM_HDCP_CHECK_PERIOD_MS;
	int ret = -EINVAL;

	if (!hdcp->shim)
		return -ENOENT;

	mutex_lock(&hdcp->mutex);
	WARN_ON(hdcp->value == DRM_MODE_CONTENT_PROTECTION_ENABLED);

	/*
	 * Considering that HDCP2.2 is more secure than HDCP1.4, If the setup
	 * is capable of HDCP2.2, it is preferred to use HDCP2.2.
	 */
	if (intel_hdcp2_capable(connector)) {
		ret = _intel_hdcp2_enable(connector);
		if (!ret)
			check_link_interval = DRM_HDCP2_CHECK_PERIOD_MS;
	}

	/* When HDCP2.2 fails, HDCP1.4 will be attempted */
	if (ret && intel_hdcp_capable(connector)) {
		ret = _intel_hdcp_enable(connector);
	}

	if (!ret) {
		schedule_delayed_work(&hdcp->check_work, check_link_interval);
		hdcp->value = DRM_MODE_CONTENT_PROTECTION_ENABLED;
		schedule_work(&hdcp->prop_work);
	}

	mutex_unlock(&hdcp->mutex);
	return ret;
}

int intel_hdcp_disable(struct intel_connector *connector)
{
	struct intel_hdcp *hdcp = &connector->hdcp;
	int ret = 0;

	if (!hdcp->shim)
		return -ENOENT;

	mutex_lock(&hdcp->mutex);

	if (hdcp->value != DRM_MODE_CONTENT_PROTECTION_UNDESIRED) {
		hdcp->value = DRM_MODE_CONTENT_PROTECTION_UNDESIRED;
		if (hdcp->hdcp2_encrypted)
			ret = _intel_hdcp2_disable(connector);
		else if (hdcp->hdcp_encrypted)
			ret = _intel_hdcp_disable(connector);
	}

	mutex_unlock(&hdcp->mutex);
	cancel_delayed_work_sync(&hdcp->check_work);
	return ret;
}

void intel_hdcp_component_fini(struct drm_i915_private *dev_priv)
{
	mutex_lock(&dev_priv->hdcp_comp_mutex);
	if (!dev_priv->hdcp_comp_added) {
		mutex_unlock(&dev_priv->hdcp_comp_mutex);
		return;
	}

	dev_priv->hdcp_comp_added = false;
	mutex_unlock(&dev_priv->hdcp_comp_mutex);

	component_del(dev_priv->drm.dev, &i915_hdcp_component_ops);
}

void intel_hdcp_cleanup(struct intel_connector *connector)
{
	if (!connector->hdcp.shim)
		return;

	mutex_lock(&connector->hdcp.mutex);
	kfree(connector->hdcp.port_data.streams);
	mutex_unlock(&connector->hdcp.mutex);
}

void intel_hdcp_atomic_check(struct drm_connector *connector,
			     struct drm_connector_state *old_state,
			     struct drm_connector_state *new_state)
{
	u64 old_cp = old_state->content_protection;
	u64 new_cp = new_state->content_protection;
	struct drm_crtc_state *crtc_state;

	if (!new_state->crtc) {
		/*
		 * If the connector is being disabled with CP enabled, mark it
		 * desired so it's re-enabled when the connector is brought back
		 */
		if (old_cp == DRM_MODE_CONTENT_PROTECTION_ENABLED)
			new_state->content_protection =
				DRM_MODE_CONTENT_PROTECTION_DESIRED;
		return;
	}

	/*
	 * Nothing to do if the state didn't change, or HDCP was activated since
	 * the last commit
	 */
	if (old_cp == new_cp ||
	    (old_cp == DRM_MODE_CONTENT_PROTECTION_DESIRED &&
	     new_cp == DRM_MODE_CONTENT_PROTECTION_ENABLED))
		return;

	crtc_state = drm_atomic_get_new_crtc_state(new_state->state,
						   new_state->crtc);
	crtc_state->mode_changed = true;
}

/* Handles the CP_IRQ raised from the DP HDCP sink */
void intel_hdcp_handle_cp_irq(struct intel_connector *connector)
{
	struct intel_hdcp *hdcp = &connector->hdcp;

	if (!hdcp->shim)
		return;

	atomic_inc(&connector->hdcp.cp_irq_count);
	wake_up_all(&connector->hdcp.cp_irq_queue);

	schedule_delayed_work(&hdcp->check_work, 0);
}<|MERGE_RESOLUTION|>--- conflicted
+++ resolved
@@ -6,11 +6,7 @@
  * Sean Paul <seanpaul@chromium.org>
  */
 
-<<<<<<< HEAD
-#include <drm/drm_hdcp.h>
-=======
 #include <linux/component.h>
->>>>>>> 0ecfebd2
 #include <linux/i2c.h>
 #include <linux/random.h>
 
@@ -23,10 +19,7 @@
 
 #define KEY_LOAD_TRIES	5
 #define ENCRYPT_STATUS_CHANGE_TIMEOUT_MS	50
-<<<<<<< HEAD
-=======
 #define HDCP2_LC_RETRY_CNT			3
->>>>>>> 0ecfebd2
 
 static
 bool intel_hdcp_is_ksv_valid(u8 *ksv)
@@ -83,8 +76,6 @@
 
 	return capable;
 }
-<<<<<<< HEAD
-=======
 
 /* Is HDCP2.2 capable on Platform and Sink */
 static bool intel_hdcp2_capable(struct intel_connector *connector)
@@ -131,7 +122,6 @@
 	reg = I915_READ(HDCP2_STATUS_DDI(port));
 	return reg & LINK_ENCRYPTION_STATUS;
 }
->>>>>>> 0ecfebd2
 
 static int intel_hdcp_poll_ksv_fifo(struct intel_digital_port *intel_dig_port,
 				    const struct intel_hdcp_shim *shim)
@@ -697,11 +687,7 @@
 	}
 
 	/* Wait for encryption confirmation */
-<<<<<<< HEAD
-	if (intel_wait_for_register(dev_priv, PORT_HDCP_STATUS(port),
-=======
 	if (intel_wait_for_register(&dev_priv->uncore, PORT_HDCP_STATUS(port),
->>>>>>> 0ecfebd2
 				    HDCP_STATUS_ENC, HDCP_STATUS_ENC,
 				    ENCRYPT_STATUS_CHANGE_TIMEOUT_MS)) {
 		DRM_ERROR("Timed out waiting for encryption\n");
@@ -733,12 +719,8 @@
 
 	hdcp->hdcp_encrypted = false;
 	I915_WRITE(PORT_HDCP_CONF(port), 0);
-<<<<<<< HEAD
-	if (intel_wait_for_register(dev_priv, PORT_HDCP_STATUS(port), ~0, 0,
-=======
 	if (intel_wait_for_register(&dev_priv->uncore,
 				    PORT_HDCP_STATUS(port), ~0, 0,
->>>>>>> 0ecfebd2
 				    ENCRYPT_STATUS_CHANGE_TIMEOUT_MS)) {
 		DRM_ERROR("Failed to disable HDCP, timeout clearing status\n");
 		return -ETIMEDOUT;
@@ -782,12 +764,8 @@
 	/* Incase of authentication failures, HDCP spec expects reauth. */
 	for (i = 0; i < tries; i++) {
 		ret = intel_hdcp_auth(conn_to_dig_port(connector), hdcp->shim);
-<<<<<<< HEAD
-		if (!ret)
-=======
 		if (!ret) {
 			hdcp->hdcp_encrypted = true;
->>>>>>> 0ecfebd2
 			return 0;
 		}
 
@@ -803,22 +781,6 @@
 
 static inline
 struct intel_connector *intel_hdcp_to_connector(struct intel_hdcp *hdcp)
-<<<<<<< HEAD
-{
-	return container_of(hdcp, struct intel_connector, hdcp);
-}
-
-static void intel_hdcp_check_work(struct work_struct *work)
-{
-	struct intel_hdcp *hdcp = container_of(to_delayed_work(work),
-					       struct intel_hdcp,
-					       check_work);
-	struct intel_connector *connector = intel_hdcp_to_connector(hdcp);
-
-	if (!intel_hdcp_check_link(connector))
-		schedule_delayed_work(&hdcp->check_work,
-				      DRM_HDCP_CHECK_PERIOD_MS);
-=======
 {
 	return container_of(hdcp, struct intel_connector, hdcp);
 }
@@ -881,7 +843,6 @@
 out:
 	mutex_unlock(&hdcp->mutex);
 	return ret;
->>>>>>> 0ecfebd2
 }
 
 static void intel_hdcp_prop_work(struct work_struct *work)
@@ -915,12 +876,6 @@
 	return INTEL_GEN(dev_priv) >= 9 && port < PORT_E;
 }
 
-<<<<<<< HEAD
-int intel_hdcp_init(struct intel_connector *connector,
-		    const struct intel_hdcp_shim *shim)
-{
-	struct intel_hdcp *hdcp = &connector->hdcp;
-=======
 static int
 hdcp2_prepare_ake_init(struct intel_connector *connector,
 		       struct hdcp2_ake_init *ake_data)
@@ -928,7 +883,6 @@
 	struct hdcp_port_data *data = &connector->hdcp.port_data;
 	struct drm_i915_private *dev_priv = to_i915(connector->base.dev);
 	struct i915_hdcp_comp_master *comp;
->>>>>>> 0ecfebd2
 	int ret;
 
 	mutex_lock(&dev_priv->hdcp_comp_mutex);
@@ -944,15 +898,7 @@
 		DRM_DEBUG_KMS("Prepare_ake_init failed. %d\n", ret);
 	mutex_unlock(&dev_priv->hdcp_comp_mutex);
 
-<<<<<<< HEAD
-	hdcp->shim = shim;
-	mutex_init(&hdcp->mutex);
-	INIT_DELAYED_WORK(&hdcp->check_work, intel_hdcp_check_work);
-	INIT_WORK(&hdcp->prop_work, intel_hdcp_prop_work);
-	return 0;
-=======
-	return ret;
->>>>>>> 0ecfebd2
+	return ret;
 }
 
 static int
@@ -962,15 +908,6 @@
 				struct hdcp2_ake_no_stored_km *ek_pub_km,
 				size_t *msg_sz)
 {
-<<<<<<< HEAD
-	struct intel_hdcp *hdcp = &connector->hdcp;
-	int ret;
-
-	if (!hdcp->shim)
-		return -ENOENT;
-
-	mutex_lock(&hdcp->mutex);
-=======
 	struct hdcp_port_data *data = &connector->hdcp.port_data;
 	struct drm_i915_private *dev_priv = to_i915(connector->base.dev);
 	struct i915_hdcp_comp_master *comp;
@@ -983,7 +920,6 @@
 		mutex_unlock(&dev_priv->hdcp_comp_mutex);
 		return -EINVAL;
 	}
->>>>>>> 0ecfebd2
 
 	ret = comp->ops->verify_receiver_cert_prepare_km(comp->mei_dev, data,
 							 rx_cert, paired,
@@ -992,38 +928,12 @@
 		DRM_DEBUG_KMS("Verify rx_cert failed. %d\n", ret);
 	mutex_unlock(&dev_priv->hdcp_comp_mutex);
 
-<<<<<<< HEAD
-	hdcp->value = DRM_MODE_CONTENT_PROTECTION_ENABLED;
-	schedule_work(&hdcp->prop_work);
-	schedule_delayed_work(&hdcp->check_work,
-			      DRM_HDCP_CHECK_PERIOD_MS);
-out:
-	mutex_unlock(&hdcp->mutex);
-=======
->>>>>>> 0ecfebd2
 	return ret;
 }
 
 static int hdcp2_verify_hprime(struct intel_connector *connector,
 			       struct hdcp2_ake_send_hprime *rx_hprime)
 {
-<<<<<<< HEAD
-	struct intel_hdcp *hdcp = &connector->hdcp;
-	int ret = 0;
-
-	if (!hdcp->shim)
-		return -ENOENT;
-
-	mutex_lock(&hdcp->mutex);
-
-	if (hdcp->value != DRM_MODE_CONTENT_PROTECTION_UNDESIRED) {
-		hdcp->value = DRM_MODE_CONTENT_PROTECTION_UNDESIRED;
-		ret = _intel_hdcp_disable(connector);
-	}
-
-	mutex_unlock(&hdcp->mutex);
-	cancel_delayed_work_sync(&hdcp->check_work);
-=======
 	struct hdcp_port_data *data = &connector->hdcp.port_data;
 	struct drm_i915_private *dev_priv = to_i915(connector->base.dev);
 	struct i915_hdcp_comp_master *comp;
@@ -1042,7 +952,6 @@
 		DRM_DEBUG_KMS("Verify hprime failed. %d\n", ret);
 	mutex_unlock(&dev_priv->hdcp_comp_mutex);
 
->>>>>>> 0ecfebd2
 	return ret;
 }
 
@@ -1050,16 +959,10 @@
 hdcp2_store_pairing_info(struct intel_connector *connector,
 			 struct hdcp2_ake_send_pairing_info *pairing_info)
 {
-<<<<<<< HEAD
-	u64 old_cp = old_state->content_protection;
-	u64 new_cp = new_state->content_protection;
-	struct drm_crtc_state *crtc_state;
-=======
 	struct hdcp_port_data *data = &connector->hdcp.port_data;
 	struct drm_i915_private *dev_priv = to_i915(connector->base.dev);
 	struct i915_hdcp_comp_master *comp;
 	int ret;
->>>>>>> 0ecfebd2
 
 	mutex_lock(&dev_priv->hdcp_comp_mutex);
 	comp = dev_priv->hdcp_master;
@@ -1081,38 +984,6 @@
 hdcp2_prepare_lc_init(struct intel_connector *connector,
 		      struct hdcp2_lc_init *lc_init)
 {
-<<<<<<< HEAD
-	struct intel_hdcp *hdcp = &connector->hdcp;
-	struct drm_i915_private *dev_priv = connector->base.dev->dev_private;
-	struct intel_digital_port *intel_dig_port = conn_to_dig_port(connector);
-	enum port port = intel_dig_port->base.port;
-	int ret = 0;
-
-	if (!hdcp->shim)
-		return -ENOENT;
-
-	mutex_lock(&hdcp->mutex);
-
-	if (hdcp->value == DRM_MODE_CONTENT_PROTECTION_UNDESIRED)
-		goto out;
-
-	if (!(I915_READ(PORT_HDCP_STATUS(port)) & HDCP_STATUS_ENC)) {
-		DRM_ERROR("%s:%d HDCP check failed: link is not encrypted,%x\n",
-			  connector->base.name, connector->base.base.id,
-			  I915_READ(PORT_HDCP_STATUS(port)));
-		ret = -ENXIO;
-		hdcp->value = DRM_MODE_CONTENT_PROTECTION_DESIRED;
-		schedule_work(&hdcp->prop_work);
-		goto out;
-	}
-
-	if (hdcp->shim->check_link(intel_dig_port)) {
-		if (hdcp->value != DRM_MODE_CONTENT_PROTECTION_UNDESIRED) {
-			hdcp->value = DRM_MODE_CONTENT_PROTECTION_ENABLED;
-			schedule_work(&hdcp->prop_work);
-		}
-		goto out;
-=======
 	struct hdcp_port_data *data = &connector->hdcp.port_data;
 	struct drm_i915_private *dev_priv = to_i915(connector->base.dev);
 	struct i915_hdcp_comp_master *comp;
@@ -1149,7 +1020,6 @@
 	if (!comp || !comp->ops) {
 		mutex_unlock(&dev_priv->hdcp_comp_mutex);
 		return -EINVAL;
->>>>>>> 0ecfebd2
 	}
 
 	ret = comp->ops->verify_lprime(comp->mei_dev, data, rx_lprime);
@@ -1157,26 +1027,6 @@
 		DRM_DEBUG_KMS("Verify L_Prime failed. %d\n", ret);
 	mutex_unlock(&dev_priv->hdcp_comp_mutex);
 
-<<<<<<< HEAD
-	ret = _intel_hdcp_disable(connector);
-	if (ret) {
-		DRM_ERROR("Failed to disable hdcp (%d)\n", ret);
-		hdcp->value = DRM_MODE_CONTENT_PROTECTION_DESIRED;
-		schedule_work(&hdcp->prop_work);
-		goto out;
-	}
-
-	ret = _intel_hdcp_enable(connector);
-	if (ret) {
-		DRM_DEBUG_KMS("Failed to enable hdcp (%d)\n", ret);
-		hdcp->value = DRM_MODE_CONTENT_PROTECTION_DESIRED;
-		schedule_work(&hdcp->prop_work);
-		goto out;
-	}
-
-out:
-	mutex_unlock(&hdcp->mutex);
-=======
 	return ret;
 }
 
@@ -1230,7 +1080,6 @@
 		DRM_DEBUG_KMS("Verify rep topology failed. %d\n", ret);
 	mutex_unlock(&dev_priv->hdcp_comp_mutex);
 
->>>>>>> 0ecfebd2
 	return ret;
 }
 
