// SPDX-License-Identifier: GPL-2.0-or-later
/*
 * Rockchip SoC DP (Display Port) interface driver.
 *
 * Copyright (C) Fuzhou Rockchip Electronics Co., Ltd.
 * Author: Andy Yan <andy.yan@rock-chips.com>
 *         Yakir Yang <ykk@rock-chips.com>
 *         Jeff Chen <jeff.chen@rock-chips.com>
 */

#include <linux/component.h>
#include <linux/mfd/syscon.h>
#include <linux/of_device.h>
#include <linux/of_graph.h>
#include <linux/regmap.h>
#include <linux/reset.h>
#include <linux/clk.h>

#include <uapi/linux/videodev2.h>
#include <video/of_videomode.h>
#include <video/videomode.h>

#include <drm/drm_atomic.h>
#include <drm/drm_atomic_helper.h>
#include <drm/bridge/analogix_dp.h>
#include <drm/drm_dp_helper.h>
#include <drm/drm_of.h>
#include <drm/drm_panel.h>
#include <drm/drm_probe_helper.h>
#include <drm/drm_simple_kms_helper.h>

#include "rockchip_drm_drv.h"
#include "rockchip_drm_vop.h"

#define PSR_WAIT_LINE_FLAG_TIMEOUT_MS	100

#define to_dp(nm)	container_of(nm, struct rockchip_dp_device, nm)

#define GRF_REG_FIELD(_reg, _lsb, _msb) {	\
				.reg = _reg,	\
				.lsb = _lsb,	\
				.msb = _msb,	\
				.valid = true,	\
				}

struct rockchip_grf_reg_field {
	unsigned int reg;
	unsigned int lsb;
	unsigned int msb;
	bool valid;
};

/**
 * struct rockchip_dp_chip_data - splite the grf setting of kind of chips
 * @lcdc_sel: grf register field of lcdc_sel
 * @spdif_sel: grf register field of spdif_sel
 * @i2s_sel: grf register field of i2s_sel
 * @edp_mode: grf register field of edp_mode
 * @chip_type: specific chip type
 * @ssc: check if SSC is supported by source
 * @audio: check if audio is supported by source
 * @split_mode: check if split mode is supported
 */
struct rockchip_dp_chip_data {
	const struct rockchip_grf_reg_field lcdc_sel;
	const struct rockchip_grf_reg_field spdif_sel;
	const struct rockchip_grf_reg_field i2s_sel;
	const struct rockchip_grf_reg_field edp_mode;
	u32	chip_type;
	bool	ssc;
	bool	audio;
	bool	split_mode;
};

struct rockchip_dp_device {
	struct drm_device        *drm_dev;
	struct device            *dev;
	struct drm_encoder       encoder;
	struct drm_display_mode  mode;

	struct regmap            *grf;
	struct reset_control     *rst;
	struct reset_control     *apb_reset;

	struct platform_device *audio_pdev;
	const struct rockchip_dp_chip_data *data;
	int id;

	struct analogix_dp_device *adp;
	struct analogix_dp_plat_data plat_data;
	struct rockchip_drm_sub_dev sub_dev;

	unsigned int min_refresh_rate;
	unsigned int max_refresh_rate;
};

static int rockchip_grf_write(struct regmap *grf, unsigned int reg,
			      unsigned int mask, unsigned int val)
{
	return regmap_write(grf, reg, (mask << 16) | (val & mask));
}

static int rockchip_grf_field_write(struct regmap *grf,
				    const struct rockchip_grf_reg_field *field,
				    unsigned int val)
{
	unsigned int mask;

	if (!field->valid)
		return 0;

	mask = GENMASK(field->msb, field->lsb);
	val <<= field->lsb;

	return rockchip_grf_write(grf, field->reg, mask, val);
}

static int rockchip_dp_audio_hw_params(struct device *dev, void *data,
				       struct hdmi_codec_daifmt *daifmt,
				       struct hdmi_codec_params *params)
{
	struct rockchip_dp_device *dp = dev_get_drvdata(dev);

	rockchip_grf_field_write(dp->grf, &dp->data->spdif_sel,
				 daifmt->fmt == HDMI_SPDIF);
	rockchip_grf_field_write(dp->grf, &dp->data->i2s_sel,
				 daifmt->fmt == HDMI_I2S);

	return analogix_dp_audio_hw_params(dp->adp, daifmt, params);
}

static void rockchip_dp_audio_shutdown(struct device *dev, void *data)
{
	struct rockchip_dp_device *dp = dev_get_drvdata(dev);

	analogix_dp_audio_shutdown(dp->adp);

	rockchip_grf_field_write(dp->grf, &dp->data->spdif_sel, 0);
	rockchip_grf_field_write(dp->grf, &dp->data->i2s_sel, 0);
}

static int rockchip_dp_audio_startup(struct device *dev, void *data)
{
	struct rockchip_dp_device *dp = dev_get_drvdata(dev);

	return analogix_dp_audio_startup(dp->adp);
}

static int rockchip_dp_audio_get_eld(struct device *dev, void *data,
				     u8 *buf, size_t len)
{
	struct rockchip_dp_device *dp = dev_get_drvdata(dev);

	return analogix_dp_audio_get_eld(dp->adp, buf, len);
}

static const struct hdmi_codec_ops rockchip_dp_audio_codec_ops = {
	.hw_params = rockchip_dp_audio_hw_params,
	.audio_startup = rockchip_dp_audio_startup,
	.audio_shutdown = rockchip_dp_audio_shutdown,
	.get_eld = rockchip_dp_audio_get_eld,
};

static int rockchip_dp_match_by_id(struct device *dev, const void *data)
{
	struct rockchip_dp_device *dp = dev_get_drvdata(dev);
	const unsigned int *id = data;

	return dp->id == *id;
}

static struct rockchip_dp_device *
rockchip_dp_find_by_id(struct device_driver *drv, unsigned int id)
{
	struct device *dev;

	dev = driver_find_device(drv, NULL, &id, rockchip_dp_match_by_id);
	if (!dev)
		return NULL;

	return dev_get_drvdata(dev);
}

static int rockchip_dp_pre_init(struct rockchip_dp_device *dp)
{
	reset_control_assert(dp->rst);
	usleep_range(10, 20);
	reset_control_deassert(dp->rst);

	reset_control_assert(dp->apb_reset);
	usleep_range(10, 20);
	reset_control_deassert(dp->apb_reset);

	return 0;
}

static int rockchip_dp_poweron_start(struct analogix_dp_plat_data *plat_data)
{
	struct rockchip_dp_device *dp = to_dp(plat_data);
	int ret;

	ret = rockchip_dp_pre_init(dp);
	if (ret < 0) {
		DRM_DEV_ERROR(dp->dev, "failed to dp pre init %d\n", ret);
		return ret;
	}

	return rockchip_grf_field_write(dp->grf, &dp->data->edp_mode, 1);
}

static int rockchip_dp_powerdown(struct analogix_dp_plat_data *plat_data)
{
	struct rockchip_dp_device *dp = to_dp(plat_data);

	return rockchip_grf_field_write(dp->grf, &dp->data->edp_mode, 0);
}

static int rockchip_dp_get_modes(struct analogix_dp_plat_data *plat_data,
				 struct drm_connector *connector)
{
	struct drm_display_info *di = &connector->display_info;
	/* VOP couldn't output YUV video format for eDP rightly */
	u32 mask = DRM_COLOR_FORMAT_YCRCB444 | DRM_COLOR_FORMAT_YCRCB422;

	if ((di->color_formats & mask)) {
		DRM_DEBUG_KMS("Swapping display color format from YUV to RGB\n");
		di->color_formats &= ~mask;
		di->color_formats |= DRM_COLOR_FORMAT_RGB444;
		di->bpc = 8;
	}

	return 0;
}

static int rockchip_dp_loader_protect(struct drm_encoder *encoder, bool on)
{
	struct rockchip_dp_device *dp = to_dp(encoder);
	struct analogix_dp_plat_data *plat_data = &dp->plat_data;
	struct rockchip_dp_device *secondary = NULL;
	int ret;

	if (plat_data->right) {
		secondary = rockchip_dp_find_by_id(dp->dev->driver, !dp->id);

		ret = rockchip_dp_loader_protect(&secondary->encoder, on);
		if (ret)
			return ret;
	}

	if (!on)
		return 0;

	if (plat_data->panel)
		panel_simple_loader_protect(plat_data->panel);

	ret = analogix_dp_loader_protect(dp->adp);
	if (ret) {
		if (secondary)
			analogix_dp_disable(secondary->adp);
		return ret;
	}

	return 0;
}

static bool rockchip_dp_skip_connector(struct drm_bridge *bridge)
{
	if (!bridge)
		return false;

	if (of_device_is_compatible(bridge->of_node, "dp-connector"))
		return false;

	if (bridge->ops & DRM_BRIDGE_OP_MODES)
		return false;

	return true;
}

static int rockchip_dp_bridge_attach(struct analogix_dp_plat_data *plat_data,
				     struct drm_bridge *bridge,
				     struct drm_connector *connector)
{
	struct rockchip_dp_device *dp = to_dp(plat_data);
	struct rockchip_drm_sub_dev *sdev = &dp->sub_dev;

	if (!connector) {
		struct list_head *connector_list =
			&bridge->dev->mode_config.connector_list;

		list_for_each_entry(connector, connector_list, head)
			if (drm_connector_has_possible_encoder(connector,
							       bridge->encoder))
				break;
	}

	if (connector) {
		sdev->connector = connector;
		sdev->of_node = dp->dev->of_node;
		sdev->loader_protect = rockchip_dp_loader_protect;
		rockchip_drm_register_sub_dev(sdev);
	}

	return 0;
}

static void rockchip_dp_bridge_detach(struct analogix_dp_plat_data *plat_data,
				      struct drm_bridge *bridge)
{
	struct rockchip_dp_device *dp = to_dp(plat_data);
	struct rockchip_drm_sub_dev *sdev = &dp->sub_dev;

	if (sdev->connector)
		rockchip_drm_unregister_sub_dev(sdev);
}

static bool
rockchip_dp_drm_encoder_mode_fixup(struct drm_encoder *encoder,
				   const struct drm_display_mode *mode,
				   struct drm_display_mode *adjusted_mode)
{
	/* do nothing */
	return true;
}

static void rockchip_dp_drm_encoder_mode_set(struct drm_encoder *encoder,
					     struct drm_display_mode *mode,
					     struct drm_display_mode *adjusted)
{
	/* do nothing */
}

static
struct drm_crtc *rockchip_dp_drm_get_new_crtc(struct drm_encoder *encoder,
					      struct drm_atomic_state *state)
{
	struct drm_connector *connector;
	struct drm_connector_state *conn_state;

	connector = drm_atomic_get_new_connector_for_encoder(state, encoder);
	if (!connector)
		return NULL;

	conn_state = drm_atomic_get_new_connector_state(state, connector);
	if (!conn_state)
		return NULL;

	return conn_state->crtc;
}

static void rockchip_dp_drm_encoder_enable(struct drm_encoder *encoder,
					   struct drm_atomic_state *state)
{
	struct rockchip_dp_device *dp = to_dp(encoder);
	struct drm_crtc *crtc;
	struct drm_crtc_state *old_crtc_state;
	int ret;

	crtc = rockchip_dp_drm_get_new_crtc(encoder, state);
	if (!crtc)
		return;

	old_crtc_state = drm_atomic_get_old_crtc_state(state, crtc);
	/* Coming back from self refresh, nothing to do */
	if (old_crtc_state && old_crtc_state->self_refresh_active)
		return;

	ret = drm_of_encoder_active_endpoint_id(dp->dev->of_node, encoder);
	if (ret < 0)
		return;

	DRM_DEV_DEBUG(dp->dev, "vop %s output to dp\n", (ret) ? "LIT" : "BIG");

	ret = rockchip_grf_field_write(dp->grf, &dp->data->lcdc_sel, ret);
	if (ret != 0)
		DRM_DEV_ERROR(dp->dev, "Could not write to GRF: %d\n", ret);
}

static void rockchip_dp_drm_encoder_disable(struct drm_encoder *encoder,
					    struct drm_atomic_state *state)
{
	struct rockchip_dp_device *dp = to_dp(encoder);
	struct drm_crtc *crtc;
	struct drm_crtc_state *new_crtc_state = NULL;
	int ret;

	crtc = rockchip_dp_drm_get_new_crtc(encoder, state);
	/* No crtc means we're doing a full shutdown */
	if (!crtc)
		return;

	new_crtc_state = drm_atomic_get_new_crtc_state(state, crtc);
	/* If we're not entering self-refresh, no need to wait for vact */
	if (!new_crtc_state || !new_crtc_state->self_refresh_active)
		return;

	ret = rockchip_drm_wait_vact_end(crtc, PSR_WAIT_LINE_FLAG_TIMEOUT_MS);
	if (ret)
		DRM_DEV_ERROR(dp->dev, "line flag irq timed out\n");
}

static int
rockchip_dp_drm_encoder_atomic_check(struct drm_encoder *encoder,
				      struct drm_crtc_state *crtc_state,
				      struct drm_connector_state *conn_state)
{
	struct rockchip_dp_device *dp = to_dp(encoder);
	struct rockchip_crtc_state *s = to_rockchip_crtc_state(crtc_state);
	struct drm_display_info *di = &conn_state->connector->display_info;
	int refresh_rate;

	if (di->num_bus_formats)
		s->bus_format = di->bus_formats[0];
	else
		s->bus_format = MEDIA_BUS_FMT_RGB888_1X24;

	/*
	 * The hardware IC designed that VOP must output the RGB10 video
	 * format to eDP controller, and if eDP panel only support RGB8,
	 * then eDP controller should cut down the video data, not via VOP
	 * controller, that's why we need to hardcode the VOP output mode
	 * to RGA10 here.
	 */

	s->output_mode = ROCKCHIP_OUT_MODE_AAAA;
	s->output_type = DRM_MODE_CONNECTOR_eDP;
	if (dp->plat_data.split_mode) {
		s->output_flags |= ROCKCHIP_OUTPUT_DUAL_CHANNEL_LEFT_RIGHT_MODE;
		s->output_flags |= dp->id ? ROCKCHIP_OUTPUT_DATA_SWAP : 0;
		s->output_if |= VOP_OUTPUT_IF_eDP0 | VOP_OUTPUT_IF_eDP1;
	} else {
		s->output_if |= dp->id ? VOP_OUTPUT_IF_eDP1 : VOP_OUTPUT_IF_eDP0;
	}
	s->output_bpc = di->bpc;
	s->bus_flags = di->bus_flags;
	s->tv_state = &conn_state->tv;
	s->eotf = HDMI_EOTF_TRADITIONAL_GAMMA_SDR;
	s->color_space = V4L2_COLORSPACE_DEFAULT;
	/**
	 * It's priority to user rate range define in dtsi.
	 */
	if (dp->max_refresh_rate && dp->min_refresh_rate) {
		s->max_refresh_rate = dp->max_refresh_rate;
		s->min_refresh_rate = dp->min_refresh_rate;
	} else {
		s->max_refresh_rate = di->monitor_range.max_vfreq;
		s->min_refresh_rate = di->monitor_range.min_vfreq;
	}

	/**
	 * Timing exposed in DisplayID or legacy EDID is usually optimized
	 * for bandwidth by using minimum horizontal and vertical blank. If
	 * timing beyond the Adaptive-Sync range, it should not enable the
	 * Ignore MSA option in this timing. If the refresh rate of the
	 * timing is with the Adaptive-Sync range, this timing should support
	 * the Adaptive-Sync from the timing's refresh rate to minimum
	 * support range.
	 */
	refresh_rate = drm_mode_vrefresh(&crtc_state->adjusted_mode);
	if (refresh_rate > s->max_refresh_rate || refresh_rate < s->min_refresh_rate) {
		s->max_refresh_rate = 0;
		s->min_refresh_rate = 0;
	} else if (refresh_rate < s->max_refresh_rate) {
		s->max_refresh_rate = refresh_rate;
	}

	return 0;
}

static struct drm_encoder_helper_funcs rockchip_dp_encoder_helper_funcs = {
	.mode_fixup = rockchip_dp_drm_encoder_mode_fixup,
	.mode_set = rockchip_dp_drm_encoder_mode_set,
	.atomic_enable = rockchip_dp_drm_encoder_enable,
	.atomic_disable = rockchip_dp_drm_encoder_disable,
	.atomic_check = rockchip_dp_drm_encoder_atomic_check,
};

static int rockchip_dp_of_probe(struct rockchip_dp_device *dp)
{
	struct device *dev = dp->dev;
	struct device_node *np = dev->of_node;

	if (of_property_read_bool(np, "rockchip,grf")) {
		dp->grf = syscon_regmap_lookup_by_phandle(np, "rockchip,grf");
		if (IS_ERR(dp->grf)) {
			DRM_DEV_ERROR(dev, "failed to get rockchip,grf\n");
			return PTR_ERR(dp->grf);
		}
	}

	dp->rst = devm_reset_control_get(dev, "dp");
	if (IS_ERR(dp->rst)) {
		DRM_DEV_ERROR(dev, "failed to get dp reset control\n");
		return PTR_ERR(dp->rst);
	}

	dp->apb_reset = devm_reset_control_get_optional(dev, "apb");
	if (IS_ERR(dp->apb_reset)) {
		DRM_DEV_ERROR(dev, "failed to get apb reset control\n");
		return PTR_ERR(dp->apb_reset);
	}

	return 0;
}

static int rockchip_dp_drm_create_encoder(struct rockchip_dp_device *dp)
{
	struct drm_encoder *encoder = &dp->encoder;
	struct drm_device *drm_dev = dp->drm_dev;
	struct device *dev = dp->dev;
	int ret;

	encoder->possible_crtcs = rockchip_drm_of_find_possible_crtcs(drm_dev,
								      dev->of_node);
	DRM_DEBUG_KMS("possible_crtcs = 0x%x\n", encoder->possible_crtcs);

	ret = drm_simple_encoder_init(drm_dev, encoder,
				      DRM_MODE_ENCODER_TMDS);
	if (ret) {
		DRM_ERROR("failed to initialize encoder with drm\n");
		return ret;
	}

	drm_encoder_helper_add(encoder, &rockchip_dp_encoder_helper_funcs);

	return 0;
}

static int rockchip_dp_bind(struct device *dev, struct device *master,
			    void *data)
{
	struct rockchip_dp_device *dp = dev_get_drvdata(dev);
	struct drm_device *drm_dev = data;
	int ret;

	dp->drm_dev = drm_dev;

	if (!dp->plat_data.left) {
		ret = rockchip_dp_drm_create_encoder(dp);
		if (ret) {
			DRM_ERROR("failed to create drm encoder\n");
			return ret;
		}

		dp->plat_data.encoder = &dp->encoder;
	}

	if (dp->data->audio) {
		struct hdmi_codec_pdata codec_data = {
			.ops = &rockchip_dp_audio_codec_ops,
			.spdif = 1,
			.i2s = 1,
			.max_i2s_channels = 2,
		};

		dp->audio_pdev =
			platform_device_register_data(dev, HDMI_CODEC_DRV_NAME,
						      PLATFORM_DEVID_AUTO,
						      &codec_data,
						      sizeof(codec_data));
		if (IS_ERR(dp->audio_pdev)) {
			ret = PTR_ERR(dp->audio_pdev);
			goto err_cleanup_encoder;
		}
	}

	ret = analogix_dp_bind(dp->adp, drm_dev);
	if (ret)
		goto err_unregister_audio_pdev;

	return 0;

err_unregister_audio_pdev:
	if (dp->audio_pdev)
		platform_device_unregister(dp->audio_pdev);
err_cleanup_encoder:
	dp->encoder.funcs->destroy(&dp->encoder);
	return ret;
}

static void rockchip_dp_unbind(struct device *dev, struct device *master,
			       void *data)
{
	struct rockchip_dp_device *dp = dev_get_drvdata(dev);

	if (dp->audio_pdev)
		platform_device_unregister(dp->audio_pdev);
	analogix_dp_unbind(dp->adp);
	dp->encoder.funcs->destroy(&dp->encoder);
}

static const struct component_ops rockchip_dp_component_ops = {
	.bind = rockchip_dp_bind,
	.unbind = rockchip_dp_unbind,
};

static int rockchip_dp_probe(struct platform_device *pdev)
{
	struct device *dev = &pdev->dev;
	const struct rockchip_dp_chip_data *dp_data;
	struct drm_panel *panel = NULL;
	struct drm_bridge *bridge = NULL;
	struct rockchip_dp_device *dp;
	int id, i, ret;

	dp_data = of_device_get_match_data(dev);
	if (!dp_data)
		return -ENODEV;

	ret = drm_of_find_panel_or_bridge(dev->of_node, 1, 0, &panel, &bridge);
	if (ret < 0 && ret != -ENODEV)
		return ret;

	dp = devm_kzalloc(dev, sizeof(*dp), GFP_KERNEL);
	if (!dp)
		return -ENOMEM;

	id = of_alias_get_id(dev->of_node, "edp");
	if (id < 0)
		id = 0;

	i = 0;
	while (is_rockchip(dp_data[i].chip_type))
		i++;

	if (id >= i) {
		dev_err(dev, "invalid id: %d\n", id);
		return -ENODEV;
	}

	dp->dev = dev;
	dp->id = id;
	dp->adp = ERR_PTR(-ENODEV);
	dp->data = &dp_data[id];
	dp->plat_data.ssc = dp->data->ssc;
	dp->plat_data.panel = panel;
	dp->plat_data.dev_type = dp->data->chip_type;
	dp->plat_data.power_on_start = rockchip_dp_poweron_start;
	dp->plat_data.power_off = rockchip_dp_powerdown;
	dp->plat_data.get_modes = rockchip_dp_get_modes;
	dp->plat_data.attach = rockchip_dp_bridge_attach;
	dp->plat_data.detach = rockchip_dp_bridge_detach;
	dp->plat_data.convert_to_split_mode = drm_mode_convert_to_split_mode;
	dp->plat_data.convert_to_origin_mode = drm_mode_convert_to_origin_mode;
	dp->plat_data.skip_connector = rockchip_dp_skip_connector(bridge);
	dp->plat_data.bridge = bridge;

	ret = rockchip_dp_of_probe(dp);
	if (ret < 0)
		return ret;

	platform_set_drvdata(pdev, dp);

	dp->adp = analogix_dp_probe(dev, &dp->plat_data);
	if (IS_ERR(dp->adp))
		return PTR_ERR(dp->adp);

<<<<<<< HEAD
	if (dp->data->split_mode && device_property_read_bool(dev, "split-mode")) {
		struct rockchip_dp_device *secondary =
				rockchip_dp_find_by_id(dev->driver, !dp->id);
		if (!secondary)
			return -EPROBE_DEFER;

		dp->plat_data.right = secondary->adp;
		dp->plat_data.split_mode = true;
		secondary->plat_data.left = dp->adp;
		secondary->plat_data.split_mode = true;
	}

	device_property_read_u32(dev, "min-refresh-rate", &dp->min_refresh_rate);
	device_property_read_u32(dev, "max-refresh-rate", &dp->max_refresh_rate);

	return component_add(dev, &rockchip_dp_component_ops);
=======
	ret = component_add(dev, &rockchip_dp_component_ops);
	if (ret)
		goto err_dp_remove;

	return 0;

err_dp_remove:
	analogix_dp_remove(dp->adp);
	return ret;
>>>>>>> d40d310e
}

static int rockchip_dp_remove(struct platform_device *pdev)
{
	struct rockchip_dp_device *dp = platform_get_drvdata(pdev);

	component_del(&pdev->dev, &rockchip_dp_component_ops);
	analogix_dp_remove(dp->adp);

	return 0;
}

static __maybe_unused int rockchip_dp_suspend(struct device *dev)
{
	struct rockchip_dp_device *dp = dev_get_drvdata(dev);

	if (IS_ERR(dp->adp))
		return 0;

	return analogix_dp_suspend(dp->adp);
}

static __maybe_unused int rockchip_dp_resume(struct device *dev)
{
	struct rockchip_dp_device *dp = dev_get_drvdata(dev);

	if (IS_ERR(dp->adp))
		return 0;

	return analogix_dp_resume(dp->adp);
}

static __maybe_unused int rockchip_dp_runtime_suspend(struct device *dev)
{
	struct rockchip_dp_device *dp = dev_get_drvdata(dev);

	if (IS_ERR(dp->adp))
		return 0;

	return analogix_dp_runtime_suspend(dp->adp);
}

static __maybe_unused int rockchip_dp_runtime_resume(struct device *dev)
{
	struct rockchip_dp_device *dp = dev_get_drvdata(dev);

	if (IS_ERR(dp->adp))
		return 0;

	return analogix_dp_runtime_resume(dp->adp);
}

static const struct dev_pm_ops rockchip_dp_pm_ops = {
	SET_NOIRQ_SYSTEM_SLEEP_PM_OPS(rockchip_dp_suspend, rockchip_dp_resume)
	SET_RUNTIME_PM_OPS(rockchip_dp_runtime_suspend,
			   rockchip_dp_runtime_resume, NULL)
};

static const struct rockchip_dp_chip_data rk3399_edp[] = {
	{
		.chip_type = RK3399_EDP,
		.lcdc_sel = GRF_REG_FIELD(0x6250, 5, 5),
		.ssc = true,
	},
	{ /* sentinel */ }
};

static const struct rockchip_dp_chip_data rk3288_dp[] = {
	{
		.chip_type = RK3288_DP,
		.lcdc_sel = GRF_REG_FIELD(0x025c, 5, 5),
		.ssc = true,
	},
	{ /* sentinel */ }
};

static const struct rockchip_dp_chip_data rk3568_edp[] = {
	{
		.chip_type = RK3568_EDP,
		.ssc = true,
		.audio = true,
	},
	{ /* sentinel */ }
};

static const struct rockchip_dp_chip_data rk3588_edp[] = {
	{
		.chip_type = RK3588_EDP,
		.spdif_sel = GRF_REG_FIELD(0x0000, 4, 4),
		.i2s_sel = GRF_REG_FIELD(0x0000, 3, 3),
		.edp_mode = GRF_REG_FIELD(0x0000, 0, 0),
		.ssc = true,
		.audio = true,
		.split_mode = true,
	},
	{
		.chip_type = RK3588_EDP,
		.spdif_sel = GRF_REG_FIELD(0x0004, 4, 4),
		.i2s_sel = GRF_REG_FIELD(0x0004, 3, 3),
		.edp_mode = GRF_REG_FIELD(0x0004, 0, 0),
		.ssc = true,
		.audio = true,
		.split_mode = true,
	},
	{ /* sentinel */ }
};

static const struct of_device_id rockchip_dp_dt_ids[] = {
	{.compatible = "rockchip,rk3288-dp", .data = &rk3288_dp },
	{.compatible = "rockchip,rk3399-edp", .data = &rk3399_edp },
	{.compatible = "rockchip,rk3568-edp", .data = &rk3568_edp },
	{.compatible = "rockchip,rk3588-edp", .data = &rk3588_edp },
	{}
};
MODULE_DEVICE_TABLE(of, rockchip_dp_dt_ids);

struct platform_driver rockchip_dp_driver = {
	.probe = rockchip_dp_probe,
	.remove = rockchip_dp_remove,
	.driver = {
		   .name = "rockchip-dp",
		   .pm = &rockchip_dp_pm_ops,
		   .of_match_table = of_match_ptr(rockchip_dp_dt_ids),
	},
};<|MERGE_RESOLUTION|>--- conflicted
+++ resolved
@@ -655,12 +655,13 @@
 	if (IS_ERR(dp->adp))
 		return PTR_ERR(dp->adp);
 
-<<<<<<< HEAD
 	if (dp->data->split_mode && device_property_read_bool(dev, "split-mode")) {
 		struct rockchip_dp_device *secondary =
 				rockchip_dp_find_by_id(dev->driver, !dp->id);
-		if (!secondary)
-			return -EPROBE_DEFER;
+		if (!secondary) {
+			ret = -EPROBE_DEFER;
+			goto err_dp_remove;
+		}
 
 		dp->plat_data.right = secondary->adp;
 		dp->plat_data.split_mode = true;
@@ -671,8 +672,6 @@
 	device_property_read_u32(dev, "min-refresh-rate", &dp->min_refresh_rate);
 	device_property_read_u32(dev, "max-refresh-rate", &dp->max_refresh_rate);
 
-	return component_add(dev, &rockchip_dp_component_ops);
-=======
 	ret = component_add(dev, &rockchip_dp_component_ops);
 	if (ret)
 		goto err_dp_remove;
@@ -682,7 +681,6 @@
 err_dp_remove:
 	analogix_dp_remove(dp->adp);
 	return ret;
->>>>>>> d40d310e
 }
 
 static int rockchip_dp_remove(struct platform_device *pdev)
