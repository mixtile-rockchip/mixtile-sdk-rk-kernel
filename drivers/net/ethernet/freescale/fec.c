--- conflicted
+++ resolved
@@ -1661,16 +1661,12 @@
 
 	unregister_netdev(ndev);
 	fec_enet_mii_remove(fep);
-<<<<<<< HEAD
 	for (i = 0; i < FEC_IRQ_NUM; i++) {
 		int irq = platform_get_irq(pdev, i);
 		if (irq > 0)
 			free_irq(irq, ndev);
 	}
-	clk_disable(fep->clk);
-=======
 	clk_disable_unprepare(fep->clk);
->>>>>>> 8c3b2296
 	clk_put(fep->clk);
 	iounmap(fep->hwp);
 	free_netdev(ndev);
