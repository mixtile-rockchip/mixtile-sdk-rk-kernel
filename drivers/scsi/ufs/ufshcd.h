/* SPDX-License-Identifier: GPL-2.0-or-later */
/*
 * Universal Flash Storage Host controller driver
 * Copyright (C) 2011-2013 Samsung India Software Operations
 * Copyright (c) 2013-2016, The Linux Foundation. All rights reserved.
 *
 * Authors:
 *	Santosh Yaraganavi <santosh.sy@samsung.com>
 *	Vinayak Holikatti <h.vinayak@samsung.com>
 */

#ifndef _UFSHCD_H
#define _UFSHCD_H

#include <linux/module.h>
#include <linux/kernel.h>
#include <linux/init.h>
#include <linux/interrupt.h>
#include <linux/io.h>
#include <linux/delay.h>
#include <linux/slab.h>
#include <linux/spinlock.h>
#include <linux/rwsem.h>
#include <linux/workqueue.h>
#include <linux/errno.h>
#include <linux/types.h>
#include <linux/wait.h>
#include <linux/bitops.h>
#include <linux/pm_runtime.h>
#include <linux/clk.h>
#include <linux/completion.h>
#include <linux/regulator/consumer.h>
#include <linux/bitfield.h>
#include <linux/devfreq.h>
#include <linux/keyslot-manager.h>
#include "unipro.h"

#include <asm/irq.h>
#include <asm/byteorder.h>
#include <scsi/scsi.h>
#include <scsi/scsi_cmnd.h>
#include <scsi/scsi_host.h>
#include <scsi/scsi_tcq.h>
#include <scsi/scsi_dbg.h>
#include <scsi/scsi_eh.h>

#include "ufs.h"
#include "ufs_quirks.h"
#include "ufshci.h"

#define UFSHCD "ufshcd"
#define UFSHCD_DRIVER_VERSION "0.2"

struct ufs_hba;

enum dev_cmd_type {
	DEV_CMD_TYPE_NOP		= 0x0,
	DEV_CMD_TYPE_QUERY		= 0x1,
};

/**
 * struct uic_command - UIC command structure
 * @command: UIC command
 * @argument1: UIC command argument 1
 * @argument2: UIC command argument 2
 * @argument3: UIC command argument 3
 * @done: UIC command completion
 */
struct uic_command {
	u32 command;
	u32 argument1;
	u32 argument2;
	u32 argument3;
	struct completion done;
};

/* Used to differentiate the power management options */
enum ufs_pm_op {
	UFS_RUNTIME_PM,
	UFS_SYSTEM_PM,
	UFS_SHUTDOWN_PM,
};

#define ufshcd_is_runtime_pm(op) ((op) == UFS_RUNTIME_PM)
#define ufshcd_is_system_pm(op) ((op) == UFS_SYSTEM_PM)
#define ufshcd_is_shutdown_pm(op) ((op) == UFS_SHUTDOWN_PM)

/* Host <-> Device UniPro Link state */
enum uic_link_state {
	UIC_LINK_OFF_STATE	= 0, /* Link powered down or disabled */
	UIC_LINK_ACTIVE_STATE	= 1, /* Link is in Fast/Slow/Sleep state */
	UIC_LINK_HIBERN8_STATE	= 2, /* Link is in Hibernate state */
	UIC_LINK_BROKEN_STATE	= 3, /* Link is in broken state */
};

#define ufshcd_is_link_off(hba) ((hba)->uic_link_state == UIC_LINK_OFF_STATE)
#define ufshcd_is_link_active(hba) ((hba)->uic_link_state == \
				    UIC_LINK_ACTIVE_STATE)
#define ufshcd_is_link_hibern8(hba) ((hba)->uic_link_state == \
				    UIC_LINK_HIBERN8_STATE)
#define ufshcd_is_link_broken(hba) ((hba)->uic_link_state == \
				   UIC_LINK_BROKEN_STATE)
#define ufshcd_set_link_off(hba) ((hba)->uic_link_state = UIC_LINK_OFF_STATE)
#define ufshcd_set_link_active(hba) ((hba)->uic_link_state = \
				    UIC_LINK_ACTIVE_STATE)
#define ufshcd_set_link_hibern8(hba) ((hba)->uic_link_state = \
				    UIC_LINK_HIBERN8_STATE)
#define ufshcd_set_link_broken(hba) ((hba)->uic_link_state = \
				    UIC_LINK_BROKEN_STATE)

#define ufshcd_set_ufs_dev_active(h) \
	((h)->curr_dev_pwr_mode = UFS_ACTIVE_PWR_MODE)
#define ufshcd_set_ufs_dev_sleep(h) \
	((h)->curr_dev_pwr_mode = UFS_SLEEP_PWR_MODE)
#define ufshcd_set_ufs_dev_poweroff(h) \
	((h)->curr_dev_pwr_mode = UFS_POWERDOWN_PWR_MODE)
#define ufshcd_is_ufs_dev_active(h) \
	((h)->curr_dev_pwr_mode == UFS_ACTIVE_PWR_MODE)
#define ufshcd_is_ufs_dev_sleep(h) \
	((h)->curr_dev_pwr_mode == UFS_SLEEP_PWR_MODE)
#define ufshcd_is_ufs_dev_poweroff(h) \
	((h)->curr_dev_pwr_mode == UFS_POWERDOWN_PWR_MODE)

/*
 * UFS Power management levels.
 * Each level is in increasing order of power savings.
 */
enum ufs_pm_level {
	UFS_PM_LVL_0, /* UFS_ACTIVE_PWR_MODE, UIC_LINK_ACTIVE_STATE */
	UFS_PM_LVL_1, /* UFS_ACTIVE_PWR_MODE, UIC_LINK_HIBERN8_STATE */
	UFS_PM_LVL_2, /* UFS_SLEEP_PWR_MODE, UIC_LINK_ACTIVE_STATE */
	UFS_PM_LVL_3, /* UFS_SLEEP_PWR_MODE, UIC_LINK_HIBERN8_STATE */
	UFS_PM_LVL_4, /* UFS_POWERDOWN_PWR_MODE, UIC_LINK_HIBERN8_STATE */
	UFS_PM_LVL_5, /* UFS_POWERDOWN_PWR_MODE, UIC_LINK_OFF_STATE */
	UFS_PM_LVL_MAX
};

struct ufs_pm_lvl_states {
	enum ufs_dev_pwr_mode dev_state;
	enum uic_link_state link_state;
};

/**
 * struct ufshcd_lrb - local reference block
 * @utr_descriptor_ptr: UTRD address of the command
 * @ucd_req_ptr: UCD address of the command
 * @ucd_rsp_ptr: Response UPIU address for this command
 * @ucd_prdt_ptr: PRDT address of the command
 * @utrd_dma_addr: UTRD dma address for debug
 * @ucd_prdt_dma_addr: PRDT dma address for debug
 * @ucd_rsp_dma_addr: UPIU response dma address for debug
 * @ucd_req_dma_addr: UPIU request dma address for debug
 * @cmd: pointer to SCSI command
 * @sense_buffer: pointer to sense buffer address of the SCSI command
 * @sense_bufflen: Length of the sense buffer
 * @scsi_status: SCSI status of the command
 * @command_type: SCSI, UFS, Query.
 * @task_tag: Task tag of the command
 * @lun: LUN of the command
 * @intr_cmd: Interrupt command (doesn't participate in interrupt aggregation)
 * @issue_time_stamp: time stamp for debug purposes
 * @compl_time_stamp: time stamp for statistics
 * @crypto_key_slot: the key slot to use for inline crypto (-1 if none)
 * @data_unit_num: the data unit number for the first block for inline crypto
 * @req_abort_skip: skip request abort task flag
 */
struct ufshcd_lrb {
	struct utp_transfer_req_desc *utr_descriptor_ptr;
	struct utp_upiu_req *ucd_req_ptr;
	struct utp_upiu_rsp *ucd_rsp_ptr;
	struct ufshcd_sg_entry *ucd_prdt_ptr;

	dma_addr_t utrd_dma_addr;
	dma_addr_t ucd_req_dma_addr;
	dma_addr_t ucd_rsp_dma_addr;
	dma_addr_t ucd_prdt_dma_addr;

	struct scsi_cmnd *cmd;
	u8 *sense_buffer;
	unsigned int sense_bufflen;
	int scsi_status;

	int command_type;
	int task_tag;
	u8 lun; /* UPIU LUN id field is only 8-bit wide */
	bool intr_cmd;
	ktime_t issue_time_stamp;
	ktime_t compl_time_stamp;
#ifdef CONFIG_SCSI_UFS_CRYPTO
	int crypto_key_slot;
	u64 data_unit_num;
#endif

	bool req_abort_skip;
};

/**
 * struct ufs_query - holds relevant data structures for query request
 * @request: request upiu and function
 * @descriptor: buffer for sending/receiving descriptor
 * @response: response upiu and response
 */
struct ufs_query {
	struct ufs_query_req request;
	u8 *descriptor;
	struct ufs_query_res response;
};

/**
 * struct ufs_dev_cmd - all assosiated fields with device management commands
 * @type: device management command type - Query, NOP OUT
 * @lock: lock to allow one command at a time
 * @complete: internal commands completion
 */
struct ufs_dev_cmd {
	enum dev_cmd_type type;
	struct mutex lock;
	struct completion *complete;
	struct ufs_query query;
};

/**
 * struct ufs_clk_info - UFS clock related info
 * @list: list headed by hba->clk_list_head
 * @clk: clock node
 * @name: clock name
 * @max_freq: maximum frequency supported by the clock
 * @min_freq: min frequency that can be used for clock scaling
 * @curr_freq: indicates the current frequency that it is set to
 * @enabled: variable to check against multiple enable/disable
 */
struct ufs_clk_info {
	struct list_head list;
	struct clk *clk;
	const char *name;
	u32 max_freq;
	u32 min_freq;
	u32 curr_freq;
	bool enabled;
};

enum ufs_notify_change_status {
	PRE_CHANGE,
	POST_CHANGE,
};

struct ufs_pa_layer_attr {
	u32 gear_rx;
	u32 gear_tx;
	u32 lane_rx;
	u32 lane_tx;
	u32 pwr_rx;
	u32 pwr_tx;
	u32 hs_rate;
};

struct ufs_pwr_mode_info {
	bool is_valid;
	struct ufs_pa_layer_attr info;
};

/**
 * struct ufs_hba_variant_ops - variant specific callbacks
 * @name: variant name
 * @init: called when the driver is initialized
 * @exit: called to cleanup everything done in init
 * @get_ufs_hci_version: called to get UFS HCI version
 * @clk_scale_notify: notifies that clks are scaled up/down
 * @setup_clocks: called before touching any of the controller registers
 * @setup_regulators: called before accessing the host controller
 * @hce_enable_notify: called before and after HCE enable bit is set to allow
 *                     variant specific Uni-Pro initialization.
 * @link_startup_notify: called before and after Link startup is carried out
 *                       to allow variant specific Uni-Pro initialization.
 * @pwr_change_notify: called before and after a power mode change
 *			is carried out to allow vendor spesific capabilities
 *			to be set.
 * @setup_xfer_req: called before any transfer request is issued
 *                  to set some things
 * @setup_task_mgmt: called before any task management request is issued
 *                  to set some things
 * @hibern8_notify: called around hibern8 enter/exit
 * @apply_dev_quirks: called to apply device specific quirks
 * @suspend: called during host controller PM callback
 * @resume: called during host controller PM callback
 * @dbg_register_dump: used to dump controller debug information
 * @phy_initialization: used to initialize phys
 * @device_reset: called to issue a reset pulse on the UFS device
 * @program_key: program or evict an inline encryption key
 * @fill_prdt: called after initializing the standard PRDT fields so that any
 *	       variant-specific PRDT fields can be initialized too
 * @prepare_command: called when receiving a request in the first place
 * @update_sysfs: adds vendor-specific sysfs entries
 * @send_command: adds vendor-specific work when sending a command
 * @compl_command: adds vendor-specific work when completing a command
 */
struct ufs_hba_variant_ops {
	const char *name;
	int	(*init)(struct ufs_hba *);
	void    (*exit)(struct ufs_hba *);
	u32	(*get_ufs_hci_version)(struct ufs_hba *);
	int	(*clk_scale_notify)(struct ufs_hba *, bool,
				    enum ufs_notify_change_status);
	int	(*setup_clocks)(struct ufs_hba *, bool,
				enum ufs_notify_change_status);
	int     (*setup_regulators)(struct ufs_hba *, bool);
	int	(*hce_enable_notify)(struct ufs_hba *,
				     enum ufs_notify_change_status);
	int	(*link_startup_notify)(struct ufs_hba *,
				       enum ufs_notify_change_status);
	int	(*pwr_change_notify)(struct ufs_hba *,
					enum ufs_notify_change_status status,
					struct ufs_pa_layer_attr *,
					struct ufs_pa_layer_attr *);
	void	(*setup_xfer_req)(struct ufs_hba *, int, bool);
	void	(*setup_task_mgmt)(struct ufs_hba *, int, u8);
	void    (*hibern8_notify)(struct ufs_hba *, enum uic_cmd_dme,
					enum ufs_notify_change_status);
	int	(*apply_dev_quirks)(struct ufs_hba *hba);
	void	(*fixup_dev_quirks)(struct ufs_hba *hba);
	int     (*suspend)(struct ufs_hba *, enum ufs_pm_op);
	int     (*resume)(struct ufs_hba *, enum ufs_pm_op);
	void	(*dbg_register_dump)(struct ufs_hba *hba);
	int	(*phy_initialization)(struct ufs_hba *);
	void	(*device_reset)(struct ufs_hba *hba);
	void	(*config_scaling_param)(struct ufs_hba *hba,
					struct devfreq_dev_profile *profile,
					void *data);
	int	(*program_key)(struct ufs_hba *hba,
			       const union ufs_crypto_cfg_entry *cfg, int slot);
	int	(*fill_prdt)(struct ufs_hba *hba, struct ufshcd_lrb *lrbp,
			     unsigned int segments);
	void    (*prepare_command)(struct ufs_hba *hba,
				struct request *rq, struct ufshcd_lrb *lrbp);
	int     (*update_sysfs)(struct ufs_hba *hba);
	void	(*send_command)(struct ufs_hba *hba, struct ufshcd_lrb *lrbp);
	void	(*compl_command)(struct ufs_hba *hba, struct ufshcd_lrb *lrbp);
};

/* clock gating state  */
enum clk_gating_state {
	CLKS_OFF,
	CLKS_ON,
	REQ_CLKS_OFF,
	REQ_CLKS_ON,
};

/**
 * struct ufs_clk_gating - UFS clock gating related info
 * @gate_work: worker to turn off clocks after some delay as specified in
 * delay_ms
 * @ungate_work: worker to turn on clocks that will be used in case of
 * interrupt context
 * @state: the current clocks state
 * @delay_ms: gating delay in ms
 * @is_suspended: clk gating is suspended when set to 1 which can be used
 * during suspend/resume
 * @delay_attr: sysfs attribute to control delay_attr
 * @enable_attr: sysfs attribute to enable/disable clock gating
 * @is_enabled: Indicates the current status of clock gating
 * @active_reqs: number of requests that are pending and should be waited for
 * completion before gating clocks.
 */
struct ufs_clk_gating {
	struct delayed_work gate_work;
	struct work_struct ungate_work;
	enum clk_gating_state state;
	unsigned long delay_ms;
	bool is_suspended;
	struct device_attribute delay_attr;
	struct device_attribute enable_attr;
	bool is_enabled;
	int active_reqs;
	struct workqueue_struct *clk_gating_workq;
};

struct ufs_saved_pwr_info {
	struct ufs_pa_layer_attr info;
	bool is_valid;
};

/**
 * struct ufs_clk_scaling - UFS clock scaling related data
 * @active_reqs: number of requests that are pending. If this is zero when
 * devfreq ->target() function is called then schedule "suspend_work" to
 * suspend devfreq.
 * @tot_busy_t: Total busy time in current polling window
 * @window_start_t: Start time (in jiffies) of the current polling window
 * @busy_start_t: Start time of current busy period
 * @enable_attr: sysfs attribute to enable/disable clock scaling
 * @saved_pwr_info: UFS power mode may also be changed during scaling and this
 * one keeps track of previous power mode.
 * @workq: workqueue to schedule devfreq suspend/resume work
 * @suspend_work: worker to suspend devfreq
 * @resume_work: worker to resume devfreq
 * @is_allowed: tracks if scaling is currently allowed or not
 * @is_busy_started: tracks if busy period has started or not
 * @is_suspended: tracks if devfreq is suspended or not
 */
struct ufs_clk_scaling {
	int active_reqs;
	unsigned long tot_busy_t;
	ktime_t window_start_t;
	ktime_t busy_start_t;
	struct device_attribute enable_attr;
	struct ufs_saved_pwr_info saved_pwr_info;
	struct workqueue_struct *workq;
	struct work_struct suspend_work;
	struct work_struct resume_work;
	bool is_allowed;
	bool is_busy_started;
	bool is_suspended;
};

#define UFS_ERR_REG_HIST_LENGTH 8
/**
 * struct ufs_err_reg_hist - keeps history of errors
 * @pos: index to indicate cyclic buffer position
 * @reg: cyclic buffer for registers value
 * @tstamp: cyclic buffer for time stamp
 */
struct ufs_err_reg_hist {
	int pos;
	u32 reg[UFS_ERR_REG_HIST_LENGTH];
	ktime_t tstamp[UFS_ERR_REG_HIST_LENGTH];
};

/**
 * struct ufs_stats - keeps usage/err statistics
 * @last_intr_status: record the last interrupt status.
 * @last_intr_ts: record the last interrupt timestamp.
 * @hibern8_exit_cnt: Counter to keep track of number of exits,
 *		reset this after link-startup.
 * @last_hibern8_exit_tstamp: Set time after the hibern8 exit.
 *		Clear after the first successful command completion.
 * @pa_err: tracks pa-uic errors
 * @dl_err: tracks dl-uic errors
 * @nl_err: tracks nl-uic errors
 * @tl_err: tracks tl-uic errors
 * @dme_err: tracks dme errors
 * @auto_hibern8_err: tracks auto-hibernate errors
 * @fatal_err: tracks fatal errors
 * @linkup_err: tracks link-startup errors
 * @resume_err: tracks resume errors
 * @suspend_err: tracks suspend errors
 * @dev_reset: tracks device reset events
 * @host_reset: tracks host reset events
 * @tsk_abort: tracks task abort events
 */
struct ufs_stats {
	u32 last_intr_status;
	ktime_t last_intr_ts;

	u32 hibern8_exit_cnt;
	ktime_t last_hibern8_exit_tstamp;

	/* uic specific errors */
	struct ufs_err_reg_hist pa_err;
	struct ufs_err_reg_hist dl_err;
	struct ufs_err_reg_hist nl_err;
	struct ufs_err_reg_hist tl_err;
	struct ufs_err_reg_hist dme_err;

	/* fatal errors */
	struct ufs_err_reg_hist auto_hibern8_err;
	struct ufs_err_reg_hist fatal_err;
	struct ufs_err_reg_hist link_startup_err;
	struct ufs_err_reg_hist resume_err;
	struct ufs_err_reg_hist suspend_err;

	/* abnormal events */
	struct ufs_err_reg_hist dev_reset;
	struct ufs_err_reg_hist host_reset;
	struct ufs_err_reg_hist task_abort;
};

enum ufshcd_quirks {
	/* Interrupt aggregation support is broken */
	UFSHCD_QUIRK_BROKEN_INTR_AGGR			= 1 << 0,

	/*
	 * delay before each dme command is required as the unipro
	 * layer has shown instabilities
	 */
	UFSHCD_QUIRK_DELAY_BEFORE_DME_CMDS		= 1 << 1,

	/*
	 * If UFS host controller is having issue in processing LCC (Line
	 * Control Command) coming from device then enable this quirk.
	 * When this quirk is enabled, host controller driver should disable
	 * the LCC transmission on UFS device (by clearing TX_LCC_ENABLE
	 * attribute of device to 0).
	 */
	UFSHCD_QUIRK_BROKEN_LCC				= 1 << 2,

	/*
	 * The attribute PA_RXHSUNTERMCAP specifies whether or not the
	 * inbound Link supports unterminated line in HS mode. Setting this
	 * attribute to 1 fixes moving to HS gear.
	 */
	UFSHCD_QUIRK_BROKEN_PA_RXHSUNTERMCAP		= 1 << 3,

	/*
	 * This quirk needs to be enabled if the host controller only allows
	 * accessing the peer dme attributes in AUTO mode (FAST AUTO or
	 * SLOW AUTO).
	 */
	UFSHCD_QUIRK_DME_PEER_ACCESS_AUTO_MODE		= 1 << 4,

	/*
	 * This quirk needs to be enabled if the host controller doesn't
	 * advertise the correct version in UFS_VER register. If this quirk
	 * is enabled, standard UFS host driver will call the vendor specific
	 * ops (get_ufs_hci_version) to get the correct version.
	 */
	UFSHCD_QUIRK_BROKEN_UFS_HCI_VERSION		= 1 << 5,

	/*
	 * Clear handling for transfer/task request list is just opposite.
	 */
	UFSHCI_QUIRK_BROKEN_REQ_LIST_CLR		= 1 << 6,

	/*
	 * This quirk needs to be enabled if host controller doesn't allow
	 * that the interrupt aggregation timer and counter are reset by s/w.
	 */
	UFSHCI_QUIRK_SKIP_RESET_INTR_AGGR		= 1 << 7,

	/*
	 * This quirks needs to be enabled if host controller cannot be
	 * enabled via HCE register.
	 */
	UFSHCI_QUIRK_BROKEN_HCE				= 1 << 8,

	/*
	 * This quirk needs to be enabled if the host controller regards
	 * resolution of the values of PRDTO and PRDTL in UTRD as byte.
	 */
	UFSHCD_QUIRK_PRDT_BYTE_GRAN			= 1 << 9,

	/*
	 * This quirk needs to be enabled if the host controller reports
	 * OCS FATAL ERROR with device error through sense data
	 */
	UFSHCD_QUIRK_BROKEN_OCS_FATAL_ERROR		= 1 << 10,

	/*
	 * This quirk needs to be enabled if the host controller has
	 * auto-hibernate capability but it doesn't work.
	 */
	UFSHCD_QUIRK_BROKEN_AUTO_HIBERN8		= 1 << 11,

	/*
<<<<<<< HEAD
	 * This quirk needs to be enabled if the host controller supports inline
	 * encryption, but it doesn't use the standard crypto capability
	 * registers.  If enabled, the standard code won't initialize the
	 * keyslot manager; ufs_hba_variant_ops::init() must do it instead.
	 */
	UFSHCD_QUIRK_BROKEN_CRYPTO_CAPS			= 1 << 20,

	/*
	 * This quirk needs to be enabled if the host controller supports inline
	 * encryption, but the CRYPTO_GENERAL_ENABLE bit is not implemented and
	 * breaks the HCE sequence if used.
	 */
	UFSHCD_QUIRK_BROKEN_CRYPTO_ENABLE		= 1 << 21,

	/*
	 * This quirk needs to be enabled if the host controller requires that
	 * the PRDT be cleared after each encrypted request because encryption
	 * keys were stored in it.
	 */
	UFSHCD_QUIRK_KEYS_IN_PRDT			= 1 << 22,
=======
	 * This quirk needs to disable manual flush for write booster
	 */
	UFSHCI_QUIRK_SKIP_MANUAL_WB_FLUSH_CTRL		= 1 << 12,

>>>>>>> 55e0500e
};

enum ufshcd_caps {
	/* Allow dynamic clk gating */
	UFSHCD_CAP_CLK_GATING				= 1 << 0,

	/* Allow hiberb8 with clk gating */
	UFSHCD_CAP_HIBERN8_WITH_CLK_GATING		= 1 << 1,

	/* Allow dynamic clk scaling */
	UFSHCD_CAP_CLK_SCALING				= 1 << 2,

	/* Allow auto bkops to enabled during runtime suspend */
	UFSHCD_CAP_AUTO_BKOPS_SUSPEND			= 1 << 3,

	/*
	 * This capability allows host controller driver to use the UFS HCI's
	 * interrupt aggregation capability.
	 * CAUTION: Enabling this might reduce overall UFS throughput.
	 */
	UFSHCD_CAP_INTR_AGGR				= 1 << 4,

	/*
	 * This capability allows the device auto-bkops to be always enabled
	 * except during suspend (both runtime and suspend).
	 * Enabling this capability means that device will always be allowed
	 * to do background operation when it's active but it might degrade
	 * the performance of ongoing read/write operations.
	 */
	UFSHCD_CAP_KEEP_AUTO_BKOPS_ENABLED_EXCEPT_SUSPEND = 1 << 5,

	/*
	 * This capability allows host controller driver to automatically
	 * enable runtime power management by itself instead of waiting
	 * for userspace to control the power management.
	 */
	UFSHCD_CAP_RPM_AUTOSUSPEND			= 1 << 6,

	/*
	 * This capability allows the host controller driver to turn-on
	 * WriteBooster, if the underlying device supports it and is
	 * provisioned to be used. This would increase the write performance.
	 */
	UFSHCD_CAP_WB_EN				= 1 << 7,

	/*
	 * This capability allows the host controller driver to use the
	 * inline crypto engine, if it is present
	 */
	UFSHCD_CAP_CRYPTO				= 1 << 8,
};

struct ufs_hba_variant_params {
	struct devfreq_dev_profile devfreq_profile;
	struct devfreq_simple_ondemand_data ondemand_data;
	u16 hba_enable_delay_us;
	u32 wb_flush_threshold;
};

/**
 * struct ufs_hba - per adapter private structure
 * @mmio_base: UFSHCI base register address
 * @ucdl_base_addr: UFS Command Descriptor base address
 * @utrdl_base_addr: UTP Transfer Request Descriptor base address
 * @utmrdl_base_addr: UTP Task Management Descriptor base address
 * @ucdl_dma_addr: UFS Command Descriptor DMA address
 * @utrdl_dma_addr: UTRDL DMA address
 * @utmrdl_dma_addr: UTMRDL DMA address
 * @host: Scsi_Host instance of the driver
 * @dev: device handle
 * @lrb: local reference block
 * @cmd_queue: Used to allocate command tags from hba->host->tag_set.
 * @outstanding_tasks: Bits representing outstanding task requests
 * @outstanding_reqs: Bits representing outstanding transfer requests
 * @capabilities: UFS Controller Capabilities
 * @nutrs: Transfer Request Queue depth supported by controller
 * @nutmrs: Task Management Queue depth supported by controller
 * @ufs_version: UFS Version to which controller complies
 * @vops: pointer to variant specific operations
 * @priv: pointer to variant specific private data
 * @sg_entry_size: size of struct ufshcd_sg_entry (may include variant fields)
 * @irq: Irq number of the controller
 * @active_uic_cmd: handle of active UIC command
 * @uic_cmd_mutex: mutex for uic command
 * @tmf_tag_set: TMF tag set.
 * @tmf_queue: Used to allocate TMF tags.
 * @pwr_done: completion for power mode change
 * @ufshcd_state: UFSHCD states
 * @eh_flags: Error handling flags
 * @intr_mask: Interrupt Mask Bits
 * @ee_ctrl_mask: Exception event control mask
 * @is_powered: flag to check if HBA is powered
 * @eh_wq: Workqueue that eh_work works on
 * @eh_work: Worker to handle UFS errors that require s/w attention
 * @eeh_work: Worker to handle exception events
 * @errors: HBA errors
 * @uic_error: UFS interconnect layer error status
 * @saved_err: sticky error mask
 * @saved_uic_err: sticky UIC error mask
 * @force_reset: flag to force eh_work perform a full reset
 * @force_pmc: flag to force a power mode change
 * @silence_err_logs: flag to silence error logs
 * @dev_cmd: ufs device management command information
 * @last_dme_cmd_tstamp: time stamp of the last completed DME command
 * @auto_bkops_enabled: to track whether bkops is enabled in device
 * @vreg_info: UFS device voltage regulator information
 * @clk_list_head: UFS host controller clocks list node head
 * @pwr_info: holds current power mode
 * @max_pwr_info: keeps the device max valid pwm
 * @desc_size: descriptor sizes reported by device
 * @urgent_bkops_lvl: keeps track of urgent bkops level for device
 * @is_urgent_bkops_lvl_checked: keeps track if the urgent bkops level for
 *  device is known or not.
 * @scsi_block_reqs_cnt: reference counting for scsi block requests
 * @crypto_capabilities: Content of crypto capabilities register (0x100)
 * @crypto_cap_array: Array of crypto capabilities
 * @crypto_cfg_register: Start of the crypto cfg array
 * @ksm: the keyslot manager tied to this hba
 */
struct ufs_hba {
	void __iomem *mmio_base;

	/* Virtual memory reference */
	struct utp_transfer_cmd_desc *ucdl_base_addr;
	struct utp_transfer_req_desc *utrdl_base_addr;
	struct utp_task_req_desc *utmrdl_base_addr;

	/* DMA memory reference */
	dma_addr_t ucdl_dma_addr;
	dma_addr_t utrdl_dma_addr;
	dma_addr_t utmrdl_dma_addr;

	struct Scsi_Host *host;
	struct device *dev;
	struct request_queue *cmd_queue;
	/*
	 * This field is to keep a reference to "scsi_device" corresponding to
	 * "UFS device" W-LU.
	 */
	struct scsi_device *sdev_ufs_device;
	struct scsi_device *sdev_rpmb;

	enum ufs_dev_pwr_mode curr_dev_pwr_mode;
	enum uic_link_state uic_link_state;
	/* Desired UFS power management level during runtime PM */
	enum ufs_pm_level rpm_lvl;
	/* Desired UFS power management level during system PM */
	enum ufs_pm_level spm_lvl;
	struct device_attribute rpm_lvl_attr;
	struct device_attribute spm_lvl_attr;
	int pm_op_in_progress;

	/* Auto-Hibernate Idle Timer register value */
	u32 ahit;

	struct ufshcd_lrb *lrb;

	unsigned long outstanding_tasks;
	unsigned long outstanding_reqs;

	u32 capabilities;
	int nutrs;
	int nutmrs;
	u32 ufs_version;
	const struct ufs_hba_variant_ops *vops;
	struct ufs_hba_variant_params *vps;
	void *priv;
	size_t sg_entry_size;
	unsigned int irq;
	bool is_irq_enabled;
	enum ufs_ref_clk_freq dev_ref_clk_freq;

	unsigned int quirks;	/* Deviations from standard UFSHCI spec. */

	/* Device deviations from standard UFS device spec. */
	unsigned int dev_quirks;

	struct blk_mq_tag_set tmf_tag_set;
	struct request_queue *tmf_queue;

	struct uic_command *active_uic_cmd;
	struct mutex uic_cmd_mutex;
	struct completion *uic_async_done;

	u32 ufshcd_state;
	u32 eh_flags;
	u32 intr_mask;
	u16 ee_ctrl_mask;
	bool is_powered;

	/* Work Queues */
	struct workqueue_struct *eh_wq;
	struct work_struct eh_work;
	struct work_struct eeh_work;

	/* HBA Errors */
	u32 errors;
	u32 uic_error;
	u32 saved_err;
	u32 saved_uic_err;
	struct ufs_stats ufs_stats;
	bool force_reset;
	bool force_pmc;
	bool silence_err_logs;

	/* Device management request data */
	struct ufs_dev_cmd dev_cmd;
	ktime_t last_dme_cmd_tstamp;

	/* Keeps information of the UFS device connected to this host */
	struct ufs_dev_info dev_info;
	bool auto_bkops_enabled;
	struct ufs_vreg_info vreg_info;
	struct list_head clk_list_head;

	bool wlun_dev_clr_ua;

	/* Number of requests aborts */
	int req_abort_count;

	/* Number of lanes available (1 or 2) for Rx/Tx */
	u32 lanes_per_direction;
	struct ufs_pa_layer_attr pwr_info;
	struct ufs_pwr_mode_info max_pwr_info;

	struct ufs_clk_gating clk_gating;
	/* Control to enable/disable host capabilities */
	u32 caps;

	struct devfreq *devfreq;
	struct ufs_clk_scaling clk_scaling;
	bool is_sys_suspended;

	enum bkops_status urgent_bkops_lvl;
	bool is_urgent_bkops_lvl_checked;

	struct rw_semaphore clk_scaling_lock;
	unsigned char desc_size[QUERY_DESC_IDN_MAX];
	atomic_t scsi_block_reqs_cnt;

	struct device		bsg_dev;
	struct request_queue	*bsg_queue;
	bool wb_buf_flush_enabled;
	bool wb_enabled;
	struct delayed_work rpm_dev_flush_recheck_work;

#ifdef CONFIG_SCSI_UFS_CRYPTO
	union ufs_crypto_capabilities crypto_capabilities;
	union ufs_crypto_cap_entry *crypto_cap_array;
	u32 crypto_cfg_register;
	struct blk_keyslot_manager ksm;
#endif
};

/* Returns true if clocks can be gated. Otherwise false */
static inline bool ufshcd_is_clkgating_allowed(struct ufs_hba *hba)
{
	return hba->caps & UFSHCD_CAP_CLK_GATING;
}
static inline bool ufshcd_can_hibern8_during_gating(struct ufs_hba *hba)
{
	return hba->caps & UFSHCD_CAP_HIBERN8_WITH_CLK_GATING;
}
static inline int ufshcd_is_clkscaling_supported(struct ufs_hba *hba)
{
	return hba->caps & UFSHCD_CAP_CLK_SCALING;
}
static inline bool ufshcd_can_autobkops_during_suspend(struct ufs_hba *hba)
{
	return hba->caps & UFSHCD_CAP_AUTO_BKOPS_SUSPEND;
}
static inline bool ufshcd_is_rpm_autosuspend_allowed(struct ufs_hba *hba)
{
	return hba->caps & UFSHCD_CAP_RPM_AUTOSUSPEND;
}

static inline bool ufshcd_is_intr_aggr_allowed(struct ufs_hba *hba)
{
/* DWC UFS Core has the Interrupt aggregation feature but is not detectable*/
#ifndef CONFIG_SCSI_UFS_DWC
	if ((hba->caps & UFSHCD_CAP_INTR_AGGR) &&
	    !(hba->quirks & UFSHCD_QUIRK_BROKEN_INTR_AGGR))
		return true;
	else
		return false;
#else
return true;
#endif
}

static inline bool ufshcd_is_auto_hibern8_supported(struct ufs_hba *hba)
{
	return (hba->capabilities & MASK_AUTO_HIBERN8_SUPPORT) &&
		!(hba->quirks & UFSHCD_QUIRK_BROKEN_AUTO_HIBERN8);
}

static inline bool ufshcd_is_auto_hibern8_enabled(struct ufs_hba *hba)
{
	return FIELD_GET(UFSHCI_AHIBERN8_TIMER_MASK, hba->ahit) ? true : false;
}

static inline bool ufshcd_is_wb_allowed(struct ufs_hba *hba)
{
	return hba->caps & UFSHCD_CAP_WB_EN;
}

#define ufshcd_writel(hba, val, reg)	\
	writel((val), (hba)->mmio_base + (reg))
#define ufshcd_readl(hba, reg)	\
	readl((hba)->mmio_base + (reg))

/**
 * ufshcd_rmwl - read modify write into a register
 * @hba - per adapter instance
 * @mask - mask to apply on read value
 * @val - actual value to write
 * @reg - register address
 */
static inline void ufshcd_rmwl(struct ufs_hba *hba, u32 mask, u32 val, u32 reg)
{
	u32 tmp;

	tmp = ufshcd_readl(hba, reg);
	tmp &= ~mask;
	tmp |= (val & mask);
	ufshcd_writel(hba, tmp, reg);
}

int ufshcd_alloc_host(struct device *, struct ufs_hba **);
void ufshcd_dealloc_host(struct ufs_hba *);
int ufshcd_hba_enable(struct ufs_hba *hba);
int ufshcd_init(struct ufs_hba * , void __iomem * , unsigned int);
int ufshcd_link_recovery(struct ufs_hba *hba);
int ufshcd_make_hba_operational(struct ufs_hba *hba);
void ufshcd_remove(struct ufs_hba *);
int ufshcd_uic_hibern8_exit(struct ufs_hba *hba);
void ufshcd_delay_us(unsigned long us, unsigned long tolerance);
int ufshcd_wait_for_register(struct ufs_hba *hba, u32 reg, u32 mask,
				u32 val, unsigned long interval_us,
				unsigned long timeout_ms);
void ufshcd_parse_dev_ref_clk_freq(struct ufs_hba *hba, struct clk *refclk);
void ufshcd_update_reg_hist(struct ufs_err_reg_hist *reg_hist,
			    u32 reg);

static inline void check_upiu_size(void)
{
	BUILD_BUG_ON(ALIGNED_UPIU_SIZE <
		GENERAL_UPIU_REQUEST_SIZE + QUERY_DESC_MAX_SIZE);
}

/**
 * ufshcd_set_variant - set variant specific data to the hba
 * @hba - per adapter instance
 * @variant - pointer to variant specific data
 */
static inline void ufshcd_set_variant(struct ufs_hba *hba, void *variant)
{
	BUG_ON(!hba);
	hba->priv = variant;
}

/**
 * ufshcd_get_variant - get variant specific data from the hba
 * @hba - per adapter instance
 */
static inline void *ufshcd_get_variant(struct ufs_hba *hba)
{
	BUG_ON(!hba);
	return hba->priv;
}
static inline bool ufshcd_keep_autobkops_enabled_except_suspend(
							struct ufs_hba *hba)
{
	return hba->caps & UFSHCD_CAP_KEEP_AUTO_BKOPS_ENABLED_EXCEPT_SUSPEND;
}

static inline u8 ufshcd_wb_get_query_index(struct ufs_hba *hba)
{
	if (hba->dev_info.b_wb_buffer_type == WB_BUF_MODE_LU_DEDICATED)
		return hba->dev_info.wb_dedicated_lu;
	return 0;
}

extern int ufshcd_runtime_suspend(struct ufs_hba *hba);
extern int ufshcd_runtime_resume(struct ufs_hba *hba);
extern int ufshcd_runtime_idle(struct ufs_hba *hba);
extern int ufshcd_system_suspend(struct ufs_hba *hba);
extern int ufshcd_system_resume(struct ufs_hba *hba);
extern int ufshcd_shutdown(struct ufs_hba *hba);
extern int ufshcd_dme_set_attr(struct ufs_hba *hba, u32 attr_sel,
			       u8 attr_set, u32 mib_val, u8 peer);
extern int ufshcd_dme_get_attr(struct ufs_hba *hba, u32 attr_sel,
			       u32 *mib_val, u8 peer);
extern int ufshcd_config_pwr_mode(struct ufs_hba *hba,
			struct ufs_pa_layer_attr *desired_pwr_mode);

/* UIC command interfaces for DME primitives */
#define DME_LOCAL	0
#define DME_PEER	1
#define ATTR_SET_NOR	0	/* NORMAL */
#define ATTR_SET_ST	1	/* STATIC */

static inline int ufshcd_dme_set(struct ufs_hba *hba, u32 attr_sel,
				 u32 mib_val)
{
	return ufshcd_dme_set_attr(hba, attr_sel, ATTR_SET_NOR,
				   mib_val, DME_LOCAL);
}

static inline int ufshcd_dme_st_set(struct ufs_hba *hba, u32 attr_sel,
				    u32 mib_val)
{
	return ufshcd_dme_set_attr(hba, attr_sel, ATTR_SET_ST,
				   mib_val, DME_LOCAL);
}

static inline int ufshcd_dme_peer_set(struct ufs_hba *hba, u32 attr_sel,
				      u32 mib_val)
{
	return ufshcd_dme_set_attr(hba, attr_sel, ATTR_SET_NOR,
				   mib_val, DME_PEER);
}

static inline int ufshcd_dme_peer_st_set(struct ufs_hba *hba, u32 attr_sel,
					 u32 mib_val)
{
	return ufshcd_dme_set_attr(hba, attr_sel, ATTR_SET_ST,
				   mib_val, DME_PEER);
}

static inline int ufshcd_dme_get(struct ufs_hba *hba,
				 u32 attr_sel, u32 *mib_val)
{
	return ufshcd_dme_get_attr(hba, attr_sel, mib_val, DME_LOCAL);
}

static inline int ufshcd_dme_peer_get(struct ufs_hba *hba,
				      u32 attr_sel, u32 *mib_val)
{
	return ufshcd_dme_get_attr(hba, attr_sel, mib_val, DME_PEER);
}

static inline bool ufshcd_is_hs_mode(struct ufs_pa_layer_attr *pwr_info)
{
	return (pwr_info->pwr_rx == FAST_MODE ||
		pwr_info->pwr_rx == FASTAUTO_MODE) &&
		(pwr_info->pwr_tx == FAST_MODE ||
		pwr_info->pwr_tx == FASTAUTO_MODE);
}

static inline int ufshcd_disable_host_tx_lcc(struct ufs_hba *hba)
{
	return ufshcd_dme_set(hba, UIC_ARG_MIB(PA_LOCAL_TX_LCC_ENABLE), 0);
}

/* Expose Query-Request API */
int ufshcd_query_descriptor_retry(struct ufs_hba *hba,
				  enum query_opcode opcode,
				  enum desc_idn idn, u8 index,
				  u8 selector,
				  u8 *desc_buf, int *buf_len);
int ufshcd_read_desc_param(struct ufs_hba *hba,
			   enum desc_idn desc_id,
			   int desc_index,
			   u8 param_offset,
			   u8 *param_read_buf,
			   u8 param_size);
int ufshcd_query_attr(struct ufs_hba *hba, enum query_opcode opcode,
		      enum attr_idn idn, u8 index, u8 selector, u32 *attr_val);
int ufshcd_query_attr_retry(struct ufs_hba *hba,
	enum query_opcode opcode, enum attr_idn idn, u8 index, u8 selector,
	u32 *attr_val);
int ufshcd_query_flag(struct ufs_hba *hba, enum query_opcode opcode,
	enum flag_idn idn, u8 index, bool *flag_res);
int ufshcd_query_flag_retry(struct ufs_hba *hba,
	enum query_opcode opcode, enum flag_idn idn, u8 index, bool *flag_res);
int ufshcd_bkops_ctrl(struct ufs_hba *hba, enum bkops_status status);

void ufshcd_auto_hibern8_enable(struct ufs_hba *hba);
void ufshcd_auto_hibern8_update(struct ufs_hba *hba, u32 ahit);
void ufshcd_fixup_dev_quirks(struct ufs_hba *hba, struct ufs_dev_fix *fixups);
#define SD_ASCII_STD true
#define SD_RAW false
int ufshcd_read_string_desc(struct ufs_hba *hba, u8 desc_index,
			    u8 **buf, bool ascii);

int ufshcd_hold(struct ufs_hba *hba, bool async);
void ufshcd_release(struct ufs_hba *hba);

void ufshcd_map_desc_id_to_length(struct ufs_hba *hba, enum desc_idn desc_id,
				  int *desc_length);

u32 ufshcd_get_local_unipro_ver(struct ufs_hba *hba);

int ufshcd_send_uic_cmd(struct ufs_hba *hba, struct uic_command *uic_cmd);

int ufshcd_exec_raw_upiu_cmd(struct ufs_hba *hba,
			     struct utp_upiu_req *req_upiu,
			     struct utp_upiu_req *rsp_upiu,
			     int msgcode,
			     u8 *desc_buff, int *buff_len,
			     enum query_opcode desc_op);

/* Wrapper functions for safely calling variant operations */
static inline const char *ufshcd_get_var_name(struct ufs_hba *hba)
{
	if (hba->vops)
		return hba->vops->name;
	return "";
}

static inline int ufshcd_vops_init(struct ufs_hba *hba)
{
	if (hba->vops && hba->vops->init)
		return hba->vops->init(hba);

	return 0;
}

static inline void ufshcd_vops_exit(struct ufs_hba *hba)
{
	if (hba->vops && hba->vops->exit)
		return hba->vops->exit(hba);
}

static inline u32 ufshcd_vops_get_ufs_hci_version(struct ufs_hba *hba)
{
	if (hba->vops && hba->vops->get_ufs_hci_version)
		return hba->vops->get_ufs_hci_version(hba);

	return ufshcd_readl(hba, REG_UFS_VERSION);
}

static inline int ufshcd_vops_clk_scale_notify(struct ufs_hba *hba,
			bool up, enum ufs_notify_change_status status)
{
	if (hba->vops && hba->vops->clk_scale_notify)
		return hba->vops->clk_scale_notify(hba, up, status);
	return 0;
}

static inline int ufshcd_vops_setup_clocks(struct ufs_hba *hba, bool on,
					enum ufs_notify_change_status status)
{
	if (hba->vops && hba->vops->setup_clocks)
		return hba->vops->setup_clocks(hba, on, status);
	return 0;
}

static inline int ufshcd_vops_setup_regulators(struct ufs_hba *hba, bool status)
{
	if (hba->vops && hba->vops->setup_regulators)
		return hba->vops->setup_regulators(hba, status);

	return 0;
}

static inline int ufshcd_vops_hce_enable_notify(struct ufs_hba *hba,
						bool status)
{
	if (hba->vops && hba->vops->hce_enable_notify)
		return hba->vops->hce_enable_notify(hba, status);

	return 0;
}
static inline int ufshcd_vops_link_startup_notify(struct ufs_hba *hba,
						bool status)
{
	if (hba->vops && hba->vops->link_startup_notify)
		return hba->vops->link_startup_notify(hba, status);

	return 0;
}

static inline int ufshcd_vops_pwr_change_notify(struct ufs_hba *hba,
				  bool status,
				  struct ufs_pa_layer_attr *dev_max_params,
				  struct ufs_pa_layer_attr *dev_req_params)
{
	if (hba->vops && hba->vops->pwr_change_notify)
		return hba->vops->pwr_change_notify(hba, status,
					dev_max_params, dev_req_params);

	return -ENOTSUPP;
}

static inline void ufshcd_vops_setup_xfer_req(struct ufs_hba *hba, int tag,
					bool is_scsi_cmd)
{
	if (hba->vops && hba->vops->setup_xfer_req)
		return hba->vops->setup_xfer_req(hba, tag, is_scsi_cmd);
}

static inline void ufshcd_vops_setup_task_mgmt(struct ufs_hba *hba,
					int tag, u8 tm_function)
{
	if (hba->vops && hba->vops->setup_task_mgmt)
		return hba->vops->setup_task_mgmt(hba, tag, tm_function);
}

static inline void ufshcd_vops_hibern8_notify(struct ufs_hba *hba,
					enum uic_cmd_dme cmd,
					enum ufs_notify_change_status status)
{
	if (hba->vops && hba->vops->hibern8_notify)
		return hba->vops->hibern8_notify(hba, cmd, status);
}

static inline int ufshcd_vops_apply_dev_quirks(struct ufs_hba *hba)
{
	if (hba->vops && hba->vops->apply_dev_quirks)
		return hba->vops->apply_dev_quirks(hba);
	return 0;
}

static inline void ufshcd_vops_fixup_dev_quirks(struct ufs_hba *hba)
{
	if (hba->vops && hba->vops->fixup_dev_quirks)
		hba->vops->fixup_dev_quirks(hba);
}

static inline int ufshcd_vops_suspend(struct ufs_hba *hba, enum ufs_pm_op op)
{
	if (hba->vops && hba->vops->suspend)
		return hba->vops->suspend(hba, op);

	return 0;
}

static inline int ufshcd_vops_resume(struct ufs_hba *hba, enum ufs_pm_op op)
{
	if (hba->vops && hba->vops->resume)
		return hba->vops->resume(hba, op);

	return 0;
}

static inline void ufshcd_vops_dbg_register_dump(struct ufs_hba *hba)
{
	if (hba->vops && hba->vops->dbg_register_dump)
		hba->vops->dbg_register_dump(hba);
}

static inline void ufshcd_vops_device_reset(struct ufs_hba *hba)
{
	if (hba->vops && hba->vops->device_reset) {
		hba->vops->device_reset(hba);
		ufshcd_set_ufs_dev_active(hba);
		ufshcd_update_reg_hist(&hba->ufs_stats.dev_reset, 0);
	}
}

static inline void ufshcd_vops_config_scaling_param(struct ufs_hba *hba,
						    struct devfreq_dev_profile
						    *profile, void *data)
{
	if (hba->vops && hba->vops->config_scaling_param)
		hba->vops->config_scaling_param(hba, profile, data);
}

static inline int ufshcd_vops_fill_prdt(struct ufs_hba *hba,
					struct ufshcd_lrb *lrbp,
					unsigned int segments)
{
	if (hba->vops && hba->vops->fill_prdt)
		return hba->vops->fill_prdt(hba, lrbp, segments);

	return 0;
}

static inline void ufshcd_vops_prepare_command(struct ufs_hba *hba,
		struct request *rq, struct ufshcd_lrb *lrbp)
{
	if (hba->vops && hba->vops->prepare_command)
		hba->vops->prepare_command(hba, rq, lrbp);
}

static inline int ufshcd_vops_update_sysfs(struct ufs_hba *hba)
{
	if (hba->vops && hba->vops->update_sysfs)
		return hba->vops->update_sysfs(hba);
	return 0;
}

static inline void ufshcd_vops_send_command(struct ufs_hba *hba,
				struct ufshcd_lrb *lrbp)
{
	if (hba->vops && hba->vops->send_command)
		hba->vops->send_command(hba, lrbp);
}

static inline void ufshcd_vops_compl_command(struct ufs_hba *hba,
				struct ufshcd_lrb *lrbp)
{
	if (hba->vops && hba->vops->compl_command)
		hba->vops->compl_command(hba, lrbp);
}

extern struct ufs_pm_lvl_states ufs_pm_lvl_states[];

/*
 * ufshcd_scsi_to_upiu_lun - maps scsi LUN to UPIU LUN
 * @scsi_lun: scsi LUN id
 *
 * Returns UPIU LUN id
 */
static inline u8 ufshcd_scsi_to_upiu_lun(unsigned int scsi_lun)
{
	if (scsi_is_wlun(scsi_lun))
		return (scsi_lun & UFS_UPIU_MAX_UNIT_NUM_ID)
			| UFS_UPIU_WLUN_ID;
	else
		return scsi_lun & UFS_UPIU_MAX_UNIT_NUM_ID;
}

int ufshcd_dump_regs(struct ufs_hba *hba, size_t offset, size_t len,
		     const char *prefix);
int ufshcd_uic_hibern8_enter(struct ufs_hba *hba);
int ufshcd_uic_hibern8_exit(struct ufs_hba *hba);
#endif /* End of Header */<|MERGE_RESOLUTION|>--- conflicted
+++ resolved
@@ -551,7 +551,11 @@
 	UFSHCD_QUIRK_BROKEN_AUTO_HIBERN8		= 1 << 11,
 
 	/*
-<<<<<<< HEAD
+	 * This quirk needs to disable manual flush for write booster
+	 */
+	UFSHCI_QUIRK_SKIP_MANUAL_WB_FLUSH_CTRL		= 1 << 12,
+
+	/*
 	 * This quirk needs to be enabled if the host controller supports inline
 	 * encryption, but it doesn't use the standard crypto capability
 	 * registers.  If enabled, the standard code won't initialize the
@@ -572,12 +576,6 @@
 	 * keys were stored in it.
 	 */
 	UFSHCD_QUIRK_KEYS_IN_PRDT			= 1 << 22,
-=======
-	 * This quirk needs to disable manual flush for write booster
-	 */
-	UFSHCI_QUIRK_SKIP_MANUAL_WB_FLUSH_CTRL		= 1 << 12,
-
->>>>>>> 55e0500e
 };
 
 enum ufshcd_caps {
