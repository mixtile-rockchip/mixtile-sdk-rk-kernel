--- conflicted
+++ resolved
@@ -1467,12 +1467,8 @@
 	 * SEND_STATUS reliably at the initial frequency.
 	 */
 	mmc_set_timing(host, MMC_TIMING_MMC_HS);
-<<<<<<< HEAD
 	/* Set clock immediately after changing timing */
-	mmc_set_clock(host, card->ext_csd.hs_max_dtr);
-=======
 	mmc_set_bus_speed(card);
->>>>>>> d40d310e
 
 	err = mmc_switch_status(card, true);
 	if (err)
