/*
 *  linux/drivers/mmc/core/sd.c
 *
 *  Copyright (C) 2003-2004 Russell King, All Rights Reserved.
 *  SD support Copyright (C) 2004 Ian Molton, All Rights Reserved.
 *  Copyright (C) 2005-2007 Pierre Ossman, All Rights Reserved.
 *
 * This program is free software; you can redistribute it and/or modify
 * it under the terms of the GNU General Public License version 2 as
 * published by the Free Software Foundation.
 */

#include <linux/err.h>
#include <linux/slab.h>
#include <linux/stat.h>

#include <linux/mmc/host.h>
#include <linux/mmc/card.h>
#include <linux/mmc/mmc.h>
#include <linux/mmc/sd.h>

#include "core.h"
#include "bus.h"
#include "mmc_ops.h"
#include "sd.h"
#include "sd_ops.h"

static const unsigned int tran_exp[] = {
	10000,		100000,		1000000,	10000000,
	0,		0,		0,		0
};

static const unsigned char tran_mant[] = {
	0,	10,	12,	13,	15,	20,	25,	30,
	35,	40,	45,	50,	55,	60,	70,	80,
};

static const unsigned int tacc_exp[] = {
	1,	10,	100,	1000,	10000,	100000,	1000000, 10000000,
};

static const unsigned int tacc_mant[] = {
	0,	10,	12,	13,	15,	20,	25,	30,
	35,	40,	45,	50,	55,	60,	70,	80,
};

#define UNSTUFF_BITS(resp,start,size)					\
	({								\
		const int __size = size;				\
		const u32 __mask = (__size < 32 ? 1 << __size : 0) - 1;	\
		const int __off = 3 - ((start) / 32);			\
		const int __shft = (start) & 31;			\
		u32 __res;						\
									\
		__res = resp[__off] >> __shft;				\
		if (__size + __shft > 32)				\
			__res |= resp[__off-1] << ((32 - __shft) % 32);	\
		__res & __mask;						\
	})

/*
 * Given the decoded CSD structure, decode the raw CID to our CID structure.
 */
void mmc_decode_cid(struct mmc_card *card)
{
	u32 *resp = card->raw_cid;

	memset(&card->cid, 0, sizeof(struct mmc_cid));

	/*
	 * SD doesn't currently have a version field so we will
	 * have to assume we can parse this.
	 */
	card->cid.manfid		= UNSTUFF_BITS(resp, 120, 8);
	card->cid.oemid			= UNSTUFF_BITS(resp, 104, 16);
	card->cid.prod_name[0]		= UNSTUFF_BITS(resp, 96, 8);
	card->cid.prod_name[1]		= UNSTUFF_BITS(resp, 88, 8);
	card->cid.prod_name[2]		= UNSTUFF_BITS(resp, 80, 8);
	card->cid.prod_name[3]		= UNSTUFF_BITS(resp, 72, 8);
	card->cid.prod_name[4]		= UNSTUFF_BITS(resp, 64, 8);
	card->cid.hwrev			= UNSTUFF_BITS(resp, 60, 4);
	card->cid.fwrev			= UNSTUFF_BITS(resp, 56, 4);
	card->cid.serial		= UNSTUFF_BITS(resp, 24, 32);
	card->cid.year			= UNSTUFF_BITS(resp, 12, 8);
	card->cid.month			= UNSTUFF_BITS(resp, 8, 4);

	card->cid.year += 2000; /* SD cards year offset */
}

/*
 * Given a 128-bit response, decode to our card CSD structure.
 */
static int mmc_decode_csd(struct mmc_card *card)
{
	struct mmc_csd *csd = &card->csd;
	unsigned int e, m, csd_struct;
	u32 *resp = card->raw_csd;

	csd_struct = UNSTUFF_BITS(resp, 126, 2);

	switch (csd_struct) {
	case 0:
		m = UNSTUFF_BITS(resp, 115, 4);
		e = UNSTUFF_BITS(resp, 112, 3);
		csd->tacc_ns	 = (tacc_exp[e] * tacc_mant[m] + 9) / 10;
		csd->tacc_clks	 = UNSTUFF_BITS(resp, 104, 8) * 100;

		m = UNSTUFF_BITS(resp, 99, 4);
		e = UNSTUFF_BITS(resp, 96, 3);
		csd->max_dtr	  = tran_exp[e] * tran_mant[m];
		csd->cmdclass	  = UNSTUFF_BITS(resp, 84, 12);

		e = UNSTUFF_BITS(resp, 47, 3);
		m = UNSTUFF_BITS(resp, 62, 12);
		csd->capacity	  = (1 + m) << (e + 2);

		csd->read_blkbits = UNSTUFF_BITS(resp, 80, 4);
		csd->read_partial = UNSTUFF_BITS(resp, 79, 1);
		csd->write_misalign = UNSTUFF_BITS(resp, 78, 1);
		csd->read_misalign = UNSTUFF_BITS(resp, 77, 1);
		csd->r2w_factor = UNSTUFF_BITS(resp, 26, 3);
		csd->write_blkbits = UNSTUFF_BITS(resp, 22, 4);
		csd->write_partial = UNSTUFF_BITS(resp, 21, 1);

		if (UNSTUFF_BITS(resp, 46, 1)) {
			csd->erase_size = 1;
		} else if (csd->write_blkbits >= 9) {
			csd->erase_size = UNSTUFF_BITS(resp, 39, 7) + 1;
			csd->erase_size <<= csd->write_blkbits - 9;
		}
		break;
	case 1:
		/*
		 * This is a block-addressed SDHC or SDXC card. Most
		 * interesting fields are unused and have fixed
		 * values. To avoid getting tripped by buggy cards,
		 * we assume those fixed values ourselves.
		 */
		mmc_card_set_blockaddr(card);

		csd->tacc_ns	 = 0; /* Unused */
		csd->tacc_clks	 = 0; /* Unused */

		m = UNSTUFF_BITS(resp, 99, 4);
		e = UNSTUFF_BITS(resp, 96, 3);
		csd->max_dtr	  = tran_exp[e] * tran_mant[m];
		csd->cmdclass	  = UNSTUFF_BITS(resp, 84, 12);
		csd->c_size	  = UNSTUFF_BITS(resp, 48, 22);

		/* SDXC cards have a minimum C_SIZE of 0x00FFFF */
		if (csd->c_size >= 0xFFFF)
			mmc_card_set_ext_capacity(card);

		m = UNSTUFF_BITS(resp, 48, 22);
		csd->capacity     = (1 + m) << 10;

		csd->read_blkbits = 9;
		csd->read_partial = 0;
		csd->write_misalign = 0;
		csd->read_misalign = 0;
		csd->r2w_factor = 4; /* Unused */
		csd->write_blkbits = 9;
		csd->write_partial = 0;
		csd->erase_size = 1;
		break;
	default:
		pr_err("%s: unrecognised CSD structure version %d\n",
			mmc_hostname(card->host), csd_struct);
		return -EINVAL;
	}

	card->erase_size = csd->erase_size;

	return 0;
}

/*
 * Given a 64-bit response, decode to our card SCR structure.
 */
static int mmc_decode_scr(struct mmc_card *card)
{
	struct sd_scr *scr = &card->scr;
	unsigned int scr_struct;
	u32 resp[4];

	resp[3] = card->raw_scr[1];
	resp[2] = card->raw_scr[0];

	scr_struct = UNSTUFF_BITS(resp, 60, 4);
	if (scr_struct != 0) {
		pr_err("%s: unrecognised SCR structure version %d\n",
			mmc_hostname(card->host), scr_struct);
		return -EINVAL;
	}

	scr->sda_vsn = UNSTUFF_BITS(resp, 56, 4);
	scr->bus_widths = UNSTUFF_BITS(resp, 48, 4);
	if (scr->sda_vsn == SCR_SPEC_VER_2)
		/* Check if Physical Layer Spec v3.0 is supported */
		scr->sda_spec3 = UNSTUFF_BITS(resp, 47, 1);

	if (UNSTUFF_BITS(resp, 55, 1))
		card->erased_byte = 0xFF;
	else
		card->erased_byte = 0x0;

	if (scr->sda_spec3)
		scr->cmds = UNSTUFF_BITS(resp, 32, 2);
	return 0;
}

/*
 * Fetch and process SD Status register.
 */
static int mmc_read_ssr(struct mmc_card *card)
{
	unsigned int au, es, et, eo;
	int err, i;
	u32 *ssr;

	if (!(card->csd.cmdclass & CCC_APP_SPEC)) {
		pr_warning("%s: card lacks mandatory SD Status "
			"function.\n", mmc_hostname(card->host));
		return 0;
	}

	ssr = kmalloc(64, GFP_KERNEL);
	if (!ssr)
		return -ENOMEM;

	err = mmc_app_sd_status(card, ssr);
	if (err) {
		pr_warning("%s: problem reading SD Status "
			"register.\n", mmc_hostname(card->host));
		err = 0;
		goto out;
	}

	for (i = 0; i < 16; i++)
		ssr[i] = be32_to_cpu(ssr[i]);

	/*
	 * UNSTUFF_BITS only works with four u32s so we have to offset the
	 * bitfield positions accordingly.
	 */
	au = UNSTUFF_BITS(ssr, 428 - 384, 4);
	if (au > 0 || au <= 9) {
		card->ssr.au = 1 << (au + 4);
		es = UNSTUFF_BITS(ssr, 408 - 384, 16);
		et = UNSTUFF_BITS(ssr, 402 - 384, 6);
		eo = UNSTUFF_BITS(ssr, 400 - 384, 2);
		if (es && et) {
			card->ssr.erase_timeout = (et * 1000) / es;
			card->ssr.erase_offset = eo * 1000;
		}
	} else {
		pr_warning("%s: SD Status: Invalid Allocation Unit "
			"size.\n", mmc_hostname(card->host));
	}
out:
	kfree(ssr);
	return err;
}

/*
 * Fetches and decodes switch information
 */
static int mmc_read_switch(struct mmc_card *card)
{
	int err;
	u8 *status;

	if (card->scr.sda_vsn < SCR_SPEC_VER_1)
		return 0;

	if (!(card->csd.cmdclass & CCC_SWITCH)) {
		pr_warning("%s: card lacks mandatory switch "
			"function, performance might suffer.\n",
			mmc_hostname(card->host));
		return 0;
	}

	err = -EIO;

	status = kmalloc(64, GFP_KERNEL);
	if (!status) {
		pr_err("%s: could not allocate a buffer for "
			"switch capabilities.\n",
			mmc_hostname(card->host));
		return -ENOMEM;
	}

	/* Find out the supported Bus Speed Modes. */
	err = mmc_sd_switch(card, 0, 0, 1, status);
	if (err) {
		/*
		 * If the host or the card can't do the switch,
		 * fail more gracefully.
		 */
		if (err != -EINVAL && err != -ENOSYS && err != -EFAULT)
			goto out;

		pr_warning("%s: problem reading Bus Speed modes.\n",
			mmc_hostname(card->host));
		err = 0;

		goto out;
	}

	if (status[13] & SD_MODE_HIGH_SPEED)
		card->sw_caps.hs_max_dtr = HIGH_SPEED_MAX_DTR;

	if (card->scr.sda_spec3) {
		card->sw_caps.sd3_bus_mode = status[13];

		/* Find out Driver Strengths supported by the card */
		err = mmc_sd_switch(card, 0, 2, 1, status);
		if (err) {
			/*
			 * If the host or the card can't do the switch,
			 * fail more gracefully.
			 */
			if (err != -EINVAL && err != -ENOSYS && err != -EFAULT)
				goto out;

			pr_warning("%s: problem reading "
				"Driver Strength.\n",
				mmc_hostname(card->host));
			err = 0;

			goto out;
		}

		card->sw_caps.sd3_drv_type = status[9];

		/* Find out Current Limits supported by the card */
		err = mmc_sd_switch(card, 0, 3, 1, status);
		if (err) {
			/*
			 * If the host or the card can't do the switch,
			 * fail more gracefully.
			 */
			if (err != -EINVAL && err != -ENOSYS && err != -EFAULT)
				goto out;

			pr_warning("%s: problem reading "
				"Current Limit.\n",
				mmc_hostname(card->host));
			err = 0;

			goto out;
		}

		card->sw_caps.sd3_curr_limit = status[7];
	}

out:
	kfree(status);

	return err;
}

/*
 * Test if the card supports high-speed mode and, if so, switch to it.
 */
int mmc_sd_switch_hs(struct mmc_card *card)
{
	int err;
	u8 *status;

	if (card->scr.sda_vsn < SCR_SPEC_VER_1)
		return 0;

	if (!(card->csd.cmdclass & CCC_SWITCH))
		return 0;

	if (!(card->host->caps & MMC_CAP_SD_HIGHSPEED))
		return 0;

	if (card->sw_caps.hs_max_dtr == 0)
		return 0;

	err = -EIO;

	status = kmalloc(64, GFP_KERNEL);
	if (!status) {
		pr_err("%s: could not allocate a buffer for "
			"switch capabilities.\n", mmc_hostname(card->host));
		return -ENOMEM;
	}

	err = mmc_sd_switch(card, 1, 0, 1, status);
	if (err)
		goto out;

	if ((status[16] & 0xF) != 1) {
		pr_warning("%s: Problem switching card "
			"into high-speed mode!\n",
			mmc_hostname(card->host));
		err = 0;
	} else {
		err = 1;
	}

out:
	kfree(status);

	return err;
}

static int sd_select_driver_type(struct mmc_card *card, u8 *status)
{
	int host_drv_type = SD_DRIVER_TYPE_B;
	int card_drv_type = SD_DRIVER_TYPE_B;
	int drive_strength;
	int err;

	/*
	 * If the host doesn't support any of the Driver Types A,C or D,
	 * or there is no board specific handler then default Driver
	 * Type B is used.
	 */
	if (!(card->host->caps & (MMC_CAP_DRIVER_TYPE_A | MMC_CAP_DRIVER_TYPE_C
	    | MMC_CAP_DRIVER_TYPE_D)))
		return 0;

	if (!card->host->ops->select_drive_strength)
		return 0;

	if (card->host->caps & MMC_CAP_DRIVER_TYPE_A)
		host_drv_type |= SD_DRIVER_TYPE_A;

	if (card->host->caps & MMC_CAP_DRIVER_TYPE_C)
		host_drv_type |= SD_DRIVER_TYPE_C;

	if (card->host->caps & MMC_CAP_DRIVER_TYPE_D)
		host_drv_type |= SD_DRIVER_TYPE_D;

	if (card->sw_caps.sd3_drv_type & SD_DRIVER_TYPE_A)
		card_drv_type |= SD_DRIVER_TYPE_A;

	if (card->sw_caps.sd3_drv_type & SD_DRIVER_TYPE_C)
		card_drv_type |= SD_DRIVER_TYPE_C;

	if (card->sw_caps.sd3_drv_type & SD_DRIVER_TYPE_D)
		card_drv_type |= SD_DRIVER_TYPE_D;

	/*
	 * The drive strength that the hardware can support
	 * depends on the board design.  Pass the appropriate
	 * information and let the hardware specific code
	 * return what is possible given the options
	 */
	mmc_host_clk_hold(card->host);
	drive_strength = card->host->ops->select_drive_strength(
		card->sw_caps.uhs_max_dtr,
		host_drv_type, card_drv_type);
	mmc_host_clk_release(card->host);

	err = mmc_sd_switch(card, 1, 2, drive_strength, status);
	if (err)
		return err;

	if ((status[15] & 0xF) != drive_strength) {
		pr_warning("%s: Problem setting drive strength!\n",
			mmc_hostname(card->host));
		return 0;
	}

	mmc_set_driver_type(card->host, drive_strength);

	return 0;
}

static void sd_update_bus_speed_mode(struct mmc_card *card)
{
	/*
	 * If the host doesn't support any of the UHS-I modes, fallback on
	 * default speed.
	 */
	if (!(card->host->caps & (MMC_CAP_UHS_SDR12 | MMC_CAP_UHS_SDR25 |
	    MMC_CAP_UHS_SDR50 | MMC_CAP_UHS_SDR104 | MMC_CAP_UHS_DDR50))) {
		card->sd_bus_speed = 0;
		return;
	}

	if ((card->host->caps & MMC_CAP_UHS_SDR104) &&
	    (card->sw_caps.sd3_bus_mode & SD_MODE_UHS_SDR104)) {
			card->sd_bus_speed = UHS_SDR104_BUS_SPEED;
	} else if ((card->host->caps & MMC_CAP_UHS_DDR50) &&
		   (card->sw_caps.sd3_bus_mode & SD_MODE_UHS_DDR50)) {
			card->sd_bus_speed = UHS_DDR50_BUS_SPEED;
	} else if ((card->host->caps & (MMC_CAP_UHS_SDR104 |
		    MMC_CAP_UHS_SDR50)) && (card->sw_caps.sd3_bus_mode &
		    SD_MODE_UHS_SDR50)) {
			card->sd_bus_speed = UHS_SDR50_BUS_SPEED;
	} else if ((card->host->caps & (MMC_CAP_UHS_SDR104 |
		    MMC_CAP_UHS_SDR50 | MMC_CAP_UHS_SDR25)) &&
		   (card->sw_caps.sd3_bus_mode & SD_MODE_UHS_SDR25)) {
			card->sd_bus_speed = UHS_SDR25_BUS_SPEED;
	} else if ((card->host->caps & (MMC_CAP_UHS_SDR104 |
		    MMC_CAP_UHS_SDR50 | MMC_CAP_UHS_SDR25 |
		    MMC_CAP_UHS_SDR12)) && (card->sw_caps.sd3_bus_mode &
		    SD_MODE_UHS_SDR12)) {
			card->sd_bus_speed = UHS_SDR12_BUS_SPEED;
	}
}

static int sd_set_bus_speed_mode(struct mmc_card *card, u8 *status)
{
	int err;
	unsigned int timing = 0;

	switch (card->sd_bus_speed) {
	case UHS_SDR104_BUS_SPEED:
		timing = MMC_TIMING_UHS_SDR104;
		card->sw_caps.uhs_max_dtr = UHS_SDR104_MAX_DTR;
		break;
	case UHS_DDR50_BUS_SPEED:
		timing = MMC_TIMING_UHS_DDR50;
		card->sw_caps.uhs_max_dtr = UHS_DDR50_MAX_DTR;
		break;
	case UHS_SDR50_BUS_SPEED:
		timing = MMC_TIMING_UHS_SDR50;
		card->sw_caps.uhs_max_dtr = UHS_SDR50_MAX_DTR;
		break;
	case UHS_SDR25_BUS_SPEED:
		timing = MMC_TIMING_UHS_SDR25;
		card->sw_caps.uhs_max_dtr = UHS_SDR25_MAX_DTR;
		break;
	case UHS_SDR12_BUS_SPEED:
		timing = MMC_TIMING_UHS_SDR12;
		card->sw_caps.uhs_max_dtr = UHS_SDR12_MAX_DTR;
		break;
	default:
		return 0;
	}

	err = mmc_sd_switch(card, 1, 0, card->sd_bus_speed, status);
	if (err)
		return err;

	if ((status[16] & 0xF) != card->sd_bus_speed)
		pr_warning("%s: Problem setting bus speed mode!\n",
			mmc_hostname(card->host));
	else {
		mmc_set_timing(card->host, timing);
		mmc_set_clock(card->host, card->sw_caps.uhs_max_dtr);
	}

	return 0;
}

static int sd_set_current_limit(struct mmc_card *card, u8 *status)
{
	int current_limit = 0;
	int err;

	/*
	 * Current limit switch is only defined for SDR50, SDR104, and DDR50
	 * bus speed modes. For other bus speed modes, we set the default
	 * current limit of 200mA.
	 */
	if ((card->sd_bus_speed == UHS_SDR50_BUS_SPEED) ||
	    (card->sd_bus_speed == UHS_SDR104_BUS_SPEED) ||
	    (card->sd_bus_speed == UHS_DDR50_BUS_SPEED)) {
		if (card->host->caps & MMC_CAP_MAX_CURRENT_800) {
			if (card->sw_caps.sd3_curr_limit & SD_MAX_CURRENT_800)
				current_limit = SD_SET_CURRENT_LIMIT_800;
			else if (card->sw_caps.sd3_curr_limit &
					SD_MAX_CURRENT_600)
				current_limit = SD_SET_CURRENT_LIMIT_600;
			else if (card->sw_caps.sd3_curr_limit &
					SD_MAX_CURRENT_400)
				current_limit = SD_SET_CURRENT_LIMIT_400;
			else if (card->sw_caps.sd3_curr_limit &
					SD_MAX_CURRENT_200)
				current_limit = SD_SET_CURRENT_LIMIT_200;
		} else if (card->host->caps & MMC_CAP_MAX_CURRENT_600) {
			if (card->sw_caps.sd3_curr_limit & SD_MAX_CURRENT_600)
				current_limit = SD_SET_CURRENT_LIMIT_600;
			else if (card->sw_caps.sd3_curr_limit &
					SD_MAX_CURRENT_400)
				current_limit = SD_SET_CURRENT_LIMIT_400;
			else if (card->sw_caps.sd3_curr_limit &
					SD_MAX_CURRENT_200)
				current_limit = SD_SET_CURRENT_LIMIT_200;
		} else if (card->host->caps & MMC_CAP_MAX_CURRENT_400) {
			if (card->sw_caps.sd3_curr_limit & SD_MAX_CURRENT_400)
				current_limit = SD_SET_CURRENT_LIMIT_400;
			else if (card->sw_caps.sd3_curr_limit &
					SD_MAX_CURRENT_200)
				current_limit = SD_SET_CURRENT_LIMIT_200;
		} else if (card->host->caps & MMC_CAP_MAX_CURRENT_200) {
			if (card->sw_caps.sd3_curr_limit & SD_MAX_CURRENT_200)
				current_limit = SD_SET_CURRENT_LIMIT_200;
		}
	} else
		current_limit = SD_SET_CURRENT_LIMIT_200;

	err = mmc_sd_switch(card, 1, 3, current_limit, status);
	if (err)
		return err;

	if (((status[15] >> 4) & 0x0F) != current_limit)
		pr_warning("%s: Problem setting current limit!\n",
			mmc_hostname(card->host));

	return 0;
}

/*
 * UHS-I specific initialization procedure
 */
static int mmc_sd_init_uhs_card(struct mmc_card *card)
{
	int err;
	u8 *status;

	if (!card->scr.sda_spec3)
		return 0;

	if (!(card->csd.cmdclass & CCC_SWITCH))
		return 0;

	status = kmalloc(64, GFP_KERNEL);
	if (!status) {
		pr_err("%s: could not allocate a buffer for "
			"switch capabilities.\n", mmc_hostname(card->host));
		return -ENOMEM;
	}

	/* Set 4-bit bus width */
	if ((card->host->caps & MMC_CAP_4_BIT_DATA) &&
	    (card->scr.bus_widths & SD_SCR_BUS_WIDTH_4)) {
		err = mmc_app_set_bus_width(card, MMC_BUS_WIDTH_4);
		if (err)
			goto out;

		mmc_set_bus_width(card->host, MMC_BUS_WIDTH_4);
	}

	/*
	 * Select the bus speed mode depending on host
	 * and card capability.
	 */
	sd_update_bus_speed_mode(card);

	/* Set the driver strength for the card */
	err = sd_select_driver_type(card, status);
	if (err)
		goto out;

	/* Set current limit for the card */
	err = sd_set_current_limit(card, status);
	if (err)
		goto out;

	/* Set bus speed mode of the card */
	err = sd_set_bus_speed_mode(card, status);
	if (err)
		goto out;

	/* SPI mode doesn't define CMD19 */
<<<<<<< HEAD
	if (!mmc_host_is_spi(card->host) && card->host->ops->execute_tuning)
		err = card->host->ops->execute_tuning(card->host,
						      MMC_SEND_TUNING_BLOCK);
=======
	if (!mmc_host_is_spi(card->host) && card->host->ops->execute_tuning) {
		mmc_host_clk_hold(card->host);
		err = card->host->ops->execute_tuning(card->host,
						      MMC_SEND_TUNING_BLOCK);
		mmc_host_clk_release(card->host);
	}
>>>>>>> c16fa4f2

out:
	kfree(status);

	return err;
}

MMC_DEV_ATTR(cid, "%08x%08x%08x%08x\n", card->raw_cid[0], card->raw_cid[1],
	card->raw_cid[2], card->raw_cid[3]);
MMC_DEV_ATTR(csd, "%08x%08x%08x%08x\n", card->raw_csd[0], card->raw_csd[1],
	card->raw_csd[2], card->raw_csd[3]);
MMC_DEV_ATTR(scr, "%08x%08x\n", card->raw_scr[0], card->raw_scr[1]);
MMC_DEV_ATTR(date, "%02d/%04d\n", card->cid.month, card->cid.year);
MMC_DEV_ATTR(erase_size, "%u\n", card->erase_size << 9);
MMC_DEV_ATTR(preferred_erase_size, "%u\n", card->pref_erase << 9);
MMC_DEV_ATTR(fwrev, "0x%x\n", card->cid.fwrev);
MMC_DEV_ATTR(hwrev, "0x%x\n", card->cid.hwrev);
MMC_DEV_ATTR(manfid, "0x%06x\n", card->cid.manfid);
MMC_DEV_ATTR(name, "%s\n", card->cid.prod_name);
MMC_DEV_ATTR(oemid, "0x%04x\n", card->cid.oemid);
MMC_DEV_ATTR(serial, "0x%08x\n", card->cid.serial);


static struct attribute *sd_std_attrs[] = {
	&dev_attr_cid.attr,
	&dev_attr_csd.attr,
	&dev_attr_scr.attr,
	&dev_attr_date.attr,
	&dev_attr_erase_size.attr,
	&dev_attr_preferred_erase_size.attr,
	&dev_attr_fwrev.attr,
	&dev_attr_hwrev.attr,
	&dev_attr_manfid.attr,
	&dev_attr_name.attr,
	&dev_attr_oemid.attr,
	&dev_attr_serial.attr,
	NULL,
};

static struct attribute_group sd_std_attr_group = {
	.attrs = sd_std_attrs,
};

static const struct attribute_group *sd_attr_groups[] = {
	&sd_std_attr_group,
	NULL,
};

struct device_type sd_type = {
	.groups = sd_attr_groups,
};

/*
 * Fetch CID from card.
 */
int mmc_sd_get_cid(struct mmc_host *host, u32 ocr, u32 *cid, u32 *rocr)
{
	int err;

	/*
	 * Since we're changing the OCR value, we seem to
	 * need to tell some cards to go back to the idle
	 * state.  We wait 1ms to give cards time to
	 * respond.
	 */
	mmc_go_idle(host);

	/*
	 * If SD_SEND_IF_COND indicates an SD 2.0
	 * compliant card and we should set bit 30
	 * of the ocr to indicate that we can handle
	 * block-addressed SDHC cards.
	 */
	err = mmc_send_if_cond(host, ocr);
	if (!err)
		ocr |= SD_OCR_CCS;

	/*
	 * If the host supports one of UHS-I modes, request the card
	 * to switch to 1.8V signaling level.
	 */
	if (host->caps & (MMC_CAP_UHS_SDR12 | MMC_CAP_UHS_SDR25 |
	    MMC_CAP_UHS_SDR50 | MMC_CAP_UHS_SDR104 | MMC_CAP_UHS_DDR50))
		ocr |= SD_OCR_S18R;

	/* If the host can supply more than 150mA, XPC should be set to 1. */
	if (host->caps & (MMC_CAP_SET_XPC_330 | MMC_CAP_SET_XPC_300 |
	    MMC_CAP_SET_XPC_180))
		ocr |= SD_OCR_XPC;

try_again:
	err = mmc_send_app_op_cond(host, ocr, rocr);
	if (err)
		return err;

	/*
	 * In case CCS and S18A in the response is set, start Signal Voltage
	 * Switch procedure. SPI mode doesn't support CMD11.
	 */
	if (!mmc_host_is_spi(host) && rocr &&
	   ((*rocr & 0x41000000) == 0x41000000)) {
		err = mmc_set_signal_voltage(host, MMC_SIGNAL_VOLTAGE_180, true);
		if (err) {
			ocr &= ~SD_OCR_S18R;
			goto try_again;
		}
	}

	if (mmc_host_is_spi(host))
		err = mmc_send_cid(host, cid);
	else
		err = mmc_all_send_cid(host, cid);

	return err;
}

int mmc_sd_get_csd(struct mmc_host *host, struct mmc_card *card)
{
	int err;

	/*
	 * Fetch CSD from card.
	 */
	err = mmc_send_csd(card, card->raw_csd);
	if (err)
		return err;

	err = mmc_decode_csd(card);
	if (err)
		return err;

	return 0;
}

int mmc_sd_setup_card(struct mmc_host *host, struct mmc_card *card,
	bool reinit)
{
	int err;

	if (!reinit) {
		/*
		 * Fetch SCR from card.
		 */
		err = mmc_app_send_scr(card, card->raw_scr);
		if (err)
			return err;

		err = mmc_decode_scr(card);
		if (err)
			return err;

		/*
		 * Fetch and process SD Status register.
		 */
		err = mmc_read_ssr(card);
		if (err)
			return err;

		/* Erase init depends on CSD and SSR */
		mmc_init_erase(card);

		/*
		 * Fetch switch information from card.
		 */
		err = mmc_read_switch(card);
		if (err)
			return err;
	}

	/*
	 * For SPI, enable CRC as appropriate.
	 * This CRC enable is located AFTER the reading of the
	 * card registers because some SDHC cards are not able
	 * to provide valid CRCs for non-512-byte blocks.
	 */
	if (mmc_host_is_spi(host)) {
		err = mmc_spi_set_crc(host, use_spi_crc);
		if (err)
			return err;
	}

	/*
	 * Check if read-only switch is active.
	 */
	if (!reinit) {
		int ro = -1;

		if (host->ops->get_ro) {
			mmc_host_clk_hold(card->host);
			ro = host->ops->get_ro(host);
			mmc_host_clk_release(card->host);
		}

		if (ro < 0) {
			pr_warning("%s: host does not "
				"support reading read-only "
				"switch. assuming write-enable.\n",
				mmc_hostname(host));
		} else if (ro > 0) {
			mmc_card_set_readonly(card);
		}
	}

	return 0;
}

unsigned mmc_sd_get_max_clock(struct mmc_card *card)
{
	unsigned max_dtr = (unsigned int)-1;

	if (mmc_card_highspeed(card)) {
		if (max_dtr > card->sw_caps.hs_max_dtr)
			max_dtr = card->sw_caps.hs_max_dtr;
	} else if (max_dtr > card->csd.max_dtr) {
		max_dtr = card->csd.max_dtr;
	}

	return max_dtr;
}

void mmc_sd_go_highspeed(struct mmc_card *card)
{
	mmc_card_set_highspeed(card);
	mmc_set_timing(card->host, MMC_TIMING_SD_HS);
}

/*
 * Handle the detection and initialisation of a card.
 *
 * In the case of a resume, "oldcard" will contain the card
 * we're trying to reinitialise.
 */
static int mmc_sd_init_card(struct mmc_host *host, u32 ocr,
	struct mmc_card *oldcard)
{
	struct mmc_card *card;
	int err;
	u32 cid[4];
	u32 rocr = 0;

	BUG_ON(!host);
	WARN_ON(!host->claimed);

	/* The initialization should be done at 3.3 V I/O voltage. */
	mmc_set_signal_voltage(host, MMC_SIGNAL_VOLTAGE_330, 0);

	err = mmc_sd_get_cid(host, ocr, cid, &rocr);
	if (err)
		return err;

	if (oldcard) {
		if (memcmp(cid, oldcard->raw_cid, sizeof(cid)) != 0)
			return -ENOENT;

		card = oldcard;
	} else {
		/*
		 * Allocate card structure.
		 */
		card = mmc_alloc_card(host, &sd_type);
		if (IS_ERR(card))
			return PTR_ERR(card);

		card->type = MMC_TYPE_SD;
		memcpy(card->raw_cid, cid, sizeof(card->raw_cid));
	}

	/*
	 * For native busses:  get card RCA and quit open drain mode.
	 */
	if (!mmc_host_is_spi(host)) {
		err = mmc_send_relative_addr(host, &card->rca);
		if (err)
			return err;
	}

	if (!oldcard) {
		err = mmc_sd_get_csd(host, card);
		if (err)
			return err;

		mmc_decode_cid(card);
	}

	/*
	 * Select card, as all following commands rely on that.
	 */
	if (!mmc_host_is_spi(host)) {
		err = mmc_select_card(card);
		if (err)
			return err;
	}

	err = mmc_sd_setup_card(host, card, oldcard != NULL);
	if (err)
		goto free_card;

	/* Initialization sequence for UHS-I cards */
	if (rocr & SD_ROCR_S18A) {
		err = mmc_sd_init_uhs_card(card);
		if (err)
			goto free_card;

		/* Card is an ultra-high-speed card */
		mmc_card_set_uhs(card);

		/*
		 * Since initialization is now complete, enable preset
		 * value registers for UHS-I cards.
		 */
		if (host->ops->enable_preset_value) {
			mmc_host_clk_hold(card->host);
			host->ops->enable_preset_value(host, true);
			mmc_host_clk_release(card->host);
		}
	} else {
		/*
		 * Attempt to change to high-speed (if supported)
		 */
		err = mmc_sd_switch_hs(card);
		if (err > 0)
			mmc_sd_go_highspeed(card);
		else if (err)
			goto free_card;

		/*
		 * Set bus speed.
		 */
		mmc_set_clock(host, mmc_sd_get_max_clock(card));

		/*
		 * Switch to wider bus (if supported).
		 */
		if ((host->caps & MMC_CAP_4_BIT_DATA) &&
			(card->scr.bus_widths & SD_SCR_BUS_WIDTH_4)) {
			err = mmc_app_set_bus_width(card, MMC_BUS_WIDTH_4);
			if (err)
				goto free_card;

			mmc_set_bus_width(host, MMC_BUS_WIDTH_4);
		}
	}

	host->card = card;
	return 0;

free_card:
	if (!oldcard)
		mmc_remove_card(card);

	return err;
}

/*
 * Host is being removed. Free up the current card.
 */
static void mmc_sd_remove(struct mmc_host *host)
{
	BUG_ON(!host);
	BUG_ON(!host->card);

	mmc_remove_card(host->card);
	host->card = NULL;
}

/*
 * Card detection - card is alive.
 */
static int mmc_sd_alive(struct mmc_host *host)
{
	return mmc_send_status(host->card, NULL);
}

/*
 * Card detection callback from host.
 */
static void mmc_sd_detect(struct mmc_host *host)
{
	int err;

	BUG_ON(!host);
	BUG_ON(!host->card);

	mmc_claim_host(host);

	/*
	 * Just check if our card has been removed.
	 */
	err = _mmc_detect_card_removed(host);

	mmc_release_host(host);

	if (err) {
		mmc_sd_remove(host);

		mmc_claim_host(host);
		mmc_detach_bus(host);
		mmc_power_off(host);
		mmc_release_host(host);
	}
}

/*
 * Suspend callback from host.
 */
static int mmc_sd_suspend(struct mmc_host *host)
{
	BUG_ON(!host);
	BUG_ON(!host->card);

	mmc_claim_host(host);
	if (!mmc_host_is_spi(host))
		mmc_deselect_cards(host);
	host->card->state &= ~MMC_STATE_HIGHSPEED;
	mmc_release_host(host);

	return 0;
}

/*
 * Resume callback from host.
 *
 * This function tries to determine if the same card is still present
 * and, if so, restore all state to it.
 */
static int mmc_sd_resume(struct mmc_host *host)
{
	int err;

	BUG_ON(!host);
	BUG_ON(!host->card);

	mmc_claim_host(host);
	err = mmc_sd_init_card(host, host->ocr, host->card);
	mmc_release_host(host);

	return err;
}

static int mmc_sd_power_restore(struct mmc_host *host)
{
	int ret;

	host->card->state &= ~MMC_STATE_HIGHSPEED;
	mmc_claim_host(host);
	ret = mmc_sd_init_card(host, host->ocr, host->card);
	mmc_release_host(host);

	return ret;
}

static const struct mmc_bus_ops mmc_sd_ops = {
	.remove = mmc_sd_remove,
	.detect = mmc_sd_detect,
	.suspend = NULL,
	.resume = NULL,
	.power_restore = mmc_sd_power_restore,
	.alive = mmc_sd_alive,
};

static const struct mmc_bus_ops mmc_sd_ops_unsafe = {
	.remove = mmc_sd_remove,
	.detect = mmc_sd_detect,
	.suspend = mmc_sd_suspend,
	.resume = mmc_sd_resume,
	.power_restore = mmc_sd_power_restore,
	.alive = mmc_sd_alive,
};

static void mmc_sd_attach_bus_ops(struct mmc_host *host)
{
	const struct mmc_bus_ops *bus_ops;

	if (!mmc_card_is_removable(host))
		bus_ops = &mmc_sd_ops_unsafe;
	else
		bus_ops = &mmc_sd_ops;
	mmc_attach_bus(host, bus_ops);
}

/*
 * Starting point for SD card init.
 */
int mmc_attach_sd(struct mmc_host *host)
{
	int err;
	u32 ocr;

	BUG_ON(!host);
	WARN_ON(!host->claimed);

	/* Disable preset value enable if already set since last time */
	if (host->ops->enable_preset_value) {
		mmc_host_clk_hold(host);
		host->ops->enable_preset_value(host, false);
		mmc_host_clk_release(host);
	}

	err = mmc_send_app_op_cond(host, 0, &ocr);
	if (err)
		return err;

	mmc_sd_attach_bus_ops(host);
	if (host->ocr_avail_sd)
		host->ocr_avail = host->ocr_avail_sd;

	/*
	 * We need to get OCR a different way for SPI.
	 */
	if (mmc_host_is_spi(host)) {
		mmc_go_idle(host);

		err = mmc_spi_read_ocr(host, 0, &ocr);
		if (err)
			goto err;
	}

	/*
	 * Sanity check the voltages that the card claims to
	 * support.
	 */
	if (ocr & 0x7F) {
		pr_warning("%s: card claims to support voltages "
		       "below the defined range. These will be ignored.\n",
		       mmc_hostname(host));
		ocr &= ~0x7F;
	}

	if ((ocr & MMC_VDD_165_195) &&
	    !(host->ocr_avail_sd & MMC_VDD_165_195)) {
		pr_warning("%s: SD card claims to support the "
		       "incompletely defined 'low voltage range'. This "
		       "will be ignored.\n", mmc_hostname(host));
		ocr &= ~MMC_VDD_165_195;
	}

	host->ocr = mmc_select_voltage(host, ocr);

	/*
	 * Can we support the voltage(s) of the card(s)?
	 */
	if (!host->ocr) {
		err = -EINVAL;
		goto err;
	}

	/*
	 * Detect and init the card.
	 */
	err = mmc_sd_init_card(host, host->ocr, NULL);
	if (err)
		goto err;

	mmc_release_host(host);
	err = mmc_add_card(host->card);
	mmc_claim_host(host);
	if (err)
		goto remove_card;

	return 0;

remove_card:
	mmc_release_host(host);
	mmc_remove_card(host->card);
	host->card = NULL;
	mmc_claim_host(host);
err:
	mmc_detach_bus(host);

	pr_err("%s: error %d whilst initialising SD card\n",
		mmc_hostname(host), err);

	return err;
}
<|MERGE_RESOLUTION|>--- conflicted
+++ resolved
@@ -662,18 +662,12 @@
 		goto out;
 
 	/* SPI mode doesn't define CMD19 */
-<<<<<<< HEAD
-	if (!mmc_host_is_spi(card->host) && card->host->ops->execute_tuning)
-		err = card->host->ops->execute_tuning(card->host,
-						      MMC_SEND_TUNING_BLOCK);
-=======
 	if (!mmc_host_is_spi(card->host) && card->host->ops->execute_tuning) {
 		mmc_host_clk_hold(card->host);
 		err = card->host->ops->execute_tuning(card->host,
 						      MMC_SEND_TUNING_BLOCK);
 		mmc_host_clk_release(card->host);
 	}
->>>>>>> c16fa4f2
 
 out:
 	kfree(status);
