/*
 * Copyright (c) 2014 MundoReader S.L.
 * Author: Heiko Stuebner <heiko@sntech.de>
 *
 * based on clk/samsung/clk-cpu.c
 * Copyright (c) 2014 Samsung Electronics Co., Ltd.
 * Author: Thomas Abraham <thomas.ab@samsung.com>
 *
 * This program is free software; you can redistribute it and/or modify
 * it under the terms of the GNU General Public License version 2 as
 * published by the Free Software Foundation.
 *
 * A CPU clock is defined as a clock supplied to a CPU or a group of CPUs.
 * The CPU clock is typically derived from a hierarchy of clock
 * blocks which includes mux and divider blocks. There are a number of other
 * auxiliary clocks supplied to the CPU domain such as the debug blocks and AXI
 * clock for CPU domain. The rates of these auxiliary clocks are related to the
 * CPU clock rate and this relation is usually specified in the hardware manual
 * of the SoC or supplied after the SoC characterization.
 *
 * The below implementation of the CPU clock allows the rate changes of the CPU
 * clock and the corresponding rate changes of the auxillary clocks of the CPU
 * domain. The platform clock driver provides a clock register configuration
 * for each configurable rate which is then used to program the clock hardware
 * registers to acheive a fast co-oridinated rate change for all the CPU domain
 * clocks.
 *
 * On a rate change request for the CPU clock, the rate change is propagated
 * upto the PLL supplying the clock to the CPU domain clock blocks. While the
 * CPU domain PLL is reconfigured, the CPU domain clocks are driven using an
 * alternate clock source. If required, the alternate clock source is divided
 * down in order to keep the output clock rate within the previous OPP limits.
 */

#include <linux/of.h>
#include <linux/slab.h>
#include <linux/io.h>
#include <linux/clk.h>
#include <linux/clk-provider.h>
#include "clk.h"

/**
 * struct rockchip_cpuclk: information about clock supplied to a CPU core.
 * @hw:		handle between ccf and cpu clock.
 * @alt_parent:	alternate parent clock to use when switching the speed
 *		of the primary parent clock.
 * @reg_base:	base register for cpu-clock values.
 * @clk_nb:	clock notifier registered for changes in clock speed of the
 *		primary parent clock.
 * @rate_count:	number of rates in the rate_table
 * @rate_table:	pll-rates and their associated dividers
 * @reg_data:	cpu-specific register settings
 * @lock:	clock lock
 */
struct rockchip_cpuclk {
	struct clk_hw				hw;
	struct clk_hw				*pll_hw;

	struct clk_mux				cpu_mux;
	const struct clk_ops			*cpu_mux_ops;

	struct clk				*alt_parent;
	void __iomem				*reg_base;
	struct notifier_block			clk_nb;
	unsigned int				rate_count;
	struct rockchip_cpuclk_rate_table	*rate_table;
	const struct rockchip_cpuclk_reg_data	*reg_data;
	spinlock_t				*lock;
};

#define to_rockchip_cpuclk_hw(hw) container_of(hw, struct rockchip_cpuclk, hw)
#define to_rockchip_cpuclk_nb(nb) \
			container_of(nb, struct rockchip_cpuclk, clk_nb)

static const struct rockchip_cpuclk_rate_table *rockchip_get_cpuclk_settings(
			    struct rockchip_cpuclk *cpuclk, unsigned long rate)
{
	const struct rockchip_cpuclk_rate_table *rate_table =
							cpuclk->rate_table;
	int i;

	for (i = 0; i < cpuclk->rate_count; i++) {
		if (rate == rate_table[i].prate)
			return &rate_table[i];
	}

	return NULL;
}

static unsigned long rockchip_cpuclk_recalc_rate(struct clk_hw *hw,
					unsigned long parent_rate)
{
	struct rockchip_cpuclk *cpuclk = to_rockchip_cpuclk_hw(hw);
	const struct rockchip_cpuclk_reg_data *reg_data = cpuclk->reg_data;
	u32 clksel0 = readl_relaxed(cpuclk->reg_base + reg_data->core_reg);

	clksel0 >>= reg_data->div_core_shift;
	clksel0 &= reg_data->div_core_mask;
	return parent_rate / (clksel0 + 1);
}

static const struct clk_ops rockchip_cpuclk_ops = {
	.recalc_rate = rockchip_cpuclk_recalc_rate,
};

static void rockchip_cpuclk_set_dividers(struct rockchip_cpuclk *cpuclk,
				const struct rockchip_cpuclk_rate_table *rate)
{
	int i;

	/* alternate parent is active now. set the dividers */
	for (i = 0; i < ARRAY_SIZE(rate->divs); i++) {
		const struct rockchip_cpuclk_clksel *clksel = &rate->divs[i];

		if (!clksel->reg)
			continue;

		pr_debug("%s: setting reg 0x%x to 0x%x\n",
			 __func__, clksel->reg, clksel->val);
		writel(clksel->val, cpuclk->reg_base + clksel->reg);
	}
}

static int rockchip_cpuclk_pre_rate_change(struct rockchip_cpuclk *cpuclk,
					   struct clk_notifier_data *ndata)
{
	const struct rockchip_cpuclk_reg_data *reg_data = cpuclk->reg_data;
	const struct rockchip_cpuclk_rate_table *rate;
	unsigned long alt_prate, alt_div;
	unsigned long flags;

	/* check validity of the new rate */
	rate = rockchip_get_cpuclk_settings(cpuclk, ndata->new_rate);
	if (!rate) {
		pr_err("%s: Invalid rate : %lu for cpuclk\n",
		       __func__, ndata->new_rate);
		return -EINVAL;
	}

	rockchip_boost_enable_recovery_sw_low(cpuclk->pll_hw);

	alt_prate = clk_get_rate(cpuclk->alt_parent);

	spin_lock_irqsave(cpuclk->lock, flags);

	/*
	 * If the old parent clock speed is less than the clock speed
	 * of the alternate parent, then it should be ensured that at no point
	 * the armclk speed is more than the old_rate until the dividers are
	 * set.
	 */
	if (alt_prate > ndata->old_rate) {
		/* calculate dividers */
		alt_div =  DIV_ROUND_UP(alt_prate, ndata->old_rate) - 1;
		if (alt_div > reg_data->div_core_mask) {
			pr_warn("%s: limiting alt-divider %lu to %d\n",
				__func__, alt_div, reg_data->div_core_mask);
			alt_div = reg_data->div_core_mask;
		}

		pr_debug("%s: setting div %lu as alt-rate %lu > old-rate %lu\n",
			 __func__, alt_div, alt_prate, ndata->old_rate);

		/* add dividers */
		writel(HIWORD_UPDATE(alt_div, reg_data->div_core_mask,
				     reg_data->div_core_shift),
		       cpuclk->reg_base + reg_data->core_reg);
		if (reg_data->core1_reg)
			writel(HIWORD_UPDATE(alt_div, reg_data->div_core1_mask,
					     reg_data->div_core1_shift),
			       cpuclk->reg_base + reg_data->core1_reg);
		if (reg_data->core2_reg)
			writel(HIWORD_UPDATE(alt_div, reg_data->div_core2_mask,
					     reg_data->div_core2_shift),
			       cpuclk->reg_base + reg_data->core2_reg);
		if (reg_data->core3_reg)
			writel(HIWORD_UPDATE(alt_div, reg_data->div_core3_mask,
					     reg_data->div_core3_shift),
			       cpuclk->reg_base + reg_data->core3_reg);

	}
	rockchip_boost_add_core_div(cpuclk->pll_hw, alt_prate);

	/* select alternate parent */
	writel(HIWORD_UPDATE(reg_data->mux_core_alt,
			     reg_data->mux_core_mask,
			     reg_data->mux_core_shift),
	       cpuclk->reg_base + reg_data->core_reg);

	spin_unlock_irqrestore(cpuclk->lock, flags);
	return 0;
}

static int rockchip_cpuclk_post_rate_change(struct rockchip_cpuclk *cpuclk,
					    struct clk_notifier_data *ndata)
{
	const struct rockchip_cpuclk_reg_data *reg_data = cpuclk->reg_data;
	const struct rockchip_cpuclk_rate_table *rate;
	unsigned long flags;

	rate = rockchip_get_cpuclk_settings(cpuclk, ndata->new_rate);
	if (!rate) {
		pr_err("%s: Invalid rate : %lu for cpuclk\n",
		       __func__, ndata->new_rate);
		return -EINVAL;
	}

	spin_lock_irqsave(cpuclk->lock, flags);

	if (ndata->old_rate < ndata->new_rate)
		rockchip_cpuclk_set_dividers(cpuclk, rate);

	/* re-mux to primary parent  */
	writel(HIWORD_UPDATE(reg_data->mux_core_main,
			     reg_data->mux_core_mask,
			     reg_data->mux_core_shift),
	       cpuclk->reg_base + reg_data->core_reg);

	/* remove dividers */
	writel(HIWORD_UPDATE(0, reg_data->div_core_mask,
			     reg_data->div_core_shift),
	       cpuclk->reg_base + reg_data->core_reg);
	if (reg_data->core1_reg)
		writel(HIWORD_UPDATE(0, reg_data->div_core1_mask,
				     reg_data->div_core1_shift),
		       cpuclk->reg_base + reg_data->core1_reg);
	if (reg_data->core2_reg)
		writel(HIWORD_UPDATE(0, reg_data->div_core2_mask,
				     reg_data->div_core2_shift),
		       cpuclk->reg_base + reg_data->core2_reg);
	if (reg_data->core3_reg)
		writel(HIWORD_UPDATE(0, reg_data->div_core3_mask,
				     reg_data->div_core3_shift),
		       cpuclk->reg_base + reg_data->core3_reg);

	if (ndata->old_rate > ndata->new_rate)
		rockchip_cpuclk_set_dividers(cpuclk, rate);

	rockchip_boost_disable_recovery_sw(cpuclk->pll_hw);

	spin_unlock_irqrestore(cpuclk->lock, flags);
	return 0;
}

/*
 * This clock notifier is called when the frequency of the parent clock
 * of cpuclk is to be changed. This notifier handles the setting up all
 * the divider clocks, remux to temporary parent and handling the safe
 * frequency levels when using temporary parent.
 */
static int rockchip_cpuclk_notifier_cb(struct notifier_block *nb,
					unsigned long event, void *data)
{
	struct clk_notifier_data *ndata = data;
	struct rockchip_cpuclk *cpuclk = to_rockchip_cpuclk_nb(nb);
	int ret = 0;

	pr_debug("%s: event %lu, old_rate %lu, new_rate: %lu\n",
		 __func__, event, ndata->old_rate, ndata->new_rate);
	if (event == PRE_RATE_CHANGE)
		ret = rockchip_cpuclk_pre_rate_change(cpuclk, ndata);
	else if (event == POST_RATE_CHANGE)
		ret = rockchip_cpuclk_post_rate_change(cpuclk, ndata);

	return notifier_from_errno(ret);
}

struct clk *rockchip_clk_register_cpuclk(const char *name,
			const char *const *parent_names, u8 num_parents,
			const struct rockchip_cpuclk_reg_data *reg_data,
			const struct rockchip_cpuclk_rate_table *rates,
			int nrates, void __iomem *reg_base, spinlock_t *lock)
{
	struct rockchip_cpuclk *cpuclk;
<<<<<<< HEAD
	struct clk_init_data init;
	struct clk *clk, *cclk, *pll_clk;
=======
	struct clk_init_data init = {};
	struct clk *clk, *cclk;
>>>>>>> a13ec5ea
	int ret;

	if (num_parents < 2) {
		pr_err("%s: needs at least two parent clocks\n", __func__);
		return ERR_PTR(-EINVAL);
	}

	cpuclk = kzalloc(sizeof(*cpuclk), GFP_KERNEL);
	if (!cpuclk)
		return ERR_PTR(-ENOMEM);

	init.name = name;
	init.parent_names = &parent_names[reg_data->mux_core_main];
	init.num_parents = 1;
	init.ops = &rockchip_cpuclk_ops;

	/* only allow rate changes when we have a rate table */
	init.flags = (nrates > 0) ? CLK_SET_RATE_PARENT : 0;

	/* disallow automatic parent changes by ccf */
	init.flags |= CLK_SET_RATE_NO_REPARENT;

	init.flags |= CLK_GET_RATE_NOCACHE;

	cpuclk->reg_base = reg_base;
	cpuclk->lock = lock;
	cpuclk->reg_data = reg_data;
	cpuclk->clk_nb.notifier_call = rockchip_cpuclk_notifier_cb;
	cpuclk->hw.init = &init;
	if (reg_data->pll_name) {
		pll_clk = __clk_lookup(reg_data->pll_name);
		if (!pll_clk) {
			pr_err("%s: could not lookup pll clock: (%s)\n",
			       __func__, reg_data->pll_name);
			ret = -EINVAL;
			goto free_cpuclk;
		}
		cpuclk->pll_hw = __clk_get_hw(pll_clk);
		rockchip_boost_init(cpuclk->pll_hw);
	}

	cpuclk->alt_parent = __clk_lookup(parent_names[reg_data->mux_core_alt]);
	if (!cpuclk->alt_parent) {
		pr_err("%s: could not lookup alternate parent: (%d)\n",
		       __func__, reg_data->mux_core_alt);
		ret = -EINVAL;
		goto free_cpuclk;
	}

	ret = clk_prepare_enable(cpuclk->alt_parent);
	if (ret) {
		pr_err("%s: could not enable alternate parent\n",
		       __func__);
		goto free_cpuclk;
	}

	clk = __clk_lookup(parent_names[reg_data->mux_core_main]);
	if (!clk) {
		pr_err("%s: could not lookup parent clock: (%d) %s\n",
		       __func__, reg_data->mux_core_main,
		       parent_names[reg_data->mux_core_main]);
		ret = -EINVAL;
		goto free_alt_parent;
	}

	ret = clk_notifier_register(clk, &cpuclk->clk_nb);
	if (ret) {
		pr_err("%s: failed to register clock notifier for %s\n",
				__func__, name);
		goto free_alt_parent;
	}

	if (nrates > 0) {
		cpuclk->rate_count = nrates;
		cpuclk->rate_table = kmemdup(rates,
					     sizeof(*rates) * nrates,
					     GFP_KERNEL);
		if (!cpuclk->rate_table) {
			ret = -ENOMEM;
			goto unregister_notifier;
		}
	}

	cclk = clk_register(NULL, &cpuclk->hw);
	if (IS_ERR(cclk)) {
		pr_err("%s: could not register cpuclk %s\n", __func__,	name);
		ret = PTR_ERR(cclk);
		goto free_rate_table;
	}

	return cclk;

free_rate_table:
	kfree(cpuclk->rate_table);
unregister_notifier:
	clk_notifier_unregister(clk, &cpuclk->clk_nb);
free_alt_parent:
	clk_disable_unprepare(cpuclk->alt_parent);
free_cpuclk:
	kfree(cpuclk);
	return ERR_PTR(ret);
}<|MERGE_RESOLUTION|>--- conflicted
+++ resolved
@@ -272,13 +272,8 @@
 			int nrates, void __iomem *reg_base, spinlock_t *lock)
 {
 	struct rockchip_cpuclk *cpuclk;
-<<<<<<< HEAD
-	struct clk_init_data init;
+	struct clk_init_data init = {};
 	struct clk *clk, *cclk, *pll_clk;
-=======
-	struct clk_init_data init = {};
-	struct clk *clk, *cclk;
->>>>>>> a13ec5ea
 	int ret;
 
 	if (num_parents < 2) {
