/*
 * PCIe Native PME support
 *
 * Copyright (C) 2007 - 2009 Intel Corp
 * Copyright (C) 2007 - 2009 Shaohua Li <shaohua.li@intel.com>
 * Copyright (C) 2009 Rafael J. Wysocki <rjw@sisk.pl>, Novell Inc.
 *
 * This file is subject to the terms and conditions of the GNU General Public
 * License V2.  See the file "COPYING" in the main directory of this archive
 * for more details.
 */

#include <linux/module.h>
#include <linux/pci.h>
#include <linux/kernel.h>
#include <linux/errno.h>
#include <linux/slab.h>
#include <linux/init.h>
#include <linux/interrupt.h>
#include <linux/device.h>
#include <linux/pcieport_if.h>
#include <linux/pm_runtime.h>

#include "../pci.h"
#include "portdrv.h"

/*
 * If this switch is set, MSI will not be used for PCIe PME signaling.  This
 * causes the PCIe port driver to use INTx interrupts only, but it turns out
 * that using MSI for PCIe PME signaling doesn't play well with PCIe PME-based
 * wake-up from system sleep states.
 */
bool pcie_pme_msi_disabled;

static int __init pcie_pme_setup(char *str)
{
	if (!strncmp(str, "nomsi", 5))
		pcie_pme_msi_disabled = true;

	return 1;
}
__setup("pcie_pme=", pcie_pme_setup);

enum pme_suspend_level {
	PME_SUSPEND_NONE = 0,
	PME_SUSPEND_WAKEUP,
	PME_SUSPEND_NOIRQ,
};

struct pcie_pme_service_data {
	spinlock_t lock;
	struct pcie_device *srv;
	struct work_struct work;
	enum pme_suspend_level suspend_level;
};

/**
 * pcie_pme_interrupt_enable - Enable/disable PCIe PME interrupt generation.
 * @dev: PCIe root port or event collector.
 * @enable: Enable or disable the interrupt.
 */
void pcie_pme_interrupt_enable(struct pci_dev *dev, bool enable)
{
	if (enable)
		pcie_capability_set_word(dev, PCI_EXP_RTCTL,
					 PCI_EXP_RTCTL_PMEIE);
	else
		pcie_capability_clear_word(dev, PCI_EXP_RTCTL,
					   PCI_EXP_RTCTL_PMEIE);
}

/**
 * pcie_pme_walk_bus - Scan a PCI bus for devices asserting PME#.
 * @bus: PCI bus to scan.
 *
 * Scan given PCI bus and all buses under it for devices asserting PME#.
 */
static bool pcie_pme_walk_bus(struct pci_bus *bus)
{
	struct pci_dev *dev;
	bool ret = false;

	list_for_each_entry(dev, &bus->devices, bus_list) {
		/* Skip PCIe devices in case we started from a root port. */
		if (!pci_is_pcie(dev) && pci_check_pme_status(dev)) {
			if (dev->pme_poll)
				dev->pme_poll = false;

			pci_wakeup_event(dev);
			pm_request_resume(&dev->dev);
			ret = true;
		}

		if (dev->subordinate && pcie_pme_walk_bus(dev->subordinate))
			ret = true;
	}

	return ret;
}

/**
 * pcie_pme_from_pci_bridge - Check if PCIe-PCI bridge generated a PME.
 * @bus: Secondary bus of the bridge.
 * @devfn: Device/function number to check.
 *
 * PME from PCI devices under a PCIe-PCI bridge may be converted to an in-band
 * PCIe PME message.  In such that case the bridge should use the Requester ID
 * of device/function number 0 on its secondary bus.
 */
static bool pcie_pme_from_pci_bridge(struct pci_bus *bus, u8 devfn)
{
	struct pci_dev *dev;
	bool found = false;

	if (devfn)
		return false;

	dev = pci_dev_get(bus->self);
	if (!dev)
		return false;

	if (pci_is_pcie(dev) && pci_pcie_type(dev) == PCI_EXP_TYPE_PCI_BRIDGE) {
		down_read(&pci_bus_sem);
		if (pcie_pme_walk_bus(bus))
			found = true;
		up_read(&pci_bus_sem);
	}

	pci_dev_put(dev);
	return found;
}

/**
 * pcie_pme_handle_request - Find device that generated PME and handle it.
 * @port: Root port or event collector that generated the PME interrupt.
 * @req_id: PCIe Requester ID of the device that generated the PME.
 */
static void pcie_pme_handle_request(struct pci_dev *port, u16 req_id)
{
	u8 busnr = req_id >> 8, devfn = req_id & 0xff;
	struct pci_bus *bus;
	struct pci_dev *dev;
	bool found = false;

	/* First, check if the PME is from the root port itself. */
	if (port->devfn == devfn && port->bus->number == busnr) {
		if (port->pme_poll)
			port->pme_poll = false;

		if (pci_check_pme_status(port)) {
			pm_request_resume(&port->dev);
			found = true;
		} else {
			/*
			 * Apparently, the root port generated the PME on behalf
			 * of a non-PCIe device downstream.  If this is done by
			 * a root port, the Requester ID field in its status
			 * register may contain either the root port's, or the
			 * source device's information (PCI Express Base
			 * Specification, Rev. 2.0, Section 6.1.9).
			 */
			down_read(&pci_bus_sem);
			found = pcie_pme_walk_bus(port->subordinate);
			up_read(&pci_bus_sem);
		}
		goto out;
	}

	/* Second, find the bus the source device is on. */
	bus = pci_find_bus(pci_domain_nr(port->bus), busnr);
	if (!bus)
		goto out;

	/* Next, check if the PME is from a PCIe-PCI bridge. */
	found = pcie_pme_from_pci_bridge(bus, devfn);
	if (found)
		goto out;

	/* Finally, try to find the PME source on the bus. */
	down_read(&pci_bus_sem);
	list_for_each_entry(dev, &bus->devices, bus_list) {
		pci_dev_get(dev);
		if (dev->devfn == devfn) {
			found = true;
			break;
		}
		pci_dev_put(dev);
	}
	up_read(&pci_bus_sem);

	if (found) {
		/* The device is there, but we have to check its PME status. */
		found = pci_check_pme_status(dev);
		if (found) {
			if (dev->pme_poll)
				dev->pme_poll = false;

			pci_wakeup_event(dev);
			pm_request_resume(&dev->dev);
		}
		pci_dev_put(dev);
	} else if (devfn) {
		/*
		 * The device is not there, but we can still try to recover by
		 * assuming that the PME was reported by a PCIe-PCI bridge that
		 * used devfn different from zero.
		 */
		dev_dbg(&port->dev, "PME interrupt generated for non-existent device %02x:%02x.%d\n",
			busnr, PCI_SLOT(devfn), PCI_FUNC(devfn));
		found = pcie_pme_from_pci_bridge(bus, 0);
	}

 out:
	if (!found)
		dev_dbg(&port->dev, "Spurious native PME interrupt!\n");
}

/**
 * pcie_pme_work_fn - Work handler for PCIe PME interrupt.
 * @work: Work structure giving access to service data.
 */
static void pcie_pme_work_fn(struct work_struct *work)
{
	struct pcie_pme_service_data *data =
			container_of(work, struct pcie_pme_service_data, work);
	struct pci_dev *port = data->srv->port;
	u32 rtsta;

	spin_lock_irq(&data->lock);

	for (;;) {
		if (data->suspend_level != PME_SUSPEND_NONE)
			break;

		pcie_capability_read_dword(port, PCI_EXP_RTSTA, &rtsta);
		if (rtsta & PCI_EXP_RTSTA_PME) {
			/*
			 * Clear PME status of the port.  If there are other
			 * pending PMEs, the status will be set again.
			 */
			pcie_clear_root_pme_status(port);

			spin_unlock_irq(&data->lock);
			pcie_pme_handle_request(port, rtsta & 0xffff);
			spin_lock_irq(&data->lock);

			continue;
		}

		/* No need to loop if there are no more PMEs pending. */
		if (!(rtsta & PCI_EXP_RTSTA_PENDING))
			break;

		spin_unlock_irq(&data->lock);
		cpu_relax();
		spin_lock_irq(&data->lock);
	}

	if (data->suspend_level == PME_SUSPEND_NONE)
		pcie_pme_interrupt_enable(port, true);

	spin_unlock_irq(&data->lock);
}

/**
 * pcie_pme_irq - Interrupt handler for PCIe root port PME interrupt.
 * @irq: Interrupt vector.
 * @context: Interrupt context pointer.
 */
static irqreturn_t pcie_pme_irq(int irq, void *context)
{
	struct pci_dev *port;
	struct pcie_pme_service_data *data;
	u32 rtsta;
	unsigned long flags;

	port = ((struct pcie_device *)context)->port;
	data = get_service_data((struct pcie_device *)context);

	spin_lock_irqsave(&data->lock, flags);
	pcie_capability_read_dword(port, PCI_EXP_RTSTA, &rtsta);

	if (!(rtsta & PCI_EXP_RTSTA_PME)) {
		spin_unlock_irqrestore(&data->lock, flags);
		return IRQ_NONE;
	}

	pcie_pme_interrupt_enable(port, false);
	spin_unlock_irqrestore(&data->lock, flags);

	/* We don't use pm_wq, because it's freezable. */
	schedule_work(&data->work);

	return IRQ_HANDLED;
}

/**
 * pcie_pme_set_native - Set the PME interrupt flag for given device.
 * @dev: PCI device to handle.
 * @ign: Ignored.
 */
static int pcie_pme_set_native(struct pci_dev *dev, void *ign)
{
	dev_info(&dev->dev, "Signaling PME through PCIe PME interrupt\n");

	device_set_run_wake(&dev->dev, true);
	dev->pme_interrupt = true;
	return 0;
}

/**
 * pcie_pme_mark_devices - Set the PME interrupt flag for devices below a port.
 * @port: PCIe root port or event collector to handle.
 *
 * For each device below given root port, including the port itself (or for each
 * root complex integrated endpoint if @port is a root complex event collector)
 * set the flag indicating that it can signal run-time wake-up events via PCIe
 * PME interrupts.
 */
static void pcie_pme_mark_devices(struct pci_dev *port)
{
	pcie_pme_set_native(port, NULL);
	if (port->subordinate) {
		pci_walk_bus(port->subordinate, pcie_pme_set_native, NULL);
	} else {
		struct pci_bus *bus = port->bus;
		struct pci_dev *dev;

		/* Check if this is a root port event collector. */
		if (pci_pcie_type(port) != PCI_EXP_TYPE_RC_EC || !bus)
			return;

		down_read(&pci_bus_sem);
		list_for_each_entry(dev, &bus->devices, bus_list)
			if (pci_is_pcie(dev)
			    && pci_pcie_type(dev) == PCI_EXP_TYPE_RC_END)
				pcie_pme_set_native(dev, NULL);
		up_read(&pci_bus_sem);
	}
}

/**
 * pcie_pme_probe - Initialize PCIe PME service for given root port.
 * @srv: PCIe service to initialize.
 */
static int pcie_pme_probe(struct pcie_device *srv)
{
	struct pci_dev *port;
	struct pcie_pme_service_data *data;
	int ret;

	data = kzalloc(sizeof(*data), GFP_KERNEL);
	if (!data)
		return -ENOMEM;

	spin_lock_init(&data->lock);
	INIT_WORK(&data->work, pcie_pme_work_fn);
	data->srv = srv;
	set_service_data(srv, data);

	port = srv->port;
	pcie_pme_interrupt_enable(port, false);
	pcie_clear_root_pme_status(port);

	ret = request_irq(srv->irq, pcie_pme_irq, IRQF_SHARED, "PCIe PME", srv);
	if (ret) {
		kfree(data);
	} else {
		pcie_pme_mark_devices(port);
		pcie_pme_interrupt_enable(port, true);
	}

	return ret;
}

static bool pcie_pme_check_wakeup(struct pci_bus *bus)
{
	struct pci_dev *dev;

	if (!bus)
		return false;

	list_for_each_entry(dev, &bus->devices, bus_list)
		if (device_may_wakeup(&dev->dev)
		    || pcie_pme_check_wakeup(dev->subordinate))
			return true;

	return false;
}

/**
 * pcie_pme_suspend - Suspend PCIe PME service device.
 * @srv: PCIe service device to suspend.
 */
static int pcie_pme_suspend(struct pcie_device *srv)
{
	struct pcie_pme_service_data *data = get_service_data(srv);
	struct pci_dev *port = srv->port;
	bool wakeup;
<<<<<<< HEAD
=======
	int ret;
>>>>>>> d1d0b6b6

	if (device_may_wakeup(&port->dev)) {
		wakeup = true;
	} else {
		down_read(&pci_bus_sem);
		wakeup = pcie_pme_check_wakeup(port->subordinate);
		up_read(&pci_bus_sem);
	}
	spin_lock_irq(&data->lock);
	if (wakeup) {
<<<<<<< HEAD
		enable_irq_wake(srv->irq);
		data->suspend_level = PME_SUSPEND_WAKEUP;
	} else {
=======
		ret = enable_irq_wake(srv->irq);
		data->suspend_level = PME_SUSPEND_WAKEUP;
	}
	if (!wakeup || ret) {
>>>>>>> d1d0b6b6
		struct pci_dev *port = srv->port;

		pcie_pme_interrupt_enable(port, false);
		pcie_clear_root_pme_status(port);
		data->suspend_level = PME_SUSPEND_NOIRQ;
	}
	spin_unlock_irq(&data->lock);

	synchronize_irq(srv->irq);

	return 0;
}

/**
 * pcie_pme_resume - Resume PCIe PME service device.
 * @srv - PCIe service device to resume.
 */
static int pcie_pme_resume(struct pcie_device *srv)
{
	struct pcie_pme_service_data *data = get_service_data(srv);

	spin_lock_irq(&data->lock);
	if (data->suspend_level == PME_SUSPEND_NOIRQ) {
		struct pci_dev *port = srv->port;

		pcie_clear_root_pme_status(port);
		pcie_pme_interrupt_enable(port, true);
	} else {
		disable_irq_wake(srv->irq);
	}
	data->suspend_level = PME_SUSPEND_NONE;
	spin_unlock_irq(&data->lock);

	return 0;
}

/**
 * pcie_pme_remove - Prepare PCIe PME service device for removal.
 * @srv - PCIe service device to remove.
 */
static void pcie_pme_remove(struct pcie_device *srv)
{
	pcie_pme_suspend(srv);
	free_irq(srv->irq, srv);
	kfree(get_service_data(srv));
}

static struct pcie_port_service_driver pcie_pme_driver = {
	.name		= "pcie_pme",
	.port_type	= PCI_EXP_TYPE_ROOT_PORT,
	.service	= PCIE_PORT_SERVICE_PME,

	.probe		= pcie_pme_probe,
	.suspend	= pcie_pme_suspend,
	.resume		= pcie_pme_resume,
	.remove		= pcie_pme_remove,
};

/**
 * pcie_pme_service_init - Register the PCIe PME service driver.
 */
static int __init pcie_pme_service_init(void)
{
	return pcie_port_service_register(&pcie_pme_driver);
}

module_init(pcie_pme_service_init);<|MERGE_RESOLUTION|>--- conflicted
+++ resolved
@@ -397,10 +397,7 @@
 	struct pcie_pme_service_data *data = get_service_data(srv);
 	struct pci_dev *port = srv->port;
 	bool wakeup;
-<<<<<<< HEAD
-=======
 	int ret;
->>>>>>> d1d0b6b6
 
 	if (device_may_wakeup(&port->dev)) {
 		wakeup = true;
@@ -411,16 +408,10 @@
 	}
 	spin_lock_irq(&data->lock);
 	if (wakeup) {
-<<<<<<< HEAD
-		enable_irq_wake(srv->irq);
-		data->suspend_level = PME_SUSPEND_WAKEUP;
-	} else {
-=======
 		ret = enable_irq_wake(srv->irq);
 		data->suspend_level = PME_SUSPEND_WAKEUP;
 	}
 	if (!wakeup || ret) {
->>>>>>> d1d0b6b6
 		struct pci_dev *port = srv->port;
 
 		pcie_pme_interrupt_enable(port, false);
